--- conflicted
+++ resolved
@@ -43,17 +43,14 @@
 
     public static final OfficialComponent JETTY_CLIENT = new OfficialComponent(18, "JettyClient");
 
-<<<<<<< HEAD
     public static final OfficialComponent JETTY_SERVER = new OfficialComponent(19, "JettyServer");
 
-    public static final OfficialComponent SHARDING_JDBC = new OfficialComponent(20, "ShardingJDBC");
-
-=======
     public static final OfficialComponent JETTY_SERVER = new OfficialComponent(19, "JettyServer");                                                                                          
     
     public static final OfficialComponent MEMCACHE = new OfficialComponent(20, "Memcache");
-    
->>>>>>> fb4e88f9
+  
+    public static final OfficialComponent SHARDING_JDBC = new OfficialComponent(21, "ShardingJDBC");
+
     private static ComponentsDefine instance = new ComponentsDefine();
 
     private String[] components;
@@ -63,7 +60,7 @@
     }
 
     public ComponentsDefine() {
-        components = new String[21];
+        components = new String[22];
         addComponent(TOMCAT);
         addComponent(HTTPCLIENT);
         addComponent(DUBBO);
@@ -83,11 +80,8 @@
         addComponent(NUTZ_HTTP);
         addComponent(JETTY_CLIENT);
         addComponent(JETTY_SERVER);
-<<<<<<< HEAD
+        addComponent(MEMCACHE);
         addComponent(SHARDING_JDBC);
-=======
-        addComponent(MEMCACHE);
->>>>>>> fb4e88f9
     }
 
     private void addComponent(OfficialComponent component) {
