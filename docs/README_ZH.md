<<<<<<< HEAD
## 中文文档
[![EN doc](https://img.shields.io/badge/document-English-blue.svg)](README.md)

  * 快速入门
    * [快速入门](cn/Quick-start-CN.md)
    * [中间件，框架与类库支持列表](Supported-list.md)
        * [如何关闭特定插件](cn/How-to-disable-plugin-CN.md)
        * [可选插件](cn/Optional-plugins-CN.md)
  * 高级特性
    * [通过系统启动参数进行覆盖配置](cn/Setting-override-CN.md)
    * [服务直连(Direct uplink)及禁用名称服务(naming service)](cn/Direct-uplink-CN.md)
    * [开启TLS](cn/TLS-CN.md)
    * [命名空间隔离](cn/Namespace-CN.md)
    * [基于Token认证](cn/Token-auth-CN.md)
    * [使用Shardingjdbc作为存储实现](cn/Shardingjdbc-CN.md)
  * APM相关介绍资料
    * [OpenTracing中文版](https://github.com/opentracing-contrib/opentracing-specification-zh)
  * Application Toolkit，应用程序工具包
    * [概述](cn/Application-toolkit-CN.md)
    * [OpenTracing Tracer](cn/Opentracing-CN.md)
    * 日志组件
      * [log4j组件](cn/Application-toolkit-log4j-1.x-CN.md)
      * [log4j2组件](cn/Application-toolkit-log4j-2.x-CN.md)
      * [logback组件](cn/Application-toolkit-logback-1.x-CN.md)
    * [Trace](cn/Application-toolkit-trace-CN.md)
    * [调用链跨线程传递](cn/Application-toolkit-trace-cross-thread-CN.md) 
  * 测试用例
    * [插件测试](https://github.com/SkywalkingTest/agent-integration-test-report)
    * [Java 探针性能测试](https://skywalkingtest.github.io/Agent-Benchmarks/README_zh.html)
  * 开发指南
    * [工程编译指南](cn/How-to-build-CN.md)
    * [插件开发指南](cn/Plugin-Development-Guide-CN.md)
    * 交互协议
        * [Cross Process Propagation Headers Protocol, v1.0  跨进程追踪上下文传递协议](cn/Skywalking-Cross-Process-Propagation-Headers-Protocol-CN-v1.md)
        * [SkyWalking Trace Data Protocol 探针与Collector间网络协议](cn/Trace-Data-Protocol-CN.md)
  * [Roadmap](ROADMAP.md)
  * 社区提供的共享资源
    * [公开演讲](https://github.com/OpenSkywalking/Community#public-speakings)
    * [视频](https://github.com/OpenSkywalking/Community#videos)
    * [文章](https://github.com/OpenSkywalking/Community#articles)
  * FAQ
    * [Trace查询有数据，但是没有拓扑图和JVM数据?](cn/FAQ/Why-have-traces-no-others-CN.md)
    * [加载探针，Console被GRPC日志刷屏](cn/FAQ/Too-many-gRPC-logs-CN.md)
    * [Kafka消息消费端链路断裂](cn/FAQ/Kafka-plugin-CN.md)
    * [Protoc-Plugin Maven编译时异常](cn/FAQ/Protoc-Plugin-Fails-When-Build-CN.md)
    * [EnhanceRequireObjectCache 类转换异常](cn/FAQ/EnhanceRequireObjectCache-Cast-Exception-CN.md)
=======
## 中文文档
[![EN doc](https://img.shields.io/badge/document-English-blue.svg)](README.md)

  * 快速入门
    * [快速入门](cn/Quick-start-CN.md)
    * [中间件，框架与类库支持列表](Supported-list.md)
        * [如何关闭特定插件](cn/How-to-disable-plugin-CN.md)
        * [可选插件](cn/Optional-plugins-CN.md)
  * 高级特性
    * [通过系统启动参数进行覆盖配置](cn/Setting-override-CN.md)
    * [服务直连(Direct uplink)及禁用名称服务(naming service)](cn/Direct-uplink-CN.md)
    * [开启TLS](cn/TLS-CN.md)
    * [命名空间隔离](cn/Namespace-CN.md)
    * [基于Token认证](cn/Token-auth-CN.md)
  * APM相关介绍资料
    * [OpenTracing中文版](https://github.com/opentracing-contrib/opentracing-specification-zh)
  * Application Toolkit，应用程序工具包
    * [概述](cn/Application-toolkit-CN.md)
    * [OpenTracing Tracer](cn/Opentracing-CN.md)
    * 日志组件
      * [log4j组件](cn/Application-toolkit-log4j-1.x-CN.md)
      * [log4j2组件](cn/Application-toolkit-log4j-2.x-CN.md)
      * [logback组件](cn/Application-toolkit-logback-1.x-CN.md)
    * [Trace](cn/Application-toolkit-trace-CN.md)
    * [调用链跨线程传递](cn/Application-toolkit-trace-cross-thread-CN.md) 
  * 测试用例
    * [插件测试](https://github.com/SkywalkingTest/agent-integration-test-report)
    * [Java 探针性能测试](https://skywalkingtest.github.io/Agent-Benchmarks/README_zh.html)
  * 开发指南
    * [工程编译指南](cn/How-to-build-CN.md)
    * [插件开发指南](cn/Plugin-Development-Guide-CN.md)
    * 交互协议
        * [Cross Process Propagation Headers Protocol, v1.0  跨进程追踪上下文传递协议](cn/Skywalking-Cross-Process-Propagation-Headers-Protocol-CN-v1.md)
        * [SkyWalking Trace Data Protocol 探针与Collector间网络协议](cn/Trace-Data-Protocol-CN.md)
  * [Roadmap](ROADMAP.md)
  * 社区提供的共享资源
    * [公开演讲](https://github.com/OpenSkywalking/Community#public-speakings)
    * [视频](https://github.com/OpenSkywalking/Community#videos)
    * [文章](https://github.com/OpenSkywalking/Community#articles)
  * FAQ
    * [Trace查询有数据，但是没有拓扑图和JVM数据?](cn/FAQ/Why-have-traces-no-others-CN.md)
    * [加载探针，Console被GRPC日志刷屏](cn/FAQ/Too-many-gRPC-logs-CN.md)
    * [Kafka消息消费端链路断裂](cn/FAQ/Kafka-plugin-CN.md)
    * [Protoc-Plugin Maven编译时异常](cn/FAQ/Protoc-Plugin-Fails-When-Build-CN.md)
    * [EnhanceRequireObjectCache 类转换异常](cn/FAQ/EnhanceRequireObjectCache-Cast-Exception-CN.md)
    
>>>>>>> 1bbd5e1c
<|MERGE_RESOLUTION|>--- conflicted
+++ resolved
@@ -1,4 +1,3 @@
-<<<<<<< HEAD
 ## 中文文档
 [![EN doc](https://img.shields.io/badge/document-English-blue.svg)](README.md)
 
@@ -45,51 +44,4 @@
     * [Kafka消息消费端链路断裂](cn/FAQ/Kafka-plugin-CN.md)
     * [Protoc-Plugin Maven编译时异常](cn/FAQ/Protoc-Plugin-Fails-When-Build-CN.md)
     * [EnhanceRequireObjectCache 类转换异常](cn/FAQ/EnhanceRequireObjectCache-Cast-Exception-CN.md)
-=======
-## 中文文档
-[![EN doc](https://img.shields.io/badge/document-English-blue.svg)](README.md)
-
-  * 快速入门
-    * [快速入门](cn/Quick-start-CN.md)
-    * [中间件，框架与类库支持列表](Supported-list.md)
-        * [如何关闭特定插件](cn/How-to-disable-plugin-CN.md)
-        * [可选插件](cn/Optional-plugins-CN.md)
-  * 高级特性
-    * [通过系统启动参数进行覆盖配置](cn/Setting-override-CN.md)
-    * [服务直连(Direct uplink)及禁用名称服务(naming service)](cn/Direct-uplink-CN.md)
-    * [开启TLS](cn/TLS-CN.md)
-    * [命名空间隔离](cn/Namespace-CN.md)
-    * [基于Token认证](cn/Token-auth-CN.md)
-  * APM相关介绍资料
-    * [OpenTracing中文版](https://github.com/opentracing-contrib/opentracing-specification-zh)
-  * Application Toolkit，应用程序工具包
-    * [概述](cn/Application-toolkit-CN.md)
-    * [OpenTracing Tracer](cn/Opentracing-CN.md)
-    * 日志组件
-      * [log4j组件](cn/Application-toolkit-log4j-1.x-CN.md)
-      * [log4j2组件](cn/Application-toolkit-log4j-2.x-CN.md)
-      * [logback组件](cn/Application-toolkit-logback-1.x-CN.md)
-    * [Trace](cn/Application-toolkit-trace-CN.md)
-    * [调用链跨线程传递](cn/Application-toolkit-trace-cross-thread-CN.md) 
-  * 测试用例
-    * [插件测试](https://github.com/SkywalkingTest/agent-integration-test-report)
-    * [Java 探针性能测试](https://skywalkingtest.github.io/Agent-Benchmarks/README_zh.html)
-  * 开发指南
-    * [工程编译指南](cn/How-to-build-CN.md)
-    * [插件开发指南](cn/Plugin-Development-Guide-CN.md)
-    * 交互协议
-        * [Cross Process Propagation Headers Protocol, v1.0  跨进程追踪上下文传递协议](cn/Skywalking-Cross-Process-Propagation-Headers-Protocol-CN-v1.md)
-        * [SkyWalking Trace Data Protocol 探针与Collector间网络协议](cn/Trace-Data-Protocol-CN.md)
-  * [Roadmap](ROADMAP.md)
-  * 社区提供的共享资源
-    * [公开演讲](https://github.com/OpenSkywalking/Community#public-speakings)
-    * [视频](https://github.com/OpenSkywalking/Community#videos)
-    * [文章](https://github.com/OpenSkywalking/Community#articles)
-  * FAQ
-    * [Trace查询有数据，但是没有拓扑图和JVM数据?](cn/FAQ/Why-have-traces-no-others-CN.md)
-    * [加载探针，Console被GRPC日志刷屏](cn/FAQ/Too-many-gRPC-logs-CN.md)
-    * [Kafka消息消费端链路断裂](cn/FAQ/Kafka-plugin-CN.md)
-    * [Protoc-Plugin Maven编译时异常](cn/FAQ/Protoc-Plugin-Fails-When-Build-CN.md)
-    * [EnhanceRequireObjectCache 类转换异常](cn/FAQ/EnhanceRequireObjectCache-Cast-Exception-CN.md)
-    
->>>>>>> 1bbd5e1c
+    