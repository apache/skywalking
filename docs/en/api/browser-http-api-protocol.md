--- conflicted
+++ resolved
@@ -32,7 +32,6 @@
   "ttlTime": 10,
   "firstPackTime": 10,
 }
-<<<<<<< HEAD
 ```
 
 OutPut:
@@ -41,14 +40,11 @@
 
 ### POST http://localhost:12800/browser/perfData/webVitals
 
-Send a performance data object in JSON format.
+Send a performance data object in JSON format. Since client-js 1.0.0, the following attached metrics are reported.
 
 Input:
 
 ```json
-=======
-// Since client-js 1.0.0, the following attached metrics are reported.
->>>>>>> 52dc8e54
 {
   "service": "web",
   "serviceVersion": "v0.0.1",
@@ -65,7 +61,7 @@
 
 ### POST http://localhost:12800/browser/perfData/webInteraction
 
-Send a performance data object in JSON format.
+Send a performance data object in JSON format. Since client-js 1.0.0, the following attached metrics are reported.
 
 Input:
 
