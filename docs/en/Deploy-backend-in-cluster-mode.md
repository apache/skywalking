--- conflicted
+++ resolved
@@ -1,12 +1,7 @@
 ## Required of third party softwares
 - JDK 6+（instruments application can run in jdk6）
-<<<<<<< HEAD
 - JDK8  ( SkyWalking collector and SkyWalking WebUI )
 - Elasticsearch 5.x, cluster mode or not
-=======
-- JDK8  ( skywalking collector and skywalking ui )
-- Elasticsearch 5.2.2 or 5.3, cluster mode or not
->>>>>>> d8bc2a1f
 - Zookeeper 3.4.10
 
 ## Download released version
