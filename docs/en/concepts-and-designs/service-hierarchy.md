# Service Hierarchy
SkyWalking v10 introduces a new concept `Service Hierarchy` which defines the relationships of existing logically same services in various layers.
OAP will detect the services from different layers, and try to build the connections.

## Detect Service Hierarchy Connections
There 2 ways to detect the connections:
1. Automatically matching through OAP internal mechanism, no extra work is required.
2. Build the connections through specific agents.

**Note:** All the relationships and auto-matching rules should be defined in the `config/hierarchy-definition.yml` file.
If you want to customize it according to your own needs, please refer to [Service Hierarchy Configuration](service-hierarchy-configuration.md).

### Automatically Matching
| Upper layer      | Lower layer | Matching rule                                                     |
|------------------|-------------|-------------------------------------------------------------------|
| MESH             | MESH_DP     | [MESH On MESH_DP](#mesh-on-mesh_dp)                               |
| MESH             | K8S_SERVICE | [MESH On K8S_SERVICE](#mesh-on-k8s_service)                       |
| MESH_DP          | K8S_SERVICE | [MESH_DP On K8S_SERVICE](#mesh_dp-on-k8s_service)                 |
| GENERAL          | K8S_SERVICE | [GENERAL On K8S_SERVICE](#general-on-k8s_service)                 |
| GENERAL          | APISIX      | [GENERAL On APISIX](#general-on-apisix)                           |
| MYSQL            | K8S_SERVICE | [MYSQL On K8S_SERVICE](#mysql-on-k8s_service)                     |
| POSTGRESQL       | K8S_SERVICE | [POSTGRESQL On K8S_SERVICE](#postgresql-on-k8s_service)           |
| SO11Y_OAP        | K8S_SERVICE | [SO11Y_OAP On K8S_SERVICE](#so11y_oap-on-k8s_service)             |
| VIRTUAL_DATABASE | MYSQL       | [VIRTUAL_DATABASE On MYSQL](#virtual_database-on-mysql)           |
| VIRTUAL_DATABASE | POSTGRESQL  | [VIRTUAL_DATABASE On POSTGRESQL](#virtual_database-on-postgresql) |
| NGINX            | K8S_SERVICE | [NGINX On K8S_SERVICE](#nginx-on-k8s_service)                     |
| APISIX           | K8S_SERVICE | [APISIX On K8S_SERVICE](#apisix-on-k8s_service)                   |
| ROCKETMQ         | K8S_SERVICE | [ROCKETMQ On K8S_SERVICE](#rocketmq-on-k8s_service)               |
| RABBITMQ         | K8S_SERVICE | [RABBITMQ On K8S_SERVICE](#rabbitmq-on-k8s_service)               |
<<<<<<< HEAD
| VIRTUAL_MQ       | RABBITMQ    | [VIRTUAL_MQ On RABBITMQ](#virtual_mq-on-rabbitmq)              |
| CLICKHOUSE       | K8S_SERVICE | [CLICKHOUSE On K8S_SERVICE](#clickhouse-on-k8s_service)           |
| VIRTUAL_DATABASE | CLICKHOUSE  | [VIRTUAL_DATABASE On CLICKHOUSE](#virtual_database-on-clickhouse) | 
=======
| KAFKA            | K8S_SERVICE | [KAFKA On K8S_SERVICE](#kafka-on-k8s_service)                     |
| VIRTUAL_MQ       | RABBITMQ    | [VIRTUAL_MQ On RABBITMQ](#virtual_mq-on-rabbitmq)                 |
| VIRTUAL_MQ       | ROCKETMQ    | [VIRTUAL_MQ On K8S_SERVICE](#virtual_mq-on-rocketmq)              |
| VIRTUAL_MQ       | KAFKA       | [VIRTUAL_MQ On KAFKA](#virtual_mq-on-kafka)                 |
>>>>>>> e92c3480

- The following sections will describe the **default matching rules** in detail and use the `upper-layer On lower-layer` format. 
- The example service name are based on SkyWalking [Showcase](https://github.com/apache/skywalking-showcase) default deployment.
- In SkyWalking the service name could be composed of `group` and `short name` with `::` separator.

#### MESH On MESH_DP
- Rule name: `name` 
- Groovy script: `{ (u, l) -> u.name == l.name }`
- Description: MESH.service.name == MESH_DP.service.name
- Matched Example: 
    - MESH.service.name: `mesh-svr::songs.sample-services`
    - MESH_DP.service.name: `mesh-svr::songs.sample-services`

#### MESH On K8S_SERVICE
- Rule name: `short-name`
- Groovy script: `{ (u, l) -> u.shortName == l.shortName }`
- Description: MESH.service.shortName == K8S_SERVICE.service.shortName
- Matched Example: 
    - MESH.service.name: `mesh-svr::songs.sample-services`
    - K8S_SERVICE.service.name: `skywalking-showcase::songs.sample-services`

#### MESH_DP On K8S_SERVICE
- Rule name: `short-name`
- Groovy script: `{ (u, l) -> u.shortName == l.shortName }`
- Description: MESH_DP.service.shortName == K8S_SERVICE.service.shortName
- Matched Example: 
    - MESH_DP.service.name: `mesh-svr::songs.sample-services`
    - K8S_SERVICE.service.name: `skywalking-showcase::songs.sample-services`

#### GENERAL On K8S_SERVICE
- Rule name: `lower-short-name-remove-ns`
- Groovy script: `{ (u, l) -> u.shortName == l.shortName.substring(0, l.shortName.lastIndexOf('.')) }`
- Description: GENERAL.service.shortName == K8S_SERVICE.service.shortName without namespace
- Matched Example: 
    - GENERAL.service.name: `agent::songs`
    - K8S_SERVICE.service.name: `skywalking-showcase::songs.sample-services`

#### GENERAL On APISIX
- Rule name: `lower-short-name-remove-ns`
- Groovy script: `{ (u, l) -> u.shortName == l.shortName.substring(0, l.shortName.lastIndexOf('.')) }`
- Description: GENERAL.service.shortName == APISIX.service.shortName without namespace
- Matched Example: 
    - GENERAL.service.name: `agent::frontend`
    - APISIX.service.name: `APISIX::frontend.sample-services`

#### MYSQL On K8S_SERVICE
- Rule name: `short-name`
- Groovy script: `{ (u, l) -> u.shortName == l.shortName }`
- Description: MYSQL.service.shortName == K8S_SERVICE.service.shortName
- Matched Example: 
    - MYSQL.service.name: `mysql::mysql.skywalking-showcase`
    - K8S_SERVICE.service.name: `skywalking-showcase::mysql.skywalking-showcase`

#### POSTGRESQL On K8S_SERVICE
- Rule name: `short-name`
- Groovy script: `{ (u, l) -> u.shortName == l.shortName }`
- Description: POSTGRESQL.service.shortName == K8S_SERVICE.service.shortName
- Matched Example: 
    - POSTGRESQL.service.name: `postgresql::psql.skywalking-showcase`
    - K8S_SERVICE.service.name: `skywalking-showcase::psql.skywalking-showcase`

#### SO11Y_OAP On K8S_SERVICE
- Rule name: `short-name`
- Groovy script: `{ (u, l) -> u.shortName == l.shortName }`
- Description: SO11Y_OAP.service.shortName == K8S_SERVICE.service.shortName
- Matched Example: 
    - SO11Y_OAP.service.name: `demo-oap.skywalking-showcase`
    - K8S_SERVICE.service.name: `skywalking-showcase::demo-oap.skywalking-showcase`

#### VIRTUAL_DATABASE On MYSQL
- Rule name: `lower-short-name-with-fqdn`
- Groovy script: `{ (u, l) -> u.shortName.substring(0, u.shortName.lastIndexOf(':')) == l.shortName.concat('.svc.cluster.local') }`
- Description: VIRTUAL_DATABASE.service.shortName remove port == MYSQL.service.shortName with fqdn suffix
- Matched Example: 
    - VIRTUAL_DATABASE.service.name: `mysql.skywalking-showcase.svc.cluster.local:3306`
    - MYSQL.service.name: `mysql::mysql.skywalking-showcase`

#### VIRTUAL_DATABASE On POSTGRESQL
- Rule name: `lower-short-name-with-fqdn`
- Groovy script: `{ (u, l) -> u.shortName.substring(0, u.shortName.lastIndexOf(':')) == l.shortName.concat('.svc.cluster.local') }`
- Description: VIRTUAL_DATABASE.service.shortName remove port == POSTGRESQL.service.shortName with fqdn suffix
- Matched Example: 
    - VIRTUAL_DATABASE.service.name: `psql.skywalking-showcase.svc.cluster.local:5432`
    - POSTGRESQL.service.name: `postgresql::psql.skywalking-showcase`

#### NGINX On K8S_SERVICE
- Rule name: `short-name`
- Groovy script: `{ (u, l) -> u.shortName == l.shortName }`
- Description: NGINX.service.shortName == K8S_SERVICE.service.shortName
- Matched Example: 
    - NGINX.service.name: `nginx::nginx.skywalking-showcase`
    - K8S_SERVICE.service.name: `skywalking-showcase::nginx.skywalking-showcase`

#### APISIX On K8S_SERVICE
- Rule name: `short-name`
- Groovy script: `{ (u, l) -> u.shortName == l.shortName }`
- Description: APISIX.service.shortName == K8S_SERVICE.service.shortName
- Matched Example: 
    - APISIX.service.name: `APISIX::frontend.sample-services`
    - K8S_SERVICE.service.name: `skywalking-showcase::frontend.sample-services`

#### ROCKETMQ On K8S_SERVICE
- Rule name: `short-name`
- Groovy script: `{ (u, l) -> u.shortName == l.shortName }`
- Description: ROCKETMQ.service.shortName == K8S_SERVICE.service.shortName
- Matched Example:
  - ROCKETMQ.service.name: `rocketmq::rocketmq.skywalking-showcase`
  - K8S_SERVICE.service.name: `skywalking-showcase::rocketmq.skywalking-showcase`

#### VIRTUAL_MQ On ROCKETMQ
- Rule name: `lower-short-name-with-fqdn`
- Groovy script: `{ (u, l) -> u.shortName.substring(0, u.shortName.lastIndexOf(':')) == l.shortName.concat('.svc.cluster.local') }`
- Description: VIRTUAL_MQ.service.shortName remove port == ROCKETMQ.service.shortName with fqdn suffix
- Matched Example:
  - VIRTUAL_MQ.service.name: `rocketmq.skywalking-showcase.svc.cluster.local:9876`
  - ROCKETMQ.service.name: `rocketmq::rocketmq.skywalking-showcase`

#### RABBITMQ On K8S_SERVICE
- Rule name: `short-name`
- Groovy script: `{ (u, l) -> u.shortName == l.shortName }`
- Description: RABBITMQ.service.shortName == K8S_SERVICE.service.shortName
- Matched Example:
  - RABBITMQ.service.name: `rabbitmq::rabbitmq.skywalking-showcase`
  - K8S_SERVICE.service.name: `skywalking-showcase::rabbitmq.skywalking-showcase`

#### VIRTUAL_MQ On RABBITMQ
- Rule name: `lower-short-name-with-fqdn`
- Groovy script: `{ (u, l) -> u.shortName.substring(0, u.shortName.lastIndexOf(':')) == l.shortName.concat('.svc.cluster.local') }`
- Description: VIRTUAL_MQ.service.shortName remove port == RABBITMQ.service.shortName with fqdn suffix
- Matched Example:
  - VIRTUAL_MQ.service.name: `rabbitmq.skywalking-showcase.svc.cluster.local:5672`
  - RABBITMQ.service.name: `rabbitmq::rabbitmq.skywalking-showcase`

<<<<<<< HEAD
#### CLICKHOUSE On K8S_SERVICE
- Rule name: `short-name`
- Groovy script: `{ (u, l) -> u.shortName == l.shortName }`
- Description: CLICKHOUSE.service.shortName == K8S_SERVICE.service.shortName
- Matched Example:
  - CLICKHOUSE.service.name: `clickhouse::clickhouse.skywalking-showcase`
  - K8S_SERVICE.service.name: `skywalking-showcase::clickhouse.skywalking-showcase`

#### VIRTUAL_DATABASE On CLICKHOUSE
- Rule name: `lower-short-name-with-fqdn`
- Groovy script: `{ (u, l) -> u.shortName.substring(0, u.shortName.lastIndexOf(':')) == l.shortName.concat('.svc.cluster.local') }`
- Description: VIRTUAL_DATABASE.service.shortName remove port == CLICKHOUSE.service.shortName with fqdn suffix
- Matched Example:
  - VIRTUAL_DATABASE.service.name: `clickhouse.skywalking-showcase.svc.cluster.local:8123`
  - CLICKHOUSE.service.name: `clickhouse::clickhouse.skywalking-showcase`
=======
#### KAFKA On K8S_SERVICE
- Rule name: `short-name`
- Groovy script: `{ (u, l) -> u.shortName == l.shortName }`
- Description: KAFKA.service.shortName == K8S_SERVICE.service.shortName
- Matched Example:
  - KAFKA.service.name: `kafka::kafka.skywalking-showcase`
  - K8S_SERVICE.service.name: `skywalking-showcase::kafka.skywalking-showcase`

#### VIRTUAL_MQ On KAFKA
- Rule name: `lower-short-name-with-fqdn`
- Groovy script: `{ (u, l) -> u.shortName.substring(0, u.shortName.lastIndexOf(':')) == l.shortName.concat('.svc.cluster.local') }`
- Description: VIRTUAL_MQ.service.shortName remove port == KAFKA.service.shortName with fqdn suffix
- Matched Example:
  - VIRTUAL_MQ.service.name: `kafka.skywalking-showcase.svc.cluster.local:9092`
  - KAFKA.service.name: `kafka::rocketmq.skywalking-showcase`
>>>>>>> e92c3480

### Build Through Specific Agents
Use agent tech involved(such as eBPF) and deployment tools(such as operator and agent injector) detect the service hierarchy relations.

| Upper layer | Lower layer  | Agent |
|-------------|--------------|-------|


# Instance Hierarchy
Instance Hierarchy relationship follows the same definition as Service Hierarchy.

### Automatically Matching
If the service hierarchy is built, the instance hierarchy relationship could be detected automatically through 
the following rules:
1. The upper instance name equals the lower instance name.
2. The upper instance attribute `pod/hostname` equals the lower instance attribute `pod/hostname`.
3. The upper instance attribute `pod/hostname` equals the lower instance name.
4. The upper instance name equals the lower instance attribute `pod/hostname`.

### Build Through Specific Agents<|MERGE_RESOLUTION|>--- conflicted
+++ resolved
@@ -27,16 +27,13 @@
 | APISIX           | K8S_SERVICE | [APISIX On K8S_SERVICE](#apisix-on-k8s_service)                   |
 | ROCKETMQ         | K8S_SERVICE | [ROCKETMQ On K8S_SERVICE](#rocketmq-on-k8s_service)               |
 | RABBITMQ         | K8S_SERVICE | [RABBITMQ On K8S_SERVICE](#rabbitmq-on-k8s_service)               |
-<<<<<<< HEAD
-| VIRTUAL_MQ       | RABBITMQ    | [VIRTUAL_MQ On RABBITMQ](#virtual_mq-on-rabbitmq)              |
-| CLICKHOUSE       | K8S_SERVICE | [CLICKHOUSE On K8S_SERVICE](#clickhouse-on-k8s_service)           |
-| VIRTUAL_DATABASE | CLICKHOUSE  | [VIRTUAL_DATABASE On CLICKHOUSE](#virtual_database-on-clickhouse) | 
-=======
 | KAFKA            | K8S_SERVICE | [KAFKA On K8S_SERVICE](#kafka-on-k8s_service)                     |
 | VIRTUAL_MQ       | RABBITMQ    | [VIRTUAL_MQ On RABBITMQ](#virtual_mq-on-rabbitmq)                 |
 | VIRTUAL_MQ       | ROCKETMQ    | [VIRTUAL_MQ On K8S_SERVICE](#virtual_mq-on-rocketmq)              |
 | VIRTUAL_MQ       | KAFKA       | [VIRTUAL_MQ On KAFKA](#virtual_mq-on-kafka)                 |
->>>>>>> e92c3480
+| VIRTUAL_MQ       | RABBITMQ    | [VIRTUAL_MQ On RABBITMQ](#virtual_mq-on-rabbitmq)              |
+| CLICKHOUSE       | K8S_SERVICE | [CLICKHOUSE On K8S_SERVICE](#clickhouse-on-k8s_service)           |
+| VIRTUAL_DATABASE | CLICKHOUSE  | [VIRTUAL_DATABASE On CLICKHOUSE](#virtual_database-on-clickhouse) | 
 
 - The following sections will describe the **default matching rules** in detail and use the `upper-layer On lower-layer` format. 
 - The example service name are based on SkyWalking [Showcase](https://github.com/apache/skywalking-showcase) default deployment.
@@ -170,7 +167,22 @@
   - VIRTUAL_MQ.service.name: `rabbitmq.skywalking-showcase.svc.cluster.local:5672`
   - RABBITMQ.service.name: `rabbitmq::rabbitmq.skywalking-showcase`
 
-<<<<<<< HEAD
+#### KAFKA On K8S_SERVICE
+- Rule name: `short-name`
+- Groovy script: `{ (u, l) -> u.shortName == l.shortName }`
+- Description: KAFKA.service.shortName == K8S_SERVICE.service.shortName
+- Matched Example:
+  - KAFKA.service.name: `kafka::kafka.skywalking-showcase`
+  - K8S_SERVICE.service.name: `skywalking-showcase::kafka.skywalking-showcase`
+
+#### VIRTUAL_MQ On KAFKA
+- Rule name: `lower-short-name-with-fqdn`
+- Groovy script: `{ (u, l) -> u.shortName.substring(0, u.shortName.lastIndexOf(':')) == l.shortName.concat('.svc.cluster.local') }`
+- Description: VIRTUAL_MQ.service.shortName remove port == KAFKA.service.shortName with fqdn suffix
+- Matched Example:
+  - VIRTUAL_MQ.service.name: `kafka.skywalking-showcase.svc.cluster.local:9092`
+  - KAFKA.service.name: `kafka::rocketmq.skywalking-showcase`
+
 #### CLICKHOUSE On K8S_SERVICE
 - Rule name: `short-name`
 - Groovy script: `{ (u, l) -> u.shortName == l.shortName }`
@@ -186,23 +198,6 @@
 - Matched Example:
   - VIRTUAL_DATABASE.service.name: `clickhouse.skywalking-showcase.svc.cluster.local:8123`
   - CLICKHOUSE.service.name: `clickhouse::clickhouse.skywalking-showcase`
-=======
-#### KAFKA On K8S_SERVICE
-- Rule name: `short-name`
-- Groovy script: `{ (u, l) -> u.shortName == l.shortName }`
-- Description: KAFKA.service.shortName == K8S_SERVICE.service.shortName
-- Matched Example:
-  - KAFKA.service.name: `kafka::kafka.skywalking-showcase`
-  - K8S_SERVICE.service.name: `skywalking-showcase::kafka.skywalking-showcase`
-
-#### VIRTUAL_MQ On KAFKA
-- Rule name: `lower-short-name-with-fqdn`
-- Groovy script: `{ (u, l) -> u.shortName.substring(0, u.shortName.lastIndexOf(':')) == l.shortName.concat('.svc.cluster.local') }`
-- Description: VIRTUAL_MQ.service.shortName remove port == KAFKA.service.shortName with fqdn suffix
-- Matched Example:
-  - VIRTUAL_MQ.service.name: `kafka.skywalking-showcase.svc.cluster.local:9092`
-  - KAFKA.service.name: `kafka::rocketmq.skywalking-showcase`
->>>>>>> e92c3480
 
 ### Build Through Specific Agents
 Use agent tech involved(such as eBPF) and deployment tools(such as operator and agent injector) detect the service hierarchy relations.
