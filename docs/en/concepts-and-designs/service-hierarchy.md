# Service Hierarchy
SkyWalking v10 introduces a new concept `Service Hierarchy` which defines the relationships of existing logically same services in various layers.
OAP will detect the services from different layers, and try to build the connections.

## Detect Service Hierarchy Connections
There 2 ways to detect the connections:
1. Automatically matching through OAP internal mechanism, no extra work is required.
2. Build the connections through specific agents.

**Note:** All the relationships and auto-matching rules should be defined in the `config/hierarchy-definition.yml` file.
If you want to customize it according to your own needs, please refer to [Service Hierarchy Configuration](service-hierarchy-configuration.md).

### Automatically Matching
| Upper layer      | Lower layer | Matching rule                                                     |
|------------------|-------------|-------------------------------------------------------------------|
| MESH             | MESH_DP     | [MESH On MESH_DP](#mesh-on-mesh_dp)                               |
| MESH             | K8S_SERVICE | [MESH On K8S_SERVICE](#mesh-on-k8s_service)                       |
| MESH_DP          | K8S_SERVICE | [MESH_DP On K8S_SERVICE](#mesh_dp-on-k8s_service)                 |
| GENERAL          | K8S_SERVICE | [GENERAL On K8S_SERVICE](#general-on-k8s_service)                 |
| GENERAL          | APISIX      | [GENERAL On APISIX](#general-on-apisix)                           |
| MYSQL            | K8S_SERVICE | [MYSQL On K8S_SERVICE](#mysql-on-k8s_service)                     |
| POSTGRESQL       | K8S_SERVICE | [POSTGRESQL On K8S_SERVICE](#postgresql-on-k8s_service)           |
| SO11Y_OAP        | K8S_SERVICE | [SO11Y_OAP On K8S_SERVICE](#so11y_oap-on-k8s_service)             |
| VIRTUAL_DATABASE | MYSQL       | [VIRTUAL_DATABASE On MYSQL](#virtual_database-on-mysql)           |
| VIRTUAL_DATABASE | POSTGRESQL  | [VIRTUAL_DATABASE On POSTGRESQL](#virtual_database-on-postgresql) |
| NGINX            | K8S_SERVICE | [NGINX On K8S_SERVICE](#nginx-on-k8s_service)                     |
| APISIX           | K8S_SERVICE | [APISIX On K8S_SERVICE](#apisix-on-k8s_service)                   |
| ROCKETMQ         | K8S_SERVICE | [ROCKETMQ On K8S_SERVICE](#rocketmq-on-k8s_service)               |
<<<<<<< HEAD
| VIRTUAL_MQ       | ROCKETMQ    | [VIRTUAL_MQ On K8S_SERVICE](#virtual_mq-on-rocketmq)              |
| KAFKA            | K8S_SERVICE | [ROCKETMQ On K8S_SERVICE](#rocketmq-on-k8s_service)               |
| VIRTUAL_MQ       | KAFKA       | [VIRTUAL_MQ On K8S_SERVICE](#virtual_mq-on-rocketmq)              |
=======
| VIRTUAL_MQ       | ROCKETMQ    | [VIRTUAL_MQ On ROCKETMQ](#virtual_mq-on-rocketmq)              |
| RABBITMQ         | K8S_SERVICE | [RABBITMQ On K8S_SERVICE](#rabbitmq-on-k8s_service)               |
| VIRTUAL_MQ       | RABBITMQ    | [VIRTUAL_MQ On RABBITMQ](#virtual_mq-on-rabbitmq)              |
>>>>>>> 2aed50e8

- The following sections will describe the **default matching rules** in detail and use the `upper-layer On lower-layer` format. 
- The example service name are based on SkyWalking [Showcase](https://github.com/apache/skywalking-showcase) default deployment.
- In SkyWalking the service name could be composed of `group` and `short name` with `::` separator.

#### MESH On MESH_DP
- Rule name: `name` 
- Groovy script: `{ (u, l) -> u.name == l.name }`
- Description: MESH.service.name == MESH_DP.service.name
- Matched Example: 
    - MESH.service.name: `mesh-svr::songs.sample-services`
    - MESH_DP.service.name: `mesh-svr::songs.sample-services`

#### MESH On K8S_SERVICE
- Rule name: `short-name`
- Groovy script: `{ (u, l) -> u.shortName == l.shortName }`
- Description: MESH.service.shortName == K8S_SERVICE.service.shortName
- Matched Example: 
    - MESH.service.name: `mesh-svr::songs.sample-services`
    - K8S_SERVICE.service.name: `skywalking-showcase::songs.sample-services`

#### MESH_DP On K8S_SERVICE
- Rule name: `short-name`
- Groovy script: `{ (u, l) -> u.shortName == l.shortName }`
- Description: MESH_DP.service.shortName == K8S_SERVICE.service.shortName
- Matched Example: 
    - MESH_DP.service.name: `mesh-svr::songs.sample-services`
    - K8S_SERVICE.service.name: `skywalking-showcase::songs.sample-services`

#### GENERAL On K8S_SERVICE
- Rule name: `lower-short-name-remove-ns`
- Groovy script: `{ (u, l) -> u.shortName == l.shortName.substring(0, l.shortName.lastIndexOf('.')) }`
- Description: GENERAL.service.shortName == K8S_SERVICE.service.shortName without namespace
- Matched Example: 
    - GENERAL.service.name: `agent::songs`
    - K8S_SERVICE.service.name: `skywalking-showcase::songs.sample-services`

#### GENERAL On APISIX
- Rule name: `lower-short-name-remove-ns`
- Groovy script: `{ (u, l) -> u.shortName == l.shortName.substring(0, l.shortName.lastIndexOf('.')) }`
- Description: GENERAL.service.shortName == APISIX.service.shortName without namespace
- Matched Example: 
    - GENERAL.service.name: `agent::frontend`
    - APISIX.service.name: `APISIX::frontend.sample-services`

#### MYSQL On K8S_SERVICE
- Rule name: `short-name`
- Groovy script: `{ (u, l) -> u.shortName == l.shortName }`
- Description: MYSQL.service.shortName == K8S_SERVICE.service.shortName
- Matched Example: 
    - MYSQL.service.name: `mysql::mysql.skywalking-showcase`
    - K8S_SERVICE.service.name: `skywalking-showcase::mysql.skywalking-showcase`

#### POSTGRESQL On K8S_SERVICE
- Rule name: `short-name`
- Groovy script: `{ (u, l) -> u.shortName == l.shortName }`
- Description: POSTGRESQL.service.shortName == K8S_SERVICE.service.shortName
- Matched Example: 
    - POSTGRESQL.service.name: `postgresql::psql.skywalking-showcase`
    - K8S_SERVICE.service.name: `skywalking-showcase::psql.skywalking-showcase`

#### SO11Y_OAP On K8S_SERVICE
- Rule name: `short-name`
- Groovy script: `{ (u, l) -> u.shortName == l.shortName }`
- Description: SO11Y_OAP.service.shortName == K8S_SERVICE.service.shortName
- Matched Example: 
    - SO11Y_OAP.service.name: `demo-oap.skywalking-showcase`
    - K8S_SERVICE.service.name: `skywalking-showcase::demo-oap.skywalking-showcase`

#### VIRTUAL_DATABASE On MYSQL
- Rule name: `lower-short-name-with-fqdn`
- Groovy script: `{ (u, l) -> u.shortName.substring(0, u.shortName.lastIndexOf(':')) == l.shortName.concat('.svc.cluster.local') }`
- Description: VIRTUAL_DATABASE.service.shortName remove port == MYSQL.service.shortName with fqdn suffix
- Matched Example: 
    - VIRTUAL_DATABASE.service.name: `mysql.skywalking-showcase.svc.cluster.local:3306`
    - MYSQL.service.name: `mysql::mysql.skywalking-showcase`

#### VIRTUAL_DATABASE On POSTGRESQL
- Rule name: `lower-short-name-with-fqdn`
- Groovy script: `{ (u, l) -> u.shortName.substring(0, u.shortName.lastIndexOf(':')) == l.shortName.concat('.svc.cluster.local') }`
- Description: VIRTUAL_DATABASE.service.shortName remove port == POSTGRESQL.service.shortName with fqdn suffix
- Matched Example: 
    - VIRTUAL_DATABASE.service.name: `psql.skywalking-showcase.svc.cluster.local:5432`
    - POSTGRESQL.service.name: `postgresql::psql.skywalking-showcase`

#### NGINX On K8S_SERVICE
- Rule name: `short-name`
- Groovy script: `{ (u, l) -> u.shortName == l.shortName }`
- Description: NGINX.service.shortName == K8S_SERVICE.service.shortName
- Matched Example: 
    - NGINX.service.name: `nginx::nginx.skywalking-showcase`
    - K8S_SERVICE.service.name: `skywalking-showcase::nginx.skywalking-showcase`

#### APISIX On K8S_SERVICE
- Rule name: `short-name`
- Groovy script: `{ (u, l) -> u.shortName == l.shortName }`
- Description: APISIX.service.shortName == K8S_SERVICE.service.shortName
- Matched Example: 
    - APISIX.service.name: `APISIX::frontend.sample-services`
    - K8S_SERVICE.service.name: `skywalking-showcase::frontend.sample-services`

#### ROCKETMQ On K8S_SERVICE
- Rule name: `short-name`
- Groovy script: `{ (u, l) -> u.shortName == l.shortName }`
- Description: ROCKETMQ.service.shortName == K8S_SERVICE.service.shortName
- Matched Example:
  - ROCKETMQ.service.name: `rocketmq::rocketmq.skywalking-showcase`
  - K8S_SERVICE.service.name: `skywalking-showcase::rocketmq.skywalking-showcase`

#### VIRTUAL_MQ On ROCKETMQ
- Rule name: `lower-short-name-with-fqdn`
- Groovy script: `{ (u, l) -> u.shortName.substring(0, u.shortName.lastIndexOf(':')) == l.shortName.concat('.svc.cluster.local') }`
- Description: VIRTUAL_MQ.service.shortName remove port == ROCKETMQ.service.shortName with fqdn suffix
- Matched Example:
  - VIRTUAL_MQ.service.name: `rocketmq.skywalking-showcase.svc.cluster.local:9876`
  - ROCKETMQ.service.name: `rocketmq::rocketmq.skywalking-showcase`

<<<<<<< HEAD
#### KAFKA On K8S_SERVICE
- Rule name: `short-name`
- Groovy script: `{ (u, l) -> u.shortName == l.shortName }`
- Description: KAFKA.service.shortName == K8S_SERVICE.service.shortName
- Matched Example:
  - ROCKETMQ.service.name: `kafka::kafka.skywalking-showcase`
  - K8S_SERVICE.service.name: `skywalking-showcase::kafka.skywalking-showcase`

#### VIRTUAL_MQ On KAFKA
- Rule name: `lower-short-name-with-fqdn`
- Groovy script: `{ (u, l) -> u.shortName.substring(0, u.shortName.lastIndexOf(':')) == l.shortName.concat('.svc.cluster.local') }`
- Description: VIRTUAL_MQ.service.shortName remove port == KAFKA.service.shortName with fqdn suffix
- Matched Example:
  - VIRTUAL_MQ.service.name: `kafka.skywalking-showcase.svc.cluster.local:9876`
  - ROCKETMQ.service.name: `kafka::rocketmq.skywalking-showcase`
=======
#### RABBITMQ On K8S_SERVICE
- Rule name: `short-name`
- Groovy script: `{ (u, l) -> u.shortName == l.shortName }`
- Description: RABBITMQ.service.shortName == K8S_SERVICE.service.shortName
- Matched Example:
  - RABBITMQ.service.name: `rabbitmq::rabbitmq.skywalking-showcase`
  - K8S_SERVICE.service.name: `skywalking-showcase::rabbitmq.skywalking-showcase`

#### VIRTUAL_MQ On RABBITMQ
- Rule name: `lower-short-name-with-fqdn`
- Groovy script: `{ (u, l) -> u.shortName.substring(0, u.shortName.lastIndexOf(':')) == l.shortName.concat('.svc.cluster.local') }`
- Description: VIRTUAL_MQ.service.shortName remove port == RABBITMQ.service.shortName with fqdn suffix
- Matched Example:
  - VIRTUAL_MQ.service.name: `rabbitmq.skywalking-showcase.svc.cluster.local:5672`
  - RABBITMQ.service.name: `rabbitmq::rabbitmq.skywalking-showcase`
>>>>>>> 2aed50e8

### Build Through Specific Agents
Use agent tech involved(such as eBPF) and deployment tools(such as operator and agent injector) detect the service hierarchy relations.

| Upper layer | Lower layer  | Agent |
|-------------|--------------|-------|


# Instance Hierarchy
Instance Hierarchy relationship follows the same definition as Service Hierarchy.

### Automatically Matching
If the service hierarchy is built, the instance hierarchy relationship could be detected automatically through 
the following rules:
1. The upper instance name equals the lower instance name.
2. The upper instance attribute `pod/hostname` equals the lower instance attribute `pod/hostname`.
3. The upper instance attribute `pod/hostname` equals the lower instance name.
4. The upper instance name equals the lower instance attribute `pod/hostname`.

### Build Through Specific Agents<|MERGE_RESOLUTION|>--- conflicted
+++ resolved
@@ -26,15 +26,12 @@
 | NGINX            | K8S_SERVICE | [NGINX On K8S_SERVICE](#nginx-on-k8s_service)                     |
 | APISIX           | K8S_SERVICE | [APISIX On K8S_SERVICE](#apisix-on-k8s_service)                   |
 | ROCKETMQ         | K8S_SERVICE | [ROCKETMQ On K8S_SERVICE](#rocketmq-on-k8s_service)               |
-<<<<<<< HEAD
+| VIRTUAL_MQ       | ROCKETMQ    | [VIRTUAL_MQ On ROCKETMQ](#virtual_mq-on-rocketmq)              |
+| RABBITMQ         | K8S_SERVICE | [RABBITMQ On K8S_SERVICE](#rabbitmq-on-k8s_service)               |
+| VIRTUAL_MQ       | RABBITMQ    | [VIRTUAL_MQ On RABBITMQ](#virtual_mq-on-rabbitmq)              |
 | VIRTUAL_MQ       | ROCKETMQ    | [VIRTUAL_MQ On K8S_SERVICE](#virtual_mq-on-rocketmq)              |
 | KAFKA            | K8S_SERVICE | [ROCKETMQ On K8S_SERVICE](#rocketmq-on-k8s_service)               |
 | VIRTUAL_MQ       | KAFKA       | [VIRTUAL_MQ On K8S_SERVICE](#virtual_mq-on-rocketmq)              |
-=======
-| VIRTUAL_MQ       | ROCKETMQ    | [VIRTUAL_MQ On ROCKETMQ](#virtual_mq-on-rocketmq)              |
-| RABBITMQ         | K8S_SERVICE | [RABBITMQ On K8S_SERVICE](#rabbitmq-on-k8s_service)               |
-| VIRTUAL_MQ       | RABBITMQ    | [VIRTUAL_MQ On RABBITMQ](#virtual_mq-on-rabbitmq)              |
->>>>>>> 2aed50e8
 
 - The following sections will describe the **default matching rules** in detail and use the `upper-layer On lower-layer` format. 
 - The example service name are based on SkyWalking [Showcase](https://github.com/apache/skywalking-showcase) default deployment.
@@ -152,7 +149,22 @@
   - VIRTUAL_MQ.service.name: `rocketmq.skywalking-showcase.svc.cluster.local:9876`
   - ROCKETMQ.service.name: `rocketmq::rocketmq.skywalking-showcase`
 
-<<<<<<< HEAD
+#### RABBITMQ On K8S_SERVICE
+- Rule name: `short-name`
+- Groovy script: `{ (u, l) -> u.shortName == l.shortName }`
+- Description: RABBITMQ.service.shortName == K8S_SERVICE.service.shortName
+- Matched Example:
+  - RABBITMQ.service.name: `rabbitmq::rabbitmq.skywalking-showcase`
+  - K8S_SERVICE.service.name: `skywalking-showcase::rabbitmq.skywalking-showcase`
+
+#### VIRTUAL_MQ On RABBITMQ
+- Rule name: `lower-short-name-with-fqdn`
+- Groovy script: `{ (u, l) -> u.shortName.substring(0, u.shortName.lastIndexOf(':')) == l.shortName.concat('.svc.cluster.local') }`
+- Description: VIRTUAL_MQ.service.shortName remove port == RABBITMQ.service.shortName with fqdn suffix
+- Matched Example:
+  - VIRTUAL_MQ.service.name: `rabbitmq.skywalking-showcase.svc.cluster.local:5672`
+  - RABBITMQ.service.name: `rabbitmq::rabbitmq.skywalking-showcase`
+
 #### KAFKA On K8S_SERVICE
 - Rule name: `short-name`
 - Groovy script: `{ (u, l) -> u.shortName == l.shortName }`
@@ -168,23 +180,6 @@
 - Matched Example:
   - VIRTUAL_MQ.service.name: `kafka.skywalking-showcase.svc.cluster.local:9876`
   - ROCKETMQ.service.name: `kafka::rocketmq.skywalking-showcase`
-=======
-#### RABBITMQ On K8S_SERVICE
-- Rule name: `short-name`
-- Groovy script: `{ (u, l) -> u.shortName == l.shortName }`
-- Description: RABBITMQ.service.shortName == K8S_SERVICE.service.shortName
-- Matched Example:
-  - RABBITMQ.service.name: `rabbitmq::rabbitmq.skywalking-showcase`
-  - K8S_SERVICE.service.name: `skywalking-showcase::rabbitmq.skywalking-showcase`
-
-#### VIRTUAL_MQ On RABBITMQ
-- Rule name: `lower-short-name-with-fqdn`
-- Groovy script: `{ (u, l) -> u.shortName.substring(0, u.shortName.lastIndexOf(':')) == l.shortName.concat('.svc.cluster.local') }`
-- Description: VIRTUAL_MQ.service.shortName remove port == RABBITMQ.service.shortName with fqdn suffix
-- Matched Example:
-  - VIRTUAL_MQ.service.name: `rabbitmq.skywalking-showcase.svc.cluster.local:5672`
-  - RABBITMQ.service.name: `rabbitmq::rabbitmq.skywalking-showcase`
->>>>>>> 2aed50e8
 
 ### Build Through Specific Agents
 Use agent tech involved(such as eBPF) and deployment tools(such as operator and agent injector) detect the service hierarchy relations.
