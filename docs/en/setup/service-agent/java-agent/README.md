--- conflicted
+++ resolved
@@ -1,9 +1,5 @@
 # Setup java agent
-<<<<<<< HEAD
-1. Agent is available for JDK 1.6 - 11.
-=======
 1. Agent is available for JDK 1.6 - 12.
->>>>>>> 49f50a24
 1. Find `agent` folder in SkyWalking release package
 1. Set `agent.service_name` in `config/agent.config`. Could be any String in English.
 1. Set `collector.backend_service` in `config/agent.config`. Default point to `127.0.0.1:11800`, only works for local backend.
@@ -24,14 +20,10 @@
          apm-feign-default-http-9.x.jar
          apm-httpClient-4.x-plugin.jar
          .....
-<<<<<<< HEAD
-    +--- logs
-=======
     +-- optional-plugins
          apm-gson-2.x-plugin.jar
          .....
     +-- logs
->>>>>>> 49f50a24
     skywalking-agent.jar
 ```
 
