# Setup java agent
1. Find `agent` folder in SkyWalking release package
1. Set `agent.service_name` in `config/agent.config`. Could be any String in English.
1. Set `collector.backend_service` in `config/agent.config`. Default point to `127.0.0.1:11800`, only works for local backend.
1. Add `-javaagent:/path/to/skywalking-package/agent/skywalking-agent.jar` to JVM argument. And make sure to add it before the `-jar` argument.

The agent release dist is included in Apache [official release](http://skywalking.apache.org/downloads/). New agent package looks like this.
```
+-- agent
    +-- activations
         apm-toolkit-log4j-1.x-activation.jar
         apm-toolkit-log4j-2.x-activation.jar
         apm-toolkit-logback-1.x-activation.jar
         ...
    +-- config
         agent.config  
    +-- plugins
         apm-dubbo-plugin.jar
         apm-feign-default-http-9.x.jar
         apm-httpClient-4.x-plugin.jar
         .....
    skywalking-agent.jar
```

- Start your application.

## Supported middlewares, frameworks and libraries
SkyWalking agent has supported various middlewares, frameworks and libraries.
Read [supported list](Supported-list.md) to get them and supported version.
If the plugin is in **Optional²** catalog, go to [optional plugins](#optional-plugins) section to learn how to active it.

## Advanced features
- All plugins are in `/plugins` folder. The plugin jar is active when it is in there. Remove the plugin jar, it disabled.
- The default logging output folder is `/logs`.

## Install javaagent FAQs
- Linux Tomcat 7, Tomcat 8  
Change the first line of `tomcat/bin/catalina.sh`.
```shell
CATALINA_OPTS="$CATALINA_OPTS -javaagent:/path/to/skywalking-agent/skywalking-agent.jar"; export CATALINA_OPTS
```

- Windows Tomcat 7, Tomcat 8  
Change the first line of `tomcat/bin/catalina.bat`.
```shell
set "CATALINA_OPTS=-javaagent:/path/to/skywalking-agent/skywalking-agent.jar"
```
- JAR file  
Add `-javaagent` argument to command line in which you start your app. eg:
 ```shell
 java -javaagent:/path/to/skywalking-agent/skywalking-agent.jar -jar yourApp.jar
 ```
 
## Table of Agent Configuration Properties
This is the properties list supported in `agent/config/agent.config`.

property key | Description | Default |
----------- | ---------- | --------- | 
`agent.namespace` | Namespace isolates headers in cross process propagation. The HEADER name will be `HeaderName:Namespace`. | Not set | 
`agent.service_name` | Application(5.x)/Service(6.x) code is showed in sky-walking-ui. Suggestion: set a unique name for each service, service instance nodes share the same code | `Your_ApplicationName` |
`agent.sample_n_per_3_secs`|Negative or zero means off, by default.SAMPLE_N_PER_3_SECS means sampling N TraceSegment in 3 seconds tops.|Not set|
`agent.authentication`|Authentication active is based on backend setting, see application.yml for more details.For most scenarios, this needs backend extensions, only basic match auth provided in default implementation.|Not set|
`agent.span_limit_per_segment`|The max number of spans in a single segment. Through this config item, skywalking keep your application memory cost estimated.|Not set |
`agent.ignore_suffix`|If the operation name of the first span is included in this set, this segment should be ignored.|Not set|
`agent.is_open_debugging_class`|If true, skywalking agent will save all instrumented classes files in `/debugging` folder.Skywalking team may ask for these files in order to resolve compatible problem.|Not set|
`agent.active_v2_header`|Active V2 header in default.|`true`|
`agent.instance_uuid` |Instance uuid is the identity of an instance, skywalking treat same instance uuid as one instance.if empty, skywalking agent will generate an 32-bit uuid.   |`""`|
`agent.active_v1_header `|Deactive V1 header in default.|`false`|
`collector.grpc_channel_check_interval`|grpc channel status check interval.|`30`|
`collector.app_and_service_register_check_interval`|application and service registry check interval.|`3`|
`collector.backend_service`|Collector skywalking trace receiver service addresses.|`127.0.0.1:11800`|
`logging.level`|The log level. Default is debug.|`DEBUG`|
`logging.file_name`|Log file name.|`skywalking-api.log`|
`logging.dir`|Log files directory. Default is blank string, means, use "system.out" to output logs.|`""`|
`logging.max_file_size`|The max size of log file. If the size is bigger than this, archive the current file, and write into a new file.|`300 * 1024 * 1024`|
`jvm.buffer_size`|The buffer size of collected JVM info.|`60 * 10`|
`buffer.channel_size`|The buffer channel size.|`5`|
`buffer.buffer_size`|The buffer size.|`300`|
`dictionary.service_code_buffer_size`|The buffer size of application codes and peer|`10 * 10000`|
`dictionary.endpoint_name_buffer_size`|The buffer size of endpoint names and peer|`1000 * 10000`|
`plugin.mongodb.trace_param`|If true, trace all the parameters in MongoDB access, default is false. Only trace the operation, not include parameters.|`false`|
`plugin.elasticsearch.trace_dsl`|If true, trace all the DSL(Domain Specific Language) in ElasticSearch access, default is false.|`false`|
`plugin.springmvc.use_qualified_name_as_endpoint_name`|If true, the fully qualified method name will be used as the endpoint name instead of the request URL, default is false.|`false`|
`plugin.toolit.use_qualified_name_as_operation_name`|If true, the fully qualified method name will be used as the operation name instead of the given operation name, default is false.|`false`|
<<<<<<< HEAD
`plugin.mysql.trace_sql_parameters`|If set to true, the parameters of the sql (typically `java.sql.PreparedStatement`) would be collected.|`false`|
`plugin.mysql.sql_parameters_max_length`|If set to positive number, the `db.sql.parameters` would be truncated to this length, otherwise it would be completely saved, which may cause performance problem.|`512`|
=======
`plugin.solrj.trace_statement`|If true, trace all the query parameters(include deleteByIds and deleteByQuery) in Solr query request, default is false.|`false`|
`plugin.solrj.trace_ops_params`|If true, trace all the operation parameters in Solr request, default is false.|`false`|
>>>>>>> 6ff33d88

## Optional Plugins
Java agent plugins are all pluggable. Optional plugins could be provided in `optional-plugins` folder under agent or 3rd party repositories.
For using these plugins, you need to put the target plugin jar file into `/plugins`.

Now, we have the following known optional plugins.
* [Plugin of tracing Spring annotation beans](agent-optional-plugins/Spring-annotation-plugin.md)
* [Plugin of tracing Oracle and Resin](agent-optional-plugins/Oracle-Resin-plugins.md)
* [Filter traces through specified endpoint name patterns](agent-optional-plugins/trace-ignore-plugin.md)
* Plugin of Gson serialization lib in optional plugin folder.
* Plugin of Lettuce 5.x(JRE 8+) in optional plugin folder. Agent is compatible in JDK 1.6+, this plugin could be used in JRE 8+, by matching the lib requirement.
* Plugin of Zookeeper 3.4.x in optional plugin folder. The reason of being optional plugin is, many business irrelevant traces are generated, which cause extra payload to agents and backends. At the same time, those traces may be just heartbeat(s).
* [Customize enhance](Customize-enhance-trace.md) Trace methods based on description files, rather than write plugin or change source codes.
* Plugin of Spring Cloud Gateway 2.1.x in optional plugin folder. Please only active this plugin when you install agent in Spring Gateway.

## Advanced Features
* Set the settings through system properties for config file override. Read [setting override](Setting-override.md).
* Use gRPC TLS to link backend. See [open TLS](TLS.md)
* Monitor a big cluster by different SkyWalking services. Use [Namespace](Namespace.md) to isolate the context propagation. 
* Set client [token](Token-auth.md) if backend open [token authentication](../../backend/backend-token-auth.md).
* Application Toolkit, are a collection of libraries, provided by skywalking APM. Using them, you have a bridge between your application and skywalking APM agent. 
    * If you want to use OpenTracing Java APIs, try [SkyWalking OpenTracing compatible tracer](Opentracing.md). More details you could find at http://opentracing.io
    * If you want to print trace context(e.g. traceId) in your logs, choose the log frameworks, [log4j](Application-toolkit-log4j-1.x.md), 
[log4j2](Application-toolkit-log4j-2.x.md), [logback](Application-toolkit-logback-1.x.md)
    * If you want to use annotations or SkyWalking native APIs to read context, try [SkyWalking manual APIs](Application-toolkit-trace.md)
    * If you want to continue traces across thread manually, use [across thread solution APIs](Application-toolkit-trace-cross-thread.md).
* If you want to specify the path of your agent.config file. Read [set config file through system properties](Specified-agent-config.md)

## Plugin Development Guide
SkyWalking java agent supports plugin to extend [the supported list](Supported-list.md). Please follow 
our [Plugin Development Guide](../../../guides/Java-Plugin-Development-Guide.md).

# Test
If you are interested in plugin compatible tests or agent performance, see the following reports.
* [Plugin Test](https://github.com/SkyAPMTest/agent-integration-test-report)
* [Java Agent Performance Test](https://skyapmtest.github.io/Agent-Benchmarks/)<|MERGE_RESOLUTION|>--- conflicted
+++ resolved
@@ -82,13 +82,10 @@
 `plugin.elasticsearch.trace_dsl`|If true, trace all the DSL(Domain Specific Language) in ElasticSearch access, default is false.|`false`|
 `plugin.springmvc.use_qualified_name_as_endpoint_name`|If true, the fully qualified method name will be used as the endpoint name instead of the request URL, default is false.|`false`|
 `plugin.toolit.use_qualified_name_as_operation_name`|If true, the fully qualified method name will be used as the operation name instead of the given operation name, default is false.|`false`|
-<<<<<<< HEAD
 `plugin.mysql.trace_sql_parameters`|If set to true, the parameters of the sql (typically `java.sql.PreparedStatement`) would be collected.|`false`|
 `plugin.mysql.sql_parameters_max_length`|If set to positive number, the `db.sql.parameters` would be truncated to this length, otherwise it would be completely saved, which may cause performance problem.|`512`|
-=======
 `plugin.solrj.trace_statement`|If true, trace all the query parameters(include deleteByIds and deleteByQuery) in Solr query request, default is false.|`false`|
 `plugin.solrj.trace_ops_params`|If true, trace all the operation parameters in Solr request, default is false.|`false`|
->>>>>>> 6ff33d88
 
 ## Optional Plugins
 Java agent plugins are all pluggable. Optional plugins could be provided in `optional-plugins` folder under agent or 3rd party repositories.
