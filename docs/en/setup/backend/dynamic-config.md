# Dynamic Configuration
SkyWalking Configurations mostly are set through `application.yml` and OS system environment variables.
At the same time, some of them are supporting dynamic settings from upstream management system.

Right now, SkyWalking supports following dynamic configurations.

| Config Key | Value Description | Value Format Example |
|:----:|:----:|:----:|
|receiver-trace.default.slowDBAccessThreshold| Thresholds of slow Database statement, override `receiver-trace/default/slowDBAccessThreshold` of `applciation.yml`. | default:200,mongodb:50|
|receiver-trace.default.uninstrumentedGateways| The uninstrumented gateways, override `gateways.yml`. | same as [`gateways.yml`](uninstrumented-gateways.md#configuration-format) |
|alarm.default.alarm-settings| The alarm settings, will override `alarm-settings.yml`. | same as [`alarm-settings.yml`](backend-alarm.md) |
|core.default.apdexThreshold| The apdex threshold settings, will override `service-apdex-threshold.yml`. | same as [`service-apdex-threshold.yml`](apdex-threshold.md) |
|core.default.endpoint-name-grouping| The endpoint name grouping setting, will override `endpoint-name-grouping.yml`. | same as [`endpoint-name-grouping.yml`](endpoint-grouping-rules.md) |


This feature depends on upstream service, so it is **DISABLED** by default.

```yaml
configuration:
  selector: ${SW_CONFIGURATION:none}
  none:
  grpc:
    host: ${SW_DCS_SERVER_HOST:""}
    port: ${SW_DCS_SERVER_PORT:80}
    clusterName: ${SW_DCS_CLUSTER_NAME:SkyWalking}
    period: ${SW_DCS_PERIOD:20}
  # ... other implementations
```

## Dynamic Configuration Service, DCS
[Dynamic Configuration Service](../../../../oap-server/server-configuration/grpc-configuration-sync/src/main/proto/configuration-service.proto) 
is a gRPC service, which requires the upstream system implemented.
The SkyWalking OAP fetches the configuration from the implementation(any system), after you open this implementation like this.

```yaml
configuration:
  selector: ${SW_CONFIGURATION:grpc}
  grpc:
    host: ${SW_DCS_SERVER_HOST:""}
    port: ${SW_DCS_SERVER_PORT:80}
    clusterName: ${SW_DCS_CLUSTER_NAME:SkyWalking}
    period: ${SW_DCS_PERIOD:20}
```

## Dynamic Configuration Zookeeper Implementation

[Zookeeper](https://github.com/apache/zookeeper) is also supported as DCC(Dynamic Configuration Center), to use it, please configure as follows:

```yaml
configuration:
  selector: ${SW_CONFIGURATION:zookeeper}
  zookeeper:
    period: ${SW_CONFIG_ZK_PERIOD:60} # Unit seconds, sync period. Default fetch every 60 seconds.
    nameSpace: ${SW_CONFIG_ZK_NAMESPACE:/default}
    hostPort: ${SW_CONFIG_ZK_HOST_PORT:localhost:2181}
    # Retry Policy
    baseSleepTimeMs: ${SW_CONFIG_ZK_BASE_SLEEP_TIME_MS:1000} # initial amount of time to wait between retries
    maxRetries: ${SW_CONFIG_ZK_MAX_RETRIES:3} # max number of times to retry
```

## Dynamic Configuration Etcd Implementation

[Etcd](https://github.com/etcd-io/etcd) is also supported as DCC(Dynamic Configuration Center), to use it, please configure as follows:

```yaml
configuration:
  selector: ${SW_CONFIGURATION:etcd}
  etcd:
    period: ${SW_CONFIG_ETCD_PERIOD:60} # Unit seconds, sync period. Default fetch every 60 seconds.
    group: ${SW_CONFIG_ETCD_GROUP:skywalking}
    serverAddr: ${SW_CONFIG_ETCD_SERVER_ADDR:localhost:2379}
    clusterName: ${SW_CONFIG_ETCD_CLUSTER_NAME:default}
```

## Dynamic Configuration Consul Implementation

[Consul](https://github.com/rickfast/consul-client) is also supported as DCC(Dynamic Configuration Center), to use it, please configure as follows:

```yaml
configuration:
  selector: ${SW_CONFIGURATION:consul}
  consul:
    # Consul host and ports, separated by comma, e.g. 1.2.3.4:8500,2.3.4.5:8500
    hostAndPorts: ${SW_CONFIG_CONSUL_HOST_AND_PORTS:1.2.3.4:8500}
    # Sync period in seconds. Defaults to 60 seconds.
    period: ${SW_CONFIG_CONSUL_PERIOD:1}
    # Consul aclToken
    aclToken: ${SW_CONFIG_CONSUL_ACL_TOKEN:""}
```

## Dynamic Configuration Apollo Implementation

[Apollo](https://github.com/ctripcorp/apollo/) is also supported as DCC(Dynamic Configuration Center), to use it, just configured as follows:

```yaml
configuration:
  selector: ${SW_CONFIGURATION:apollo}
  apollo:
    apolloMeta: ${SW_CONFIG_APOLLO:http://106.12.25.204:8080}
    apolloCluster: ${SW_CONFIG_APOLLO_CLUSTER:default}
    apolloEnv: ${SW_CONFIG_APOLLO_ENV:""}
    appId: ${SW_CONFIG_APOLLO_APP_ID:skywalking}
    period: ${SW_CONFIG_APOLLO_PERIOD:5}
```

<<<<<<< HEAD
## Dynamic Configuration Nacos Implementation

[Nacos](https://github.com/alibaba/nacos) is also supported as DCC(Dynamic Configuration Center), to use it, please configure as follows:

```yaml
configuration:
  selector: ${SW_CONFIGURATION:nacos}
  nacos:
    # Nacos Server Host
    serverAddr: ${SW_CONFIG_NACOS_SERVER_ADDR:127.0.0.1}
    # Nacos Server Port
    port: ${SW_CONFIG_NACOS_SERVER_PORT:8848}
    # Nacos Configuration Group
    group: ${SW_CONFIG_NACOS_SERVER_GROUP:skywalking}
    # Nacos Configuration namespace
    namespace: ${SW_CONFIG_NACOS_SERVER_NAMESPACE:}
    # Unit seconds, sync period. Default fetch every 60 seconds.
    period: ${SW_CONFIG_NACOS_PERIOD:60}
    # the name of current cluster, set the name if you want to upstream system known.
    clusterName: ${SW_CONFIG_NACOS_CLUSTER_NAME:default}
=======
## Dynamic Configuration Kuberbetes Configmap Implementation

[configmap](https://kubernetes.io/docs/concepts/configuration/configmap/) is also supported as DCC(Dynamic Configuration Center), to use it, just configured as follows:

```yaml
configuration:
  selector: ${SW_CONFIGURATION:k8s-configmap}
  # [example] (../../../../oap-server/server-configuration/configuration-k8s-configmap/src/test/resources/skywalking-dynamic-configmap.example.yaml)
  k8s-configmap:
      # Sync period in seconds. Defaults to 60 seconds.
      period: ${SW_CONFIG_CONFIGMAP_PERIOD:60}
      # Which namespace is confiigmap deployed in.
      namespace: ${SW_CLUSTER_K8S_NAMESPACE:default}
      # Labelselector is used to locate specific configmap
      labelSelector: ${SW_CLUSTER_K8S_LABEL:app=collector,release=skywalking}
>>>>>>> e0325a44
```<|MERGE_RESOLUTION|>--- conflicted
+++ resolved
@@ -11,7 +11,7 @@
 |alarm.default.alarm-settings| The alarm settings, will override `alarm-settings.yml`. | same as [`alarm-settings.yml`](backend-alarm.md) |
 |core.default.apdexThreshold| The apdex threshold settings, will override `service-apdex-threshold.yml`. | same as [`service-apdex-threshold.yml`](apdex-threshold.md) |
 |core.default.endpoint-name-grouping| The endpoint name grouping setting, will override `endpoint-name-grouping.yml`. | same as [`endpoint-name-grouping.yml`](endpoint-grouping-rules.md) |
-
+|receiver-trace.default.sampleRate| Trace sampling , override `receiver-trace/default/sampleRate` of `applciation.yml`. | 10000 |
 
 This feature depends on upstream service, so it is **DISABLED** by default.
 
@@ -43,7 +43,6 @@
 ```
 
 ## Dynamic Configuration Zookeeper Implementation
-
 [Zookeeper](https://github.com/apache/zookeeper) is also supported as DCC(Dynamic Configuration Center), to use it, please configure as follows:
 
 ```yaml
@@ -57,6 +56,8 @@
     baseSleepTimeMs: ${SW_CONFIG_ZK_BASE_SLEEP_TIME_MS:1000} # initial amount of time to wait between retries
     maxRetries: ${SW_CONFIG_ZK_MAX_RETRIES:3} # max number of times to retry
 ```
+
+The **nameSpace** is the ZooKeeper path. The config key and value are the properties of the `namespace` folder.
 
 ## Dynamic Configuration Etcd Implementation
 
@@ -103,28 +104,6 @@
     period: ${SW_CONFIG_APOLLO_PERIOD:5}
 ```
 
-<<<<<<< HEAD
-## Dynamic Configuration Nacos Implementation
-
-[Nacos](https://github.com/alibaba/nacos) is also supported as DCC(Dynamic Configuration Center), to use it, please configure as follows:
-
-```yaml
-configuration:
-  selector: ${SW_CONFIGURATION:nacos}
-  nacos:
-    # Nacos Server Host
-    serverAddr: ${SW_CONFIG_NACOS_SERVER_ADDR:127.0.0.1}
-    # Nacos Server Port
-    port: ${SW_CONFIG_NACOS_SERVER_PORT:8848}
-    # Nacos Configuration Group
-    group: ${SW_CONFIG_NACOS_SERVER_GROUP:skywalking}
-    # Nacos Configuration namespace
-    namespace: ${SW_CONFIG_NACOS_SERVER_NAMESPACE:}
-    # Unit seconds, sync period. Default fetch every 60 seconds.
-    period: ${SW_CONFIG_NACOS_PERIOD:60}
-    # the name of current cluster, set the name if you want to upstream system known.
-    clusterName: ${SW_CONFIG_NACOS_CLUSTER_NAME:default}
-=======
 ## Dynamic Configuration Kuberbetes Configmap Implementation
 
 [configmap](https://kubernetes.io/docs/concepts/configuration/configmap/) is also supported as DCC(Dynamic Configuration Center), to use it, just configured as follows:
@@ -140,5 +119,4 @@
       namespace: ${SW_CLUSTER_K8S_NAMESPACE:default}
       # Labelselector is used to locate specific configmap
       labelSelector: ${SW_CLUSTER_K8S_LABEL:app=collector,release=skywalking}
->>>>>>> e0325a44
 ```