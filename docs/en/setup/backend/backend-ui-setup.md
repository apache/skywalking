<<<<<<< HEAD
# Backend and UI setup
=======
# Backend, UI, and CLI
>>>>>>> fd24a29b

SkyWalking backend distribution package includes the following parts:

1. **bin/cmd scripts**, in `/bin` folder. Includes startup linux shell and Windows cmd scripts for Backend
server and UI startup.

2. **Backend config**, in `/config` folder. Includes settings files of the backend, which are:
   * `application.yml`
   * `log4j.xml`
   * `alarm-settings.yml`

3. **Libraries of backend**, in `/oap-libs` folder. All the dependencies of the backend are in it.

4. **Webapp env**, in `webapp` folder. UI frontend jar file is here, with its `webapp.yml` setting file. 

## Quick start

### Requirements and default settings

Requirement: **JDK8 to JDK12 are tested**, other versions are not tested and may or may not work.

Before you start, you should know that the quickstart aims to get you a basic configuration mostly for previews/demo, performance and long-term running are not our goals. 

For production/QA/tests environments, you should head to [Backend and UI deployment documents](#deploy-backend-and-ui).

You can use `bin/startup.sh` (or cmd) to startup the backend and UI with their default settings, which are:

- Backend storage uses **H2 by default** (for an easier start)
- Backend listens `0.0.0.0/11800` for gRPC APIs and `0.0.0.0/12800` for http rest APIs.

In Java, .NetCore, Node.js, Istio agents/probe, you should set the gRPC service address to `ip/host:11800`, with ip/host where your backend is.
- UI listens on `8080` port and request `127.0.0.1/12800` to do GraphQL query.  

## Deploy Backend and UI

Before deploying Skywalking in your distributed environment, you should know how agents/probes, backend, UI communicates with each other:

<img src="http://skywalking.apache.org/doc-graph/communication-net.png"/>

- All native agents and probes, either language based or mesh probe, are using gRPC service (`core/default/gRPC*` in `application.yml`) to report data to the backend. Also, jetty service supported in JSON format. 
- UI uses GraphQL (HTTP) query to access the backend also in Jetty service (`core/default/rest*` in `application.yml`).

<<<<<<< HEAD
Now, let's continue with the backend and UI settings documents.
=======
Now, let's continue with the backend, UI and CLI setting documents.
>>>>>>> fd24a29b
- [Backend setup document](backend-setup.md)
- [UI setup document](ui-setup.md)
- [CLI set up document](https://github.com/apache/skywalking-cli)<|MERGE_RESOLUTION|>--- conflicted
+++ resolved
@@ -1,8 +1,5 @@
-<<<<<<< HEAD
-# Backend and UI setup
-=======
-# Backend, UI, and CLI
->>>>>>> fd24a29b
+# Backend, UI, and CLI setup
+
 
 SkyWalking backend distribution package includes the following parts:
 
@@ -45,11 +42,7 @@
 - All native agents and probes, either language based or mesh probe, are using gRPC service (`core/default/gRPC*` in `application.yml`) to report data to the backend. Also, jetty service supported in JSON format. 
 - UI uses GraphQL (HTTP) query to access the backend also in Jetty service (`core/default/rest*` in `application.yml`).
 
-<<<<<<< HEAD
-Now, let's continue with the backend and UI settings documents.
-=======
 Now, let's continue with the backend, UI and CLI setting documents.
->>>>>>> fd24a29b
 - [Backend setup document](backend-setup.md)
 - [UI setup document](ui-setup.md)
 - [CLI set up document](https://github.com/apache/skywalking-cli)