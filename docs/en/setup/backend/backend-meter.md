# Meter receiver
The meter receiver accepts the metrics of [meter protocol](https://github.com/apache/skywalking-data-collect-protocol/blob/master/language-agent/Meter.proto) into the [meter system](./../../concepts-and-designs/meter.md).

## Module definition
Module definition is defined in `application.yml`, typically located at `$SKYWALKING_BASE_DIR/config/application.yml` by default.
```yaml
receiver-meter:
  selector: ${SW_RECEIVER_METER:default}
  default:

```

In Kafka Fetcher, follow these configurations to enable it.  
```yaml
kafka-fetcher:
  selector: ${SW_KAFKA_FETCHER:default}
  default:
    bootstrapServers: ${SW_KAFKA_FETCHER_SERVERS:localhost:9092}
```

## Report Meter Telemetry Data

### Manual Meter API

Custom metrics may be collected by Manual Meter API.
Custom metrics collected cannot be used directly, they should be configured in `meter-analyzer-config` configuration files, which is described in next part.

The receiver adds labels with `key = service` and `key = instance` to the collected data samples,
and values from service and service instance name defined in SkyWalking Agent,
for identification of the metric data.

A typical manual meter API set is [Spring Sleuth APIs](spring-sleuth-setup.md)

### OpenTelemetry Exporter

You can use OpenTelemetry Collector to transport the metrics to SkyWalking OAP.
Read the doc on [Skywalking Exporter](https://github.com/open-telemetry/opentelemetry-collector-contrib/tree/main/exporter/skywalkingexporter/README.md) for a detailed guide.

The following is the correspondence between the OpenTelemetry Metric Data Type and the Skywalking Data Collect Protocol: 

| OpenTelemetry Metric Data Type | Skywalking Data Collect Protocol |
|-----|-----|
|MetricDataTypeGauge| MeterSingleValue |
|MetricDataTypeSum| MeterSingleValue |
|MetricDataTypeHistogram| MeterHistogram and two MeterSingleValues containing `$name_sum` and `$name_count` metrics. |
|MetricDataTypeSummary| A series of MeterSingleValue containing tag `quantile` and two MeterSingleValues containing `$name_sum` and `$name_count` metrics. |
|MetricDataTypeExponentialHistogram| Not Supported|

Note: `$name` is the original metric name.

## Configuration file
The meter receiver is configured via a configuration file. The configuration file defines everything related to receiving 
 from agents, as well as which rule files to load.

The OAP can load the configuration at bootstrap. If the new configuration is not well-formed, the OAP may fail to start up. The files
are located at `$CLASSPATH/meter-analyzer-config`.

New meter-analyzer-config files is **NOT** enabled by default, you should make meter configuration take effect through section `agent-analyzer` in `application.yml` of skywalking backend.
```yaml
 agent-analyzer:
   selector: ${SW_AGENT_ANALYZER:default}
   default:
     # ... take care of other analyzers
     meterAnalyzerActiveFiles: ${SW_METER_ANALYZER_ACTIVE_FILES:your-custom-meter-conf-without-ext-name} # The multiple files should be separated by ","
```

Meter-analyzer-config file is written in YAML format, defined by the scheme described below. Brackets indicate that a parameter is optional.

All available meter analysis scripts could be found [here](../../../../oap-server/server-starter/src/main/resources/meter-analyzer-config/).

| Rule Name | Description | Configuration File | Data Source |
|-----|-----|-----|-----|
<<<<<<< HEAD
|spring-sleuth| Metrics of Spring Sleuth Application | meter-analyzer-config/spring-sleuth.yaml | Spring Sleuth Application --meter format--> SkyWalking OAP Server |
|satellite| Metrics of SkyWalking Satellite self-observability(so11y)| meter-analyzer-config/satellite.yaml| SkyWalking Satellite --meter format-->SkyWalking OAP Server|
|datasource| Metrics of DataSource metrics | meter-analyzer-config/datasource.yaml | Datasource --meter format--> SkyWalking OAP Server |
=======
|spring-sleuth| Metrics of Spring Sleuth Application | meter-analyzer-config/spring-sleuth.yaml | Sprign Sleuth Application --meter format--> SkyWalking OAP Server |
|satellite| Metrics of SkyWalking Satellite self-observability(so11y)| meter-analyzer-config/satellite.yaml| SkyWalking Satellite --meter format-->SkyWalking OAP Server|
|threadpool| Metrics of Thread Pool | meter-analyzer-config/threadpool.yaml | Thread Pool --meter format--> SkyWalking OAP Server |
>>>>>>> 6385c353

An example can be found [here](../../../../oap-server/server-starter/src/main/resources/meter-analyzer-config/spring-sleuth.yaml).
If you're using Spring Sleuth, see [Spring Sleuth Setup](spring-sleuth-setup.md).

### Meters configuration

```yaml
# filter the metrics, only those metrics that satisfy this condition will be passed into the `metricsRules` below.
filter: <closure> # example: '{ tags -> tags.job_name == "vm-monitoring" }'
# expSuffix is appended to all expression in this file.
expSuffix: <string>
# insert metricPrefix into metric name:  <metricPrefix>_<raw_metric_name>
metricPrefix: <string>
# Metrics rule allow you to recompute queries.
metricsRules:
  # The name of rule, which combinates with a prefix '<metricPrefix>_' as the index/table name in storage.
  # The name with prefix can also be quoted in UI (Dashboard/Template/Item/Metrics)
  name: <string>
  # MAL expression. Raw name of custom metrics collected can be used here
  exp: <string>
```

For more information on MAL, please refer to [mal.md](../../concepts-and-designs/mal.md)

#### `rate`, `irate`, and `increase`

Although we support the `rate`, `irate`, `increase` functions in the backend, we still recommend users to consider using client-side APIs to run these functions. The reasons are as follows:
1. The OAP has to set up caches to calculate the values.
1. Once the agent reconnects to another OAP instance, the time windows of rate calculation break. This leads to inaccurate results.<|MERGE_RESOLUTION|>--- conflicted
+++ resolved
@@ -70,15 +70,10 @@
 
 | Rule Name | Description | Configuration File | Data Source |
 |-----|-----|-----|-----|
-<<<<<<< HEAD
-|spring-sleuth| Metrics of Spring Sleuth Application | meter-analyzer-config/spring-sleuth.yaml | Spring Sleuth Application --meter format--> SkyWalking OAP Server |
-|satellite| Metrics of SkyWalking Satellite self-observability(so11y)| meter-analyzer-config/satellite.yaml| SkyWalking Satellite --meter format-->SkyWalking OAP Server|
-|datasource| Metrics of DataSource metrics | meter-analyzer-config/datasource.yaml | Datasource --meter format--> SkyWalking OAP Server |
-=======
-|spring-sleuth| Metrics of Spring Sleuth Application | meter-analyzer-config/spring-sleuth.yaml | Sprign Sleuth Application --meter format--> SkyWalking OAP Server |
 |satellite| Metrics of SkyWalking Satellite self-observability(so11y)| meter-analyzer-config/satellite.yaml| SkyWalking Satellite --meter format-->SkyWalking OAP Server|
 |threadpool| Metrics of Thread Pool | meter-analyzer-config/threadpool.yaml | Thread Pool --meter format--> SkyWalking OAP Server |
->>>>>>> 6385c353
+|datasource| Metrics of DataSource metrics | meter-analyzer-config/datasource.yaml | Datasource --meter format--> SkyWalking OAP Server |
+|spring-sleuth| Metrics of Spring Sleuth Application | meter-analyzer-config/spring-sleuth.yaml | Sprign Sleuth Application --meter format--> SkyWalking OAP Server |
 
 An example can be found [here](../../../../oap-server/server-starter/src/main/resources/meter-analyzer-config/spring-sleuth.yaml).
 If you're using Spring Sleuth, see [Spring Sleuth Setup](spring-sleuth-setup.md).
