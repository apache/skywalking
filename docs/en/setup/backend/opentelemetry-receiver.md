# OpenTelemetry receiver

The OpenTelemetry receiver supports ingesting agent metrics by meter-system. The OAP can load the configuration at bootstrap.
If the new configuration is not well-formed, the OAP may fail to start up. The files are located at `$CLASSPATH/otel-rules`.

Supported handlers:

* `oc`: [OpenCensus](https://github.com/open-telemetry/opentelemetry-collector-contrib/blob/a08903f05d3a544f548535c222b1c205b9f5a154/exporter/opencensusexporter/README.md) gRPC service handler.
* `otlp`: [OpenTelemetry](https://github.com/open-telemetry/opentelemetry-collector/tree/main/exporter/otlpexporter) gRPC service handler.

**Notice:**  Set `SW_OTEL_RECEIVER=default` through system environment or change `receiver-otel/selector=${SW_OTEL_RECEIVER:default}` to activate the OpenTelemetry receiver.

The rule file should be in YAML format, defined by the scheme described in [prometheus-fetcher](./prometheus-metrics.md).
Note: `receiver-otel` only supports the `group`, `defaultMetricLevel`, and `metricsRules` nodes of the scheme due to its push mode.

To activate the `oc` handler and relevant rules of `istio`:

```yaml
receiver-otel:
  // Change selector value to default, for activating the otel receiver.
  selector: ${SW_OTEL_RECEIVER:default}
  default:
    enabledHandlers: ${SW_OTEL_RECEIVER_ENABLED_HANDLERS:"oc"}
    enabledOcRules: ${SW_OTEL_RECEIVER_ENABLED_OC_RULES:"istio-controlplane"}
```
The receiver adds labels with `key = node_identifier_host_name` and `key = node_identifier_pid` to the collected data samples,
and values from `Node.identifier.host_name` and `Node.identifier.pid` defined in OpenCensus Agent Proto,
for identification of the metric data.

| Rule Name | Description | Configuration File | Data Source |
|----|----|-----|----|
<<<<<<< HEAD
|istio-controlplane| Metrics of Istio Control Plane | otel-oc-rules/istio-controlplane.yaml | Istio Control Plane -> OpenTelemetry Collector --OC format--> SkyWalking OAP Server |
|oap| Metrics of SkyWalking OAP server itself | otel-oc-rules/oap.yaml | SkyWalking OAP Server(SelfObservability) -> OpenTelemetry Collector --OC format--> SkyWalking OAP Server |
|vm| Metrics of VMs | otel-oc-rules/vm.yaml | Prometheus node-exporter(VMs) -> OpenTelemetry Collector --OC format--> SkyWalking OAP Server |
|k8s-cluster| Metrics of K8s cluster | otel-oc-rules/k8s-cluster.yaml | K8s kube-state-metrics -> OpenTelemetry Collector --OC format--> SkyWalking OAP Server |
|k8s-node| Metrics of K8s cluster | otel-oc-rules/k8s-node.yaml | cAdvisor & K8s kube-state-metrics -> OpenTelemetry Collector --OC format--> SkyWalking OAP Server |
|k8s-service| Metrics of K8s cluster | otel-oc-rules/k8s-service.yaml | cAdvisor & K8s kube-state-metrics -> OpenTelemetry Collector --OC format--> SkyWalking OAP Server |
|mysql| Metrics of MySQL| otel-oc-rules/mysql.yaml | prometheus/mysqld_exporter -> OpenTelemetry Collector --OC format--> SkyWalking OAP Server |
|postgresql| Metrics of PostgreSQL| otel-oc-rules/postgresql.yaml | prometheus-community/postgres_exporter
 -> OpenTelemetry Collector --OC format--> SkyWalking OAP Server |
=======
|istio-controlplane| Metrics of Istio Control Plane | otel-rules/istio-controlplane.yaml | Istio Control Plane -> OpenTelemetry Collector --OC format--> SkyWalking OAP Server |
|oap| Metrics of SkyWalking OAP server itself | otel-rules/oap.yaml | SkyWalking OAP Server(SelfObservability) -> OpenTelemetry Collector --OC format--> SkyWalking OAP Server |
|vm| Metrics of VMs | otel-rules/vm.yaml | Prometheus node-exporter(VMs) -> OpenTelemetry Collector --OC format--> SkyWalking OAP Server |
|k8s-cluster| Metrics of K8s cluster | otel-rules/k8s-cluster.yaml | K8s kube-state-metrics -> OpenTelemetry Collector --OC format--> SkyWalking OAP Server |
|k8s-node| Metrics of K8s cluster | otel-rules/k8s-node.yaml | cAdvisor & K8s kube-state-metrics -> OpenTelemetry Collector --OC format--> SkyWalking OAP Server |
|k8s-service| Metrics of K8s cluster | otel-rules/k8s-service.yaml | cAdvisor & K8s kube-state-metrics -> OpenTelemetry Collector --OC format--> SkyWalking OAP Server |
|mysql| Metrics of MYSQL| otel-rules/mysql.yaml | prometheus/mysqld_exporter -> OpenTelemetry Collector --OC format--> SkyWalking OAP Server |
>>>>>>> f96b3eac

**Note**: You can also use OpenTelemetry exporter to transport the metrics to SkyWalking OAP directly. See [OpenTelemetry Exporter](./backend-meter.md#opentelemetry-exporter).<|MERGE_RESOLUTION|>--- conflicted
+++ resolved
@@ -29,24 +29,12 @@
 
 | Rule Name | Description | Configuration File | Data Source |
 |----|----|-----|----|
-<<<<<<< HEAD
-|istio-controlplane| Metrics of Istio Control Plane | otel-oc-rules/istio-controlplane.yaml | Istio Control Plane -> OpenTelemetry Collector --OC format--> SkyWalking OAP Server |
-|oap| Metrics of SkyWalking OAP server itself | otel-oc-rules/oap.yaml | SkyWalking OAP Server(SelfObservability) -> OpenTelemetry Collector --OC format--> SkyWalking OAP Server |
-|vm| Metrics of VMs | otel-oc-rules/vm.yaml | Prometheus node-exporter(VMs) -> OpenTelemetry Collector --OC format--> SkyWalking OAP Server |
-|k8s-cluster| Metrics of K8s cluster | otel-oc-rules/k8s-cluster.yaml | K8s kube-state-metrics -> OpenTelemetry Collector --OC format--> SkyWalking OAP Server |
-|k8s-node| Metrics of K8s cluster | otel-oc-rules/k8s-node.yaml | cAdvisor & K8s kube-state-metrics -> OpenTelemetry Collector --OC format--> SkyWalking OAP Server |
-|k8s-service| Metrics of K8s cluster | otel-oc-rules/k8s-service.yaml | cAdvisor & K8s kube-state-metrics -> OpenTelemetry Collector --OC format--> SkyWalking OAP Server |
-|mysql| Metrics of MySQL| otel-oc-rules/mysql.yaml | prometheus/mysqld_exporter -> OpenTelemetry Collector --OC format--> SkyWalking OAP Server |
-|postgresql| Metrics of PostgreSQL| otel-oc-rules/postgresql.yaml | prometheus-community/postgres_exporter
- -> OpenTelemetry Collector --OC format--> SkyWalking OAP Server |
-=======
 |istio-controlplane| Metrics of Istio Control Plane | otel-rules/istio-controlplane.yaml | Istio Control Plane -> OpenTelemetry Collector --OC format--> SkyWalking OAP Server |
 |oap| Metrics of SkyWalking OAP server itself | otel-rules/oap.yaml | SkyWalking OAP Server(SelfObservability) -> OpenTelemetry Collector --OC format--> SkyWalking OAP Server |
 |vm| Metrics of VMs | otel-rules/vm.yaml | Prometheus node-exporter(VMs) -> OpenTelemetry Collector --OC format--> SkyWalking OAP Server |
 |k8s-cluster| Metrics of K8s cluster | otel-rules/k8s-cluster.yaml | K8s kube-state-metrics -> OpenTelemetry Collector --OC format--> SkyWalking OAP Server |
 |k8s-node| Metrics of K8s cluster | otel-rules/k8s-node.yaml | cAdvisor & K8s kube-state-metrics -> OpenTelemetry Collector --OC format--> SkyWalking OAP Server |
 |k8s-service| Metrics of K8s cluster | otel-rules/k8s-service.yaml | cAdvisor & K8s kube-state-metrics -> OpenTelemetry Collector --OC format--> SkyWalking OAP Server |
-|mysql| Metrics of MYSQL| otel-rules/mysql.yaml | prometheus/mysqld_exporter -> OpenTelemetry Collector --OC format--> SkyWalking OAP Server |
->>>>>>> f96b3eac
-
+|mysql| Metrics of MySQL| otel-rules/mysql.yaml | prometheus/mysqld_exporter -> OpenTelemetry Collector --OC format--> SkyWalking OAP Server |
+|postgresql| Metrics of PostgreSQL| otel-rules/postgresql.yaml | postgres_exporter -> OpenTelemetry Collector --OC format--> SkyWalking OAP Server |
 **Note**: You can also use OpenTelemetry exporter to transport the metrics to SkyWalking OAP directly. See [OpenTelemetry Exporter](./backend-meter.md#opentelemetry-exporter).