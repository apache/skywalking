
# Choose receiver
Receiver is a concept in SkyWalking backend. All modules, which are responsible for receiving telemetry
or tracing data from other being monitored system, are all being called **Receiver**. If you are looking for the pull mode,
Take a look at [fetcher document](backend-fetcher.md).

We have following receivers, and `default` implementors are provided in our Apache distribution.
1. **receiver-trace**. gRPC and HTTPRestful services to accept SkyWalking format traces.
1. **receiver-register**. gRPC and HTTPRestful services to provide service, service instance and endpoint register.
1. **service-mesh**. gRPC services accept data from inbound mesh probes.
1. **receiver-jvm**. gRPC services accept JVM metrics data.
1. **envoy-metric**. Envoy `metrics_service` and `ALS(access log service)` supported by this receiver. OAL script support all GAUGE type metrics.
1. **receiver-profile**. gRPC services accept profile task status and snapshot reporter.
1. **receiver-otel**. See [details](#opentelemetry-receiver). Receiver for analyzing metrics data from OpenTelemetry
1. **receiver-meter**. See [details](backend-meter.md). Receiver for analyzing metrics in SkyWalking native meter format.
1. **receiver-browser**. gRPC services to accept browser performance data and error log.
1. **receiver-log**. gRPC services accept log data.
1. **configuration-discovery**. gRPC services handle configurationDiscovery.
<<<<<<< HEAD
1. **receiver-zabbix**. See [details](backend-zabbix.md).
=======
1. Experimental receivers. All following receivers are in the POC stage, not production ready.
    1. **receiver_zipkin**. See [details](#zipkin-receiver). (Experimental)
    1. **receiver_jaeger**. See [details](#jaeger-receiver). (Experimental)
>>>>>>> 56c264d1

The sample settings of these receivers should be already in default `application.yml`, and also list here
```yaml
receiver-register:
  selector: ${SW_RECEIVER_REGISTER:default}
  default:

receiver-trace:
  selector: ${SW_RECEIVER_TRACE:default}
  default:

receiver-jvm:
  selector: ${SW_RECEIVER_JVM:default}
  default:

service-mesh:
  selector: ${SW_SERVICE_MESH:default}
  default:

envoy-metric:
  selector: ${SW_ENVOY_METRIC:default}
  default:
    acceptMetricsService: ${SW_ENVOY_METRIC_SERVICE:true}
    alsHTTPAnalysis: ${SW_ENVOY_METRIC_ALS_HTTP_ANALYSIS:""}

receiver_zipkin:
  selector: ${SW_RECEIVER_ZIPKIN:-}
  default:
    host: ${SW_RECEIVER_ZIPKIN_HOST:0.0.0.0}
    port: ${SW_RECEIVER_ZIPKIN_PORT:9411}
    contextPath: ${SW_RECEIVER_ZIPKIN_CONTEXT_PATH:/}
    jettyMinThreads: ${SW_RECEIVER_ZIPKIN_JETTY_MIN_THREADS:1}
    jettyMaxThreads: ${SW_RECEIVER_ZIPKIN_JETTY_MAX_THREADS:200}
    jettyIdleTimeOut: ${SW_RECEIVER_ZIPKIN_JETTY_IDLE_TIMEOUT:30000}
    jettyAcceptorPriorityDelta: ${SW_RECEIVER_ZIPKIN_JETTY_DELTA:0}
    jettyAcceptQueueSize: ${SW_RECEIVER_ZIPKIN_QUEUE_SIZE:0}

receiver-profile:
  selector: ${SW_RECEIVER_PROFILE:default}
  default:

receiver-browser:
  selector: ${SW_RECEIVER_BROWSER:default}
  default:
    sampleRate: ${SW_RECEIVER_BROWSER_SAMPLE_RATE:10000}

receiver-log:
  selector: ${SW_RECEIVER_LOG:default}
  default:
  
configuration-discovery:
  selector: ${SW_CONFIGURATION_DISCOVERY:default}
  default:
```

## gRPC/HTTP server for receiver
In default, all gRPC/HTTP services should be served at `core/gRPC` and `core/rest`.
But the `receiver-sharing-server` module provide a way to make all receivers serving at
different ip:port, if you set them explicitly. 
```yaml
receiver-sharing-server:
  selector: ${SW_RECEIVER_SHARING_SERVER:default}
  default:
    host: ${SW_RECEIVER_JETTY_HOST:0.0.0.0}
    contextPath: ${SW_RECEIVER_JETTY_CONTEXT_PATH:/}
    authentication: ${SW_AUTHENTICATION:""}
    jettyMinThreads: ${SW_RECEIVER_SHARING_JETTY_MIN_THREADS:1}
    jettyMaxThreads: ${SW_RECEIVER_SHARING_JETTY_MAX_THREADS:200}
    jettyIdleTimeOut: ${SW_RECEIVER_SHARING_JETTY_IDLE_TIMEOUT:30000}
    jettyAcceptorPriorityDelta: ${SW_RECEIVER_SHARING_JETTY_DELTA:0}
    jettyAcceptQueueSize: ${SW_RECEIVER_SHARING_JETTY_QUEUE_SIZE:0}
```

Notice, if you add these settings, make sure they are not as same as core module,
because gRPC/HTTP servers of core are still used for UI and OAP internal communications.

## OpenTelemetry receiver

OpenTelemetry receiver supports to ingest agent metrics by meter-system. OAP can load the configuration at bootstrap. 
If the new configuration is not well-formed, OAP fails to start up. The files are located at `$CLASSPATH/otel-<handler>-rules`.
Eg, the `oc` handler loads fules from `$CLASSPATH/otel-oc-rules`, 

Supported handlers:
    * `oc`: [OpenCensus](https://github.com/open-telemetry/opentelemetry-collector/blob/master/exporter/opencensusexporter/README.md) gRPC service handler.

The rule file should be in YAML format, defined by the scheme described in [prometheus-fetcher](./backend-fetcher.md).
Notice, `receiver-otel` only support `group`, `defaultMetricLevel` and `metricsRules` nodes of scheme due to the push mode it opts to.

To active the `oc` handler and `istio` relevant rules:
```yaml
receiver-otel:
  selector: ${SW_OTEL_RECEIVER:default}
  default:
    enabledHandlers: ${SW_OTEL_RECEIVER_ENABLED_HANDLERS:"oc"}
    enabledOcRules: ${SW_OTEL_RECEIVER_ENABLED_OC_RULES:"istio-controlplane"}
```
The receiver adds labels with `key = node_identifier_host_name` and `key = node_identifier_pid` to the collected data samples，
and values from `Node.identifier.host_name` and `Node.identifier.pid` defined in opencensus agent proto,
to be the identification of the metric data.

| Rule Name | Description | Configuration File | Data Source |
|----|----|-----|----|
|istio-controlplane| Metrics of Istio control panel | otel-oc-rules/istio-controlplane.yaml | Istio Control Panel -> OpenTelemetry Collector --OC format--> SkyWalking OAP Server |
|oap| Metrics of SkyWalking OAP server itself | otel-oc-rules/oap.yaml | SkyWalking OAP Server(SelfObservability) -> OpenTelemetry Collector --OC format--> SkyWalking OAP Server |
|vm| Metrics of VMs | otel-oc-rules/vm.yaml | Prometheus node-exporter(VMs) -> OpenTelemetry Collector --OC format--> SkyWalking OAP Server |

## Meter receiver

Meter receiver supports accept the metrics into the meter-system. OAP can load the configuration at bootstrap. 

The file is written in YAML format, defined by the scheme described in [backend-meter](./backend-meter.md).

To active the `default` implementation:
```yaml
receiver-meter:
  selector: ${SW_RECEIVER_METER:default}
  default:
```

## Experimental receivers
All following receivers are in the POC stage, not production ready.

### Zipkin receiver
Zipkin receiver could work in two different mode.
1. Tracing mode(default). Tracing mode is that, skywalking OAP acts like zipkin collector,
   fully supports Zipkin v1/v2 formats through HTTP service,
   also provide persistence and query in skywalking UI.
   But it wouldn't analysis metrics from them. In most case, I suggest you could use this feature, when metrics come from service mesh.
   Notice, in this mode, Zipkin receiver requires `zipkin-elasticsearch` storage implementation active.
   Read [this](backend-storage.md#elasticsearch-6-with-zipkin-trace-extension) to know
   how to active.

Use following config to active.
```yaml
receiver_zipkin:
  selector: ${SW_RECEIVER_ZIPKIN:-}
  default:
    host: ${SW_RECEIVER_ZIPKIN_HOST:0.0.0.0}
    port: ${SW_RECEIVER_ZIPKIN_PORT:9411}
    contextPath: ${SW_RECEIVER_ZIPKIN_CONTEXT_PATH:/}
    jettyMinThreads: ${SW_RECEIVER_ZIPKIN_JETTY_MIN_THREADS:1}
    jettyMaxThreads: ${SW_RECEIVER_ZIPKIN_JETTY_MAX_THREADS:200}
    jettyIdleTimeOut: ${SW_RECEIVER_ZIPKIN_JETTY_IDLE_TIMEOUT:30000}
    jettyAcceptorPriorityDelta: ${SW_RECEIVER_ZIPKIN_JETTY_DELTA:0}
    jettyAcceptQueueSize: ${SW_RECEIVER_ZIPKIN_QUEUE_SIZE:0}
```

2. Analysis mode(Not production ready), receive Zipkin v1/v2 formats through HTTP service. Transform the trace to skywalking
   native format, and analysis like skywalking trace. This feature can't work in production env right now,
   because of Zipkin tag/endpoint value unpredictable, we can't make sure it fits production env requirements.

Active `analysis mode`, you should set `needAnalysis` config.
```yaml
receiver_zipkin:
  selector: ${SW_RECEIVER_ZIPKIN:-}
  default:
    host: ${SW_RECEIVER_ZIPKIN_HOST:0.0.0.0}
    port: ${SW_RECEIVER_ZIPKIN_PORT:9411}
    contextPath: ${SW_RECEIVER_ZIPKIN_CONTEXT_PATH:/}
    jettyMinThreads: ${SW_RECEIVER_ZIPKIN_JETTY_MIN_THREADS:1}
    jettyMaxThreads: ${SW_RECEIVER_ZIPKIN_JETTY_MAX_THREADS:200}
    jettyIdleTimeOut: ${SW_RECEIVER_ZIPKIN_JETTY_IDLE_TIMEOUT:30000}
    jettyAcceptorPriorityDelta: ${SW_RECEIVER_ZIPKIN_JETTY_DELTA:0}
    jettyAcceptQueueSize: ${SW_RECEIVER_ZIPKIN_QUEUE_SIZE:0}
    needAnalysis: true    
```

NOTICE, Zipkin receiver is only provided in `apache-skywalking-apm-x.y.z.tar.gz` tar.

### Jaeger receiver
Jaeger receiver right now only works in `Tracing Mode`, and no analysis.
Jaeger receiver provides extra gRPC host/port, if absent, sharing-server host/port will be used, then core gRPC host/port.
Receiver requires `jaeger-elasticsearch` storage implementation active.
Read [this](backend-storage.md#elasticsearch-6-with-jaeger-trace-extension) to know how to active.

Right now, you need [jaeger agent](https://www.jaegertracing.io/docs/1.11/architecture/#agent) to batch
send spans to SkyWalking oap server. Read [Jaeger Architecture](https://www.jaegertracing.io/docs/1.11/architecture/)
to get more details.

Active the receiver.
```yaml
receiver_jaeger:
  selector: ${SW_RECEIVER_JAEGER:-}
  default:
    gRPCHost: ${SW_RECEIVER_JAEGER_HOST:0.0.0.0}
    gRPCPort: ${SW_RECEIVER_JAEGER_PORT:14250}
```

NOTICE, Jaeger receiver is only provided in `apache-skywalking-apm-x.y.z.tar.gz` tar.<|MERGE_RESOLUTION|>--- conflicted
+++ resolved
@@ -16,13 +16,10 @@
 1. **receiver-browser**. gRPC services to accept browser performance data and error log.
 1. **receiver-log**. gRPC services accept log data.
 1. **configuration-discovery**. gRPC services handle configurationDiscovery.
-<<<<<<< HEAD
-1. **receiver-zabbix**. See [details](backend-zabbix.md).
-=======
 1. Experimental receivers. All following receivers are in the POC stage, not production ready.
     1. **receiver_zipkin**. See [details](#zipkin-receiver). (Experimental)
     1. **receiver_jaeger**. See [details](#jaeger-receiver). (Experimental)
->>>>>>> 56c264d1
+1. **receiver-zabbix**. See [details](backend-zabbix.md).
 
 The sample settings of these receivers should be already in default `application.yml`, and also list here
 ```yaml
