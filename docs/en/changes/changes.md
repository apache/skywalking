--- conflicted
+++ resolved
@@ -35,11 +35,8 @@
 * Set the `SW_QUERY_MAX_QUERY_COMPLEXITY` default value to 3000(was 1000).
 * Accept `length=4000` parameter value of the event. It was 2000. 
 * Tolerate parameter value in illegal JSON format.
-<<<<<<< HEAD
+* Update BanyanDB Java Client to 0.4.0
 * Support aggregate LabeledValue in MQE.
-=======
-* Update BanyanDB Java Client to 0.4.0
->>>>>>> 8aab7d7a
 
 #### UI
 
