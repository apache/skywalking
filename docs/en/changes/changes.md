--- conflicted
+++ resolved
@@ -105,13 +105,9 @@
 * Support span attached event concept in Zipkin and SkyWalking trace query.
 * Support span attached events on Zipkin lens UI.
 * Force UTF-8 encoding in `JsonLogHandler` of `kafka-fetcher-plugin`.
-<<<<<<< HEAD
 * Fix max length to 512 of entity, instance and endpoint IDs in trace, log, profiling, topN tables(JDBC storages). The value was 200 by default. 
-* Add component ID(135) for eventMesh server Java agent plugin and component ID(137) for eventMesh producer and component ID(138) for eventMesh consumer.
-=======
-* Fix max length to 512 of entity, instance and endpoint IDs in trace, log, profiling, topN tables(JDBC storages). The value was 200 by default.
+* Add component IDs(135, 136, 137) for EventMesh server and client-side plugins.
 * Bump up Kafka client to 2.8.1 to fix CVE-2021-38153.
->>>>>>> 671cb029
 
 #### UI
 
