--- conflicted
+++ resolved
@@ -57,13 +57,10 @@
 * Support HTTP URI formatting through `ai-pipeline` to do pattern recognition.
 * Add new HTTP URI grouping engine with benchmark. 
 * [Breaking Change] Use the new HTTP URI grouping engine to replace the old regex based mechanism.
-<<<<<<< HEAD
+* Support `sumLabeled` in `MAL`.
+* Migrate from kubernetes-client/java to fabric8 client.
 * support `sumLabeled` in `MAL`.
 * Envoy ALS generated relation metrics considers http status codes >= 400 has an error at the client side.
-=======
-* Support `sumLabeled` in `MAL`.
-* Migrate from kubernetes-client/java to fabric8 client.
->>>>>>> 1726040a
 
 #### UI
 * Revert: cpm5d function. This feature is cancelled from backend.
