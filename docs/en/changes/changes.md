## 9.3.0

#### Project

* Bump up the embedded `swctl` version in OAP Docker image.

#### OAP Server

* Add component ID(133) for impala JDBC Java agent plugin and component ID(134) for impala server.
* Use prepareStatement in H2SQLExecutor#getByIDs.(No function change).
* Bump up snakeyaml to 1.32 for fixing CVE.
* Fix `DurationUtils.convertToTimeBucket` missed verify date format.
* Enhance LAL to support converting LogData to DatabaseSlowStatement.
* [**Breaking Change**] Change the LAL script format(Add layer property).
* Adapt ElasticSearch 8.1+, migrate from removed APIs to recommended APIs.
* Support monitoring MySQL slow SQLs.
* Support analyzing cache related spans to provide metrics and slow commands for cache services from client side
* Optimize virtual database, fix dynamic config watcher NPE when default value is null
* Remove physical index existing check and keep template existing check only to avoid meaningless `retry wait`
  in `no-init` mode.
* Make sure instance list ordered in TTL processor to avoid TTL timer never runs.
* Support monitoring PostgreSQL slow SQLs.
* [**Breaking Change**] Support sharding MySQL database instances and tables
  by [Shardingsphere-Proxy](https://shardingsphere.apache.org/document/current/en/overview/#shardingsphere-proxy).
  SQL-Database requires removing tables `log_tag/segment_tag/zipkin_query` before OAP starts, if bump up from previous
  releases.
* Fix meter functions `avgHistogram`, `avgHistogramPercentile`, `avgLabeled`, `sumHistogram` having data conflict when
  downsampling.
* Do sorting `readLabeledMetricsValues` result forcedly in case the storage(database) doesn't return data consistent
  with the parameter list.
* Fix the wrong watch semantics in Kubernetes watchers, which causes heavy traffic to API server in some Kubernetes
  clusters,
  we should use `Get State and Start at Most Recent` semantic instead of `Start at Exact`
  because we don't need the changing history events,
  see https://kubernetes.io/docs/reference/using-api/api-concepts/#semantics-for-watch.
* Unify query services and DAOs codes time range condition to `Duration`.
* [**Breaking Change**]: Remove prometheus-fetcher plugin, please use OpenTelemetry to scrape Prometheus metrics and
  set up SkyWalking OpenTelemetry receiver instead.
* BugFix: histogram metrics sent to MAL should be treated as OpenTelemetry style, not Prometheus style:
  ```
  (-infinity, explicit_bounds[i]] for i == 0
  (explicit_bounds[i-1], explicit_bounds[i]] for 0 < i < size(explicit_bounds)
  (explicit_bounds[i-1], +infinity) for i == size(explicit_bounds)
  ```
* Support Golang runtime metrics analysis.
* Add APISIX metrics monitoring
* Support skywalking-client-js report empty `service version` and `page path` , set default version as `latest` and
  default page path as `/`(root). Fix the
  error `fetching data (/browser_app_page_pv0) : Can't split endpoint id into 2 parts`.
* [**Breaking Change**] Limit the max length of trace/log/alarm tag's `key=value`, set the max length of column `tags`
  in tables`log_tag/segment_tag/alarm_record_tag` and column `query` in `zipkin_query` and column `tag_value` in `tag_autocomplete` to 256.
  SQL-Database requires altering these columns' length or removing these tables before OAP starts, if bump up from previous releases.
* Optimize the creation conditions of profiling task.
* Lazy load the Kubernetes metadata and switch from event-driven to polling.
  Previously we set up watchers to watch the Kubernetes metadata changes, this is perfect when there are deployments changes and
  SkyWalking can react to the changes in real time. However when the cluster has many events (such as in large cluster
  or some special Kubernetes engine like OpenShift), the requests sent from SkyWalking becomes unpredictable, i.e. SkyWalking might
  send massive requests to Kubernetes API server, causing heavy load to the API server.
  This PR switches from the watcher mechanism to polling mechanism, SkyWalking polls the metadata in a specified interval,
  so that the requests sent to API server is predictable (~10 requests every `interval`, 3 minutes), and the requests count is constant
  regardless of the cluster's changes. However with this change SkyWalking can't react to the cluster changes in time, but the delay
  is acceptable in our case.
* Optimize the query time of tasks in ProfileTaskCache.
* Fix metrics was put into wrong slot of the window in the alerting kernel.
* Support `sumPerMinLabeled` in `MAL`.
* Bump up jackson databind, snakeyaml, grpc dependencies.
* Support export `Trace` and `Log` through Kafka.
* Add new config initialization mechanism of module provider. This is a ModuleManager lib kernel level change.
* [**Breaking Change**] Support new records query protocol, rename the column named `service_id` to `entity_id` for support difference entity.
  Please re-create `top_n_database_statement` index/table.
* Remove improper self-obs metrics in JvmMetricsHandler(for Kafka channel).
* gRPC stream canceling code is not logged as an error when the client cancels the stream. The client
  cancels the stream when the pod is terminated.
* [**Breaking Change**] Change the way of loading MAL rules(support pattern).
* Move k8s relative MAL files into `/otel-rules/k8s`.
* [**Breaking Change**] Refactor service mesh protobuf definitions and split TCP-related metrics to individual definition.
* Add `TCP{Service,ServiceInstance,ServiceRelation,ServiceInstanceRelation}` sources and split TCP-related entities out from
  original `Service,ServiceInstance,ServiceRelation,ServiceInstanceRelation`.
* [**Breaking Change**] TCP-related source names are changed, fields of TCP-related sources are changed, please refer to the latest `oal/tcp.oal` file.
* Do not log error logs when failed to create ElasticSearch index because the index is created already.
* Add virtual MQ analysis for native traces.
* Support Python runtime metrics analysis.
* Support `sampledTrace` in LAL.
* Support multiple rules with different names under the same layer of LAL script.
<<<<<<< HEAD
* Support span attached event concept.
=======
* (Optimization) Reduce the buffer size(queue) of MAL(only) metric streams. Set L1 queue size as 1/20, L2 queue size as 1/2.
* [**Breaking Change**] Migrate to BanyanDB v0.2.0.
  * Adopt new OR logical operator for,
    1. `MeasureIDs` query
    2. `BanyanDBProfileThreadSnapshotQueryDAO` query
    3. Multiple `Event` conditions query
    4. Metrics query
  * Simplify Group check and creation
  * Partially apply `UITemplate` changes
  * Support `index_only`
  * Return `CompletableFuture<Void>` directly from BanyanDB client
  * Optimize data binary parse methods in *LogQueryDAO
  * Support different indexType
  * Support configuration for TTL and (block|segment) intervals
* Optimize MQ Topology analysis. Use entry span's peer from the consumer side as source service when no producer instrumentation(no cross-process reference).
* Refactor JDBC storage implementations to reuse logics.
* Fix `ClassCastException` in `LoggingConfigWatcher`.
>>>>>>> 2e313495

#### UI

* Fix: tab active incorrectly, when click tab space
* Add impala icon for impala JDBC Java agent plugin.
* (Webapp)Bump up snakeyaml to 1.31 for fixing CVE-2022-25857
* [Breaking Change]: migrate from Spring Web to Armeria, now you should use the environment variable
  name `SW_OAP_ADDRESS`
  to change the OAP backend service addresses, like `SW_OAP_ADDRESS=localhost:12800,localhost:12801`, and use
  environment
  variable `SW_SERVER_PORT` to change the port. Other Spring-related configurations don't take effect anymore.
* Polish the endpoint list graph.
* Fix styles for an adaptive height.
* Fix setting up a new time range after clicking the refresh button.
* Enhance the process topology graph to support dragging nodes.
* UI-template: Fix metrics calculation in `general-service/mesh-service/faas-function` top-list dashboard.
* Update MySQL dashboard to visualize collected slow SQLs.
* Add virtual cache dashboard.
* Remove `responseCode` fields of all OAL sources, as well as examples to avoid user's confusion.
* Remove All from the endpoints selector.
* Enhance menu configurations to make it easier to change.
* Update PostgreSQL dashboard to visualize collected slow SQLs.
* Add Golang runtime metrics and cpu/memory used rate panels in General-Instance dashboard.
* Add gateway apisix menu.
* Query logs with the specific service ID.
* Bump d3-color from 3.0.1 to 3.1.0.
* Add Golang runtime metrics and cpu/memory used rate panels in FaaS-Instance dashboard.
* Revert logs on trace widget.
* Add a sub-menu for virtual mq.
* Add `readRecords` to metric types.
* Verify dashboard names for new dashboards.
* Associate metrics with the trace widget on dashboards.
* Fix configuration panel styles.
* Remove a un-use icon.
* Support labeled value on the service/instance/endpoint list widgets.
* Add menu for virtual MQ
* Set selector props and update configuration panel styles
* Add Python runtime metrics and cpu/memory utilization panels to General-Instance and Fass-Instance dashboards

#### Documentation

* Add `metadata-uid` setup doc about Kubernetes coordinator in the cluster management.
* Add a doc for adding menus to booster UI.
* Move general good read blogs from `Agent Introduction` to `Academy`.
* Add re-post for blog `Scaling with Apache SkyWalking` in the academy list.
* Add re-post for blog `Diagnose Service Mesh Network Performance with eBPF` in the academy list.
* Add **Security Notice** doc.
* Add new docs for `Report Span Attached Events` data collecting protocol.
* Add new docs for `Record` query protocol
* Update `Server Agents` and `Compatibility` for PHP agent.

All issues and pull requests are [here](https://github.com/apache/skywalking/milestone/149?closed=1)<|MERGE_RESOLUTION|>--- conflicted
+++ resolved
@@ -82,9 +82,6 @@
 * Support Python runtime metrics analysis.
 * Support `sampledTrace` in LAL.
 * Support multiple rules with different names under the same layer of LAL script.
-<<<<<<< HEAD
-* Support span attached event concept.
-=======
 * (Optimization) Reduce the buffer size(queue) of MAL(only) metric streams. Set L1 queue size as 1/20, L2 queue size as 1/2.
 * [**Breaking Change**] Migrate to BanyanDB v0.2.0.
   * Adopt new OR logical operator for,
@@ -102,7 +99,7 @@
 * Optimize MQ Topology analysis. Use entry span's peer from the consumer side as source service when no producer instrumentation(no cross-process reference).
 * Refactor JDBC storage implementations to reuse logics.
 * Fix `ClassCastException` in `LoggingConfigWatcher`.
->>>>>>> 2e313495
+* Support span attached event concept.
 
 #### UI
 
