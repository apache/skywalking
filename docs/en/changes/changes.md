## 10.0.0

#### Project
* Support Java 21 runtime.
* Support oap-java21 image for Java 21 runtime.
* Upgrade `OTEL collector` version to `0.92.0` in all e2e tests.
* Switch CI macOS runner to m1.
* Upgrade PostgreSQL driver to `42.4.4` to fix CVE-2024-1597.
* Remove CLI(`swctl`) from the image.
* Remove CLI_VERSION variable from Makefile build.
* Add BanyanDB to docker-compose quickstart.
* Bump up Armeria, jackson, netty, jetcd and grpc to fix CVEs.

#### OAP Server

* Add `layer` parameter to the global topology graphQL query.
* Add `is_present` function in MQE for check if the list metrics has a value or not.
* Remove unreasonable default configurations for gRPC thread executor.
* Remove `gRPCThreadPoolQueueSize (SW_RECEIVER_GRPC_POOL_QUEUE_SIZE)` configuration.
* Allow excluding ServiceEntries in some namespaces when looking up ServiceEntries as a final resolution method of
  service metadata.
* Set up the length of source and dest IDs in relation entities of service, instance, endpoint, and process to 250(was
  200).
* Support build Service/Instance Hierarchy and query.
* Change the string field in Elasticsearch storage from **keyword** type to **text** type if it set more than `32766` length.
* [Break Change] Change the configuration field of `ui_template` and `ui_menu` in Elasticsearch storage from **keyword** type to **text**.
* Support Service Hierarchy auto matching, add auto matching layer relationships (upper -> lower) as following:
  - MESH -> MESH_DP
  - MESH -> K8S_SERVICE
  - MESH_DP -> K8S_SERVICE
  - GENERAL -> K8S_SERVICE
* Add `namespace` suffix for `K8S_SERVICE_NAME_RULE/ISTIO_SERVICE_NAME_RULE` and `metadata-service-mapping.yaml` as default.
* Allow using a dedicated port for ALS receiver.
* Fix log query by traceId in `JDBCLogQueryDAO`.
* Support handler eBPF access log protocol.
* Fix SumPerMinFunctionTest error function.
* Remove unnecessary annotations and functions from Meter Functions.
* Add `max` and `min` functions for MAL down sampling.
* Fix critical bug of uncontrolled memory cost of TopN statistics. Change topN group key from `StorageId` to `entityId + timeBucket`.
* Add Service Hierarchy auto matching layer relationships (upper -> lower) as following:
  - MYSQL -> K8S_SERVICE
  - POSTGRESQL -> K8S_SERVICE
  - SO11Y_OAP -> K8S_SERVICE
  - VIRTUAL_DATABASE -> MYSQL
  - VIRTUAL_DATABASE -> POSTGRESQL
* Add Golang as a supported language for AMQP.
* Support available layers of service in the topology.
* Add `count` aggregation function for MAL
* Add Service Hierarchy auto matching layer relationships (upper -> lower) as following:
  - NGINX -> K8S_SERVICE
  - APISIX -> K8S_SERVICE
  - GENERAL -> APISIX
* Add Golang as a supported language for RocketMQ.
* Support Apache RocketMQ server monitoring.
* Add Service Hierarchy auto matching layer relationships (upper -> lower) as following:
  - ROCKETMQ -> K8S_SERVICE
  - VIRTUAL_MQ -> ROCKETMQ
* Fix ServiceInstance `in` query.
* Mock `/api/v1/status/buildinfo` for PromQL API.
* Fix table exists check in the JDBC Storage Plugin.
* Fix day-based table rolling time range strategy in JDBC storage.
* Add `maxInboundMessageSize (SW_DCS_MAX_INBOUND_MESSAGE_SIZE)` configuration to change the max inbound message size of DCS.
* Fix Service Layer when building Events in the EventHookCallback.
* Add Golang as a supported language for Pulsar.
* Add Service Hierarchy auto matching layer relationships (upper -> lower) as following:
  - RABBITMQ -> K8S_SERVICE
  - VIRTUAL_MQ -> RABBITMQ
* Remove Column#function mechanism in the kernel.
* Make query `readMetricValue` always return the average value of the duration.
* Add Service Hierarchy auto matching layer relationships (upper -> lower) as following:
  - KAFKA -> K8S_SERVICE
  - VIRTUAL_MQ -> KAFKA
* Support ClickHouse server monitoring.
* Add Service Hierarchy auto matching layer relationships (upper -> lower) as following:
  - CLICKHOUSE -> K8S_SERVICE
  - VIRTUAL_DATABASE -> CLICKHOUSE
* Add Service Hierarchy auto matching layer relationships (upper -> lower) as following:
  - PULSAR -> K8S_SERVICE
  - VIRTUAL_MQ -> PULSAR
* Add Golang as a supported language for Kafka.
* Support displaying the port services listen to from OAP and UI during server start.
* Refactor data-generator to support generating metrics.
* Fix `AvgHistogramPercentileFunction` legacy name.
* [Break Change] Labeled Metrics support multiple labels.
  - Storage: store all label names and values instead of only the values.
  - MQE: 
    - Support querying by multiple labels(name and value) instead using `_` as the anonymous label name.
    - `aggregate_labels` function support aggregate by specific labels.
    - `relabels` function require target label and rename label name and value.
  - PromQL:
    - Support querying by multiple labels(name and value) instead using `lables` as the anonymous label name.
    - Remove general labels `labels/relabels/label` function.
    - API `/api/v1/labels` and `/api/v1/label/<label_name>/values` support return matched metrics labels.
  - OAL:
    - Deprecate `percentile` function and introduce `percentile2` function instead.
* Bump up Kafka to fix CVE.
* Fix `NullPointerException` in Istio ServiceEntry registry.
* Remove unnecessary `componentIds` as series ID in the `ServiceRelationClientSideMetrics` and `ServiceRelationServerSideMetrics` entities.
* Fix not throw error when part of expression not matched any expression node in the `MQE` and `PromQL.
* Remove `kafka-fetcher/default/createTopicIfNotExist` as the creation is automatically since [#7326](https://github.com/apache/skywalking/issues/7326) (v8.7.0).
* Fix inaccuracy nginx service metrics.
* Fix/Change Windows metrics name(Swap -> Virtual Memory)
  - `memory_swap_free` -> `memory_virtual_memory_free`
  - `memory_swap_total` -> `memory_virtual_memory_total`
  - `memory_swap_percentage` -> `memory_virtual_memory_percentage`
* Fix/Change UI init setting for Windows Swap -> Virtual Memory
* Fix `Memory Swap Usage`/`Virtual Memory Usage` display with UI init.(Linux/Windows)
<<<<<<< HEAD
* Support Apache ActiveMQ server monitoring. 
=======
* Fix inaccurate APISIX metrics
>>>>>>> bea7ed3f

#### UI

* Fix the mismatch between the unit and calculation of the "Network Bandwidth Usage" widget in Linux-Service Dashboard.
* Add theme change animation.
* Implement the Service and Instance hierarchy topology.
* Support Tabs in the widget visible when MQE expressions.
* Support search on Marketplace.
* Fix default route.
* Fix layout on the Log widget.
* Fix Trace associates with Log widget.
* Add isDefault to the dashboard configuration.
* Add expressions to dashboard configurations on the dashboard list page.
* Update Kubernetes related UI templates for adapt data from eBPF access log. 
* Fix dashboard `K8S-Service-Root` metrics expression.
* Add dashboards for Service/Instance Hierarchy.
* Fix MQE in dashboards when using `Card widget`.
* Optimize tooltips style.
* Fix resizing window causes the trace graph to display incorrectly.
* Add the not found page(404).
* Enhance VNode logic and support multiple Trace IDs in span's ref.
* Add the layers filed and associate layers dashboards for the service topology nodes.
* Fix `Nginx-Instance` metrics to instance level.
* Update tabs of the Kubernetes service page. 
* Add Airflow menu i18n.
* Add Support for dragging in the trace panel.
* Add workflow icon.
* Metrics support multiple labels.
* Support the `SINGLE_VALUE` for table widgets.
* Remove the General metric mode and related logical code.
* Remove metrics for unreal nodes in the topology.
* Enhance the Trace widget for batch consuming spans.

#### Documentation

* Update the release doc to remove the announcement as the tests are through e2e rather than manually.
* Update the release notification mail a little.
* Polish docs structure. Move customization docs separately from the introduction docs.
* Add webhook/gRPC hooks settings example for `backend-alarm.md`.
* Begin the process of `SWIP - SkyWalking Improvement Proposal`.
* Add `SWIP-1 Create and detect Service Hierarchy Relationship`.
* Add `SWIP-2 Collecting and Gathering Kubernetes Monitoring Data`.
* Update the `Overview` docs to add the `Service Hierarchy Relationship` section.
* Fix incorrect words for `backend-bookkeeper-monitoring.md` and `backend-pulsar-monitoring.md`
* Document a new way to load balance OAP.
* Add `SWIP-3 Support RocketMQ monitoring`.
* Add `OpenTelemetry SkyWalking Exporter` deprecated warning doc.
* Update i18n for rocketmq monitoring.
* Fix: remove click event after unmounted.
* Fix: end loading without query results.
* Update nanoid version to 3.3.7.
* Update postcss version to 8.4.33.
* Fix kafka topic name in exporter doc.
* Fix query-protocol.md, make it consistent with the GraphQL query protocol.
* Add `SWIP-5 Support ClickHouse Monitoring`.
* Remove `OpenTelemetry Exporter` support from meter doc, as this has been flagged as unmaintained on OTEL upstream.
* Add doc of one-line quick start script for different storage types.
* Add FAQ for `Why is Clickhouse or Loki or xxx not supported as a storage option?`.
* Add `SWIP-6 Support ActiveMQ Monitoring`.

All issues and pull requests are [here](https://github.com/apache/skywalking/milestone/202?closed=1)<|MERGE_RESOLUTION|>--- conflicted
+++ resolved
@@ -104,12 +104,9 @@
   - `memory_swap_total` -> `memory_virtual_memory_total`
   - `memory_swap_percentage` -> `memory_virtual_memory_percentage`
 * Fix/Change UI init setting for Windows Swap -> Virtual Memory
-* Fix `Memory Swap Usage`/`Virtual Memory Usage` display with UI init.(Linux/Windows)
-<<<<<<< HEAD
+* Fix `Memory Swap Usage`/`Virtual Memory Usage` display with UI init.(Linux/Windows).
+* Fix inaccurate APISIX metrics.
 * Support Apache ActiveMQ server monitoring. 
-=======
-* Fix inaccurate APISIX metrics
->>>>>>> bea7ed3f
 
 #### UI
 
