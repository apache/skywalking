--- conflicted
+++ resolved
@@ -20,10 +20,6 @@
   in `no-init` mode.
 * Make sure instance list ordered in TTL processor to avoid TTL timer never runs.
 * Support monitoring PostgreSQL slow SQLs.
-<<<<<<< HEAD
-* Support Telegraf receiver plugin module.
-* Support monitoring Linux OS through Telegraf.
-=======
 * [**Breaking Change**] Support sharding MySQL database instances and tables
   by [Shardingsphere-Proxy](https://shardingsphere.apache.org/document/current/en/overview/#shardingsphere-proxy).
   SQL-Database requires removing tables `log_tag/segment_tag/zipkin_query` before OAP starts, if bump up from previous
@@ -67,7 +63,6 @@
 * Optimize the query time of tasks in ProfileTaskCache.
 * Fix metrics was put into wrong slot of the window in the alerting kernel.
 * Support `sumPerMinLabeled` in `MAL`.
->>>>>>> 8d49b882
 
 #### UI
 
