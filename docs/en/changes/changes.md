--- conflicted
+++ resolved
@@ -68,14 +68,11 @@
 * Add new config initialization mechanism of module provider. This is a ModuleManager lib kernel level change.
 * [**Breaking Change**] Support new records query protocol, rename the column named `service_id` to `entity_id` for support difference entity.
   Please re-create `top_n_database_statement` index/table.
-<<<<<<< HEAD
-* [**Breaking Change**] Change the way of loading MAL rules(support pattern).
-* Move k8s relative MAL files into `/otel-rules/k8s`.
-=======
 * Remove improper self-obs metrics in JvmMetricsHandler(for Kafka channel).
 * gRPC stream canceling code is not logged as an error when the client cancels the stream. The client 
   cancels the stream when the pod is terminated.
->>>>>>> 7f9f7922
+* [**Breaking Change**] Change the way of loading MAL rules(support pattern).
+* Move k8s relative MAL files into `/otel-rules/k8s`.
 
 #### UI
 
