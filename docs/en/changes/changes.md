## 10.0.0

#### Project
* Support Java 21 runtime.
* Support oap-java21 image for Java 21 runtime.
* Upgrade `OTEL collector` version to `0.92.0` in all e2e tests.
* Switch CI macOS runner to m1.
* Upgrade PostgreSQL driver to `42.4.4` to fix CVE-2024-1597.
* Remove CLI(`swctl`) from the image.
* Remove CLI_VERSION variable from Makefile build.

#### OAP Server

* Add `layer` parameter to the global topology graphQL query.
* Add `is_present` function in MQE for check if the list metrics has a value or not.
* Remove unreasonable default configurations for gRPC thread executor.
* Remove `gRPCThreadPoolQueueSize (SW_RECEIVER_GRPC_POOL_QUEUE_SIZE)` configuration.
* Allow excluding ServiceEntries in some namespaces when looking up ServiceEntries as a final resolution method of
  service metadata.
* Set up the length of source and dest IDs in relation entities of service, instance, endpoint, and process to 250(was
  200).
* Support build Service/Instance Hierarchy and query.
* Change the string field in Elasticsearch storage from **keyword** type to **text** type if it set more than `32766` length.
* [Break Change] Change the configuration field of `ui_template` and `ui_menu` in Elasticsearch storage from **keyword** type to **text**.
* Support Service Hierarchy auto matching, add auto matching layer relationships (upper -> lower) as following:
  - MESH -> MESH_DP
  - MESH -> K8S_SERVICE
  - MESH_DP -> K8S_SERVICE
  - GENERAL -> K8S_SERVICE
* Add `namespace` suffix for `K8S_SERVICE_NAME_RULE/ISTIO_SERVICE_NAME_RULE` and `metadata-service-mapping.yaml` as default.
* Allow using a dedicated port for ALS receiver.
* Fix log query by traceId in `JDBCLogQueryDAO`.
* Support handler eBPF access log protocol.
* Fix SumPerMinFunctionTest error function.
* Remove unnecessary annotations and functions from Meter Functions.
* Add `max` and `min` functions for MAL down sampling.
* Fix critical bug of uncontrolled memory cost of TopN statistics. Change topN group key from `StorageId` to `entityId + timeBucket`.
* Add Service Hierarchy auto matching layer relationships (upper -> lower) as following:
  - MYSQL -> K8S_SERVICE
  - POSTGRESQL -> K8S_SERVICE
  - SO11Y_OAP -> K8S_SERVICE
  - VIRTUAL_DATABASE -> MYSQL
  - VIRTUAL_DATABASE -> POSTGRESQL
* Add Golang as a supported language for AMQP.
* Support available layers of service in the topology.
* Add `count` aggregation function for MAL
* Add Service Hierarchy auto matching layer relationships (upper -> lower) as following:
  - NGINX -> K8S_SERVICE
  - APISIX -> K8S_SERVICE
  - GENERAL -> APISIX
* Add Golang as a supported language for RocketMQ.
* Support Apache RocketMQ server monitoring.
* Add Service Hierarchy auto matching layer relationships (upper -> lower) as following:
  - ROCKETMQ -> K8S_SERVICE
  - VIRTUAL_MQ -> ROCKETMQ
* Fix ServiceInstance `in` query.
* Mock `/api/v1/status/buildinfo` for PromQL API.
* Fix table exists check in the JDBC Storage Plugin.
* Fix day-based table rolling time range strategy in JDBC storage.
* Add `maxInboundMessageSize (SW_DCS_MAX_INBOUND_MESSAGE_SIZE)` configuration to change the max inbound message size of DCS.
* Fix Service Layer when building Events in the EventHookCallback.
* Add Golang as a supported language for Pulsar.
* Add Service Hierarchy auto matching layer relationships (upper -> lower) as following:
  - RABBITMQ -> K8S_SERVICE
  - VIRTUAL_MQ -> RABBITMQ
<<<<<<< HEAD
* Add Service Hierarchy auto matching layer relationships (upper -> lower) as following:
  - KAFKA -> K8S_SERVICE
  - VIRTUAL_MQ -> KAFKA
=======
* Remove Column#function mechanism in the kernel.
* Make query `readMetricValue` always return the average value of the duration.
>>>>>>> 80bf5d36

#### UI

* Fix the mismatch between the unit and calculation of the "Network Bandwidth Usage" widget in Linux-Service Dashboard.
* Add theme change animation.
* Implement the Service and Instance hierarchy topology.
* Support Tabs in the widget visible when MQE expressions.
* Support search on Marketplace.
* Fix default route.
* Fix layout on the Log widget.
* Fix Trace associates with Log widget.
* Add isDefault to the dashboard configuration.
* Add expressions to dashboard configurations on the dashboard list page.
* Update Kubernetes related UI templates for adapt data from eBPF access log. 
* Fix dashboard `K8S-Service-Root` metrics expression.
* Add dashboards for Service/Instance Hierarchy.
* Fix MQE in dashboards when using `Card widget`.
* Optimize tooltips style.
* Fix resizing window causes the trace graph to display incorrectly.
* Add the not found page(404).
* Enhance VNode logic and support multiple Trace IDs in span's ref.
* Add the layers filed and associate layers dashboards for the service topology nodes.
* Fix `Nginx-Instance` metrics to instance level.

#### Documentation

* Update the release doc to remove the announcement as the tests are through e2e rather than manually.
* Update the release notification mail a little.
* Polish docs structure. Move customization docs separately from the introduction docs.
* Add webhook/gRPC hooks settings example for `backend-alarm.md`.
* Begin the process of `SWIP - SkyWalking Improvement Proposal`.
* Add `SWIP-1 Create and detect Service Hierarchy Relationship`.
* Add `SWIP-2 Collecting and Gathering Kubernetes Monitoring Data`.
* Update the `Overview` docs to add the `Service Hierarchy Relationship` section.
* Fix incorrect words for `backend-bookkeeper-monitoring.md` and `backend-pulsar-monitoring.md`
* Document a new way to load balance OAP.
* Add `SWIP-3 Support RocketMQ monitoring`.
* Add `OpenTelemetry SkyWalking Exporter` deprecated warning doc.
* Update i18n for rocketmq monitoring.
* Fix: remove click event after unmounted.
* Fix: end loading without query results.
* Update nanoid version to 3.3.7.
* Update postcss version to 8.4.33.
* Fix kafka topic name in exporter doc.
* Fix query-protocol.md, make it consistent with the GraphQL query protocol.

All issues and pull requests are [here](https://github.com/apache/skywalking/milestone/202?closed=1)<|MERGE_RESOLUTION|>--- conflicted
+++ resolved
@@ -63,14 +63,11 @@
 * Add Service Hierarchy auto matching layer relationships (upper -> lower) as following:
   - RABBITMQ -> K8S_SERVICE
   - VIRTUAL_MQ -> RABBITMQ
-<<<<<<< HEAD
+* Remove Column#function mechanism in the kernel.
+* Make query `readMetricValue` always return the average value of the duration.
 * Add Service Hierarchy auto matching layer relationships (upper -> lower) as following:
   - KAFKA -> K8S_SERVICE
   - VIRTUAL_MQ -> KAFKA
-=======
-* Remove Column#function mechanism in the kernel.
-* Make query `readMetricValue` always return the average value of the duration.
->>>>>>> 80bf5d36
 
 #### UI
 
