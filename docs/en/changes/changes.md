## 9.6.0

#### Project

* Bump up Guava to 32.0.1 to avoid the lib listed as vulnerable due to CVE-2020-8908. This API is never used.
* Maven artifact `skywalking-log-recevier-plugin` is renamed to `skywalking-log-receiver-plugin`.
* Bump up cli version 0.11 to 0.12.
* Bump up the version of ASF parent pom to v30.
* Make builds reproducible for automatic releases CI.

#### OAP Server

* Add Neo4j component ID(112) language: Python.
* Add Istio ServiceEntry registry to resolve unknown IPs in ALS.
* Wrap `deleteProperty` API to the BanyanDBStorageClient.
* [Breaking change] Remove `matchedCounter` from `HttpUriRecognitionService#feedRawData`.
* Remove patterns from `HttpUriRecognitionService#feedRawData` and add max 10 candidates of raw URIs for each pattern.
* Add component ID for WebSphere.
* Fix AI Pipeline uri caching NullPointer and IllegalArgument Exceptions.
* Fix `NPE` in metrics query when the metric is not exist.
* Remove E2E tests for Istio < 1.15, ElasticSearch < 7.16.3, they might still work but are not supported as planed.
* Scroll all results in ElasticSearch storage and refactor scrolling logics, including Service, Instance, Endpoint,
  Process, etc.
* Improve Kubernetes coordinator to remove `Terminating` OAP Pods in cluster.
* Support `SW_CORE_SYNC_PERIOD_HTTP_URI_RECOGNITION_PATTERN` and `SW_CORE_TRAINING_PERIOD_HTTP_URI_RECOGNITION_PATTERN`
  to control the period of training and sync HTTP URI recognition patterns. And shorten the default period to 10s for
  sync and 60s for training.
* Fix ElasticSearch scroller bug.
* Add component ID for Aerospike(ID=149).
* Packages with name `recevier` are renamed to `receiver`.
* `BanyanDBMetricsDAO` handles `storeIDTag` in `multiGet` for `BanyanDBModelExtension`.
* Fix endpoint grouping-related logic and enhance the performance of PatternTree retrieval.
* Fix metric session cache saving after batch insert when using `mysql-connector-java`.
* Support dynamic UI menu query.
* Add comment for `docker/.env` to explain the usage.
* Fix wrong environment variable name `SW_OTEL_RECEIVER_ENABLED_OTEL_RULES` to right `SW_OTEL_RECEIVER_ENABLED_OTEL_METRICS_RULES`.
* Fix instance query in JDBC implementation.
* Set the `SW_QUERY_MAX_QUERY_COMPLEXITY` default value to 3000(was 1000).
* Accept `length=4000` parameter value of the event. It was 2000.
* Tolerate parameter value in illegal JSON format.
* Update BanyanDB Java Client to 0.4.0
* Support aggregate `Labeled Value Metrics` in MQE.
* [Breaking change] Change the default label name in MQE from `labe`l to `_`.
* Bump up grpc version to 1.53.0.
* [Breaking change] Removed '&' symbols from shell scripts to avoid OAP server process running as a background process.
* Revert part of #10616 to fix the unexpected changes: if there is no data we should return an array with `0`s,
  but in #10616, an empty array is returned.
* Cache all service entity in memory for query.
* Bump up jackson version to 2.15.2.
* Increase the default memory size to avoid OOM.
* Bump up graphql-java to 21.0.
* Add Echo component ID(5015) language: Golang.
* Fix `index out of bounds exception` in `aggregate_labels` MQE function.
* Support MongoDB Server/Cluster monitoring powered by OTEL.
* Do not print configurations values in logs to avoid sensitive info leaked.
* Move created the latest index before retrieval indexes by aliases to avoid the 404 exception. This just prevents some interference from manual operations.
* Add more Go VM metrics, as new skywalking-go agent provided since its 0.2 release.
* Add component ID for Lock (ID=5016).
* [Breaking change] Adjust the structure of hooks in the `alarm-settings.yml`. Support multiple configs for each hook types and specifying the hooks in the alarm rule.
* Bump up Armeria to 1.24.3.
* Fix BooleanMatch and BooleanNotEqualMatch doing Boolean comparison.
* Support LogQL HTTP query APIs.
* Add Mux Server component ID(5017) language: Golang.
* Remove ElasticSearch 6.3.2 from our client lib tests.
* Bump up ElasticSearch server 8.8.1 to 8.9.0 for latest e2e testing. 8.1.0, 7.16.3 and 7.17.10 are still tested.
* Add OpenSearch 2.8.0 to our client lib tests.
* Use listening mode for apollo implementation of dynamic configuration.
* Add `view_as_seq` function in MQE for listing metrics in the given prioritized sequence.
* Fix the wrong default value of `k8sServiceNameRule` if it's not explicitly set.
* Improve PromQL to allow for multiple metric operations within a single query.
* Fix MQE Binary Operation between labeled metrics and other type of value result.
<<<<<<< HEAD
* Add component ID for Spring Runner (ID=151).
=======
* Add component ID for Nacos (ID=150).
* Support `Compare Operation` in MQE.
>>>>>>> 5491c04a

#### UI

* Fix metric name `browser_app_error_rate` in `Browser-Root` dashboard.
* Fix display name of `endpoint_cpm` for endpoint list in `General-Service` dashboard.
* Implement customize menus and marketplace page.
* Fix minTraceDuration and maxTraceDuration types.
* Fix init minTime to Infinity.
* Bump dependencies to fix vulnerabilities.
* Add scss variables.
* Fix the title of instance list and notices in the continue profiling.
* Add a link to explain the expression metric, add units in the continue profiling widget.
* Calculate string width to set Tabs name width.
* [Breaking change] Removed '&' symbols from shell scripts to avoid web application server process running as a background process.
* Reset chart label.
* Fix service associates instances.
* Remove node-sass.
* Fix commit error on Windows.
* Apply MQE on `MYSQL`, `POSTGRESQL`, `REDIS`, `ELASTICSEARCH` and `DYNAMODB` layer UI-templates.
* Apply MQE on Virtual-Cache layer UI-templates
* Apply MQE on APISIX, AWS_EKS, AWS_GATEWAY and AWS_S3 layer UI templates.
* Apply MQE on RabbitMQ Dashboards.
* Apply MQE on Virtual-MQ layer UI-templates
* Apply MQE on Infra-Linux layer UI-templates
* Apply MQE on Infra-Windows layer UI-templates
* Apply MQE on Browser layer UI-templates.

#### Documentation

* Add Go agent into the server agent documentation.
* Add data unit description in the configuration of continuous profiling policy.
* Remove `storage extension` doc, as it is expired.
* Remove `how to add menu` doc, as SkyWalking supports marketplace and new backend-based setup.
* Separate contribution docs to a new menu structure.
* Add a doc to explain how to manage i18n.
* Add a doc to explain OTLP Trace support.
* Fix typo in `dynamic-config-configmap.md`.

All issues and pull requests are [here](https://github.com/apache/skywalking/milestone/181?closed=1)<|MERGE_RESOLUTION|>--- conflicted
+++ resolved
@@ -69,12 +69,9 @@
 * Fix the wrong default value of `k8sServiceNameRule` if it's not explicitly set.
 * Improve PromQL to allow for multiple metric operations within a single query.
 * Fix MQE Binary Operation between labeled metrics and other type of value result.
-<<<<<<< HEAD
-* Add component ID for Spring Runner (ID=151).
-=======
 * Add component ID for Nacos (ID=150).
 * Support `Compare Operation` in MQE.
->>>>>>> 5491c04a
+* Add component ID for Spring Runner (ID=151).
 
 #### UI
 
