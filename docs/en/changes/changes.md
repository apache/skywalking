--- conflicted
+++ resolved
@@ -100,14 +100,11 @@
 * Support Amazon Simple Storage Service (Amazon S3) metrics monitoring
 * Support process Sum metrics with AGGREGATION_TEMPORALITY_DELTA case
 * Support Amazon DynamoDB monitoring.
-<<<<<<< HEAD
-* Storage-elasticsearch-plugin supports query of selected fields.
-=======
 * Support prometheus HTTP API and promQL.
 * `Scope` in the Entity of Metrics query v1 protocol is not required and automatical correction. The scope is determined based on the metric itself.
 * Add explicit `ReadTimeout` for ConsulConfigurationWatcher to avoid `IllegalArgumentException: Cache watchInterval=10sec >= networkClientReadTimeout=10000ms`.
 * Fix `DurationUtils.getDurationPoints` exceed, when `startTimeBucket` equals `endTimeBucket`.
->>>>>>> 62926da4
+* Storage-elasticsearch-plugin supports query of selected fields.
 
 #### UI
 
