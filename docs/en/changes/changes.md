--- conflicted
+++ resolved
@@ -17,17 +17,14 @@
 * Fix a NullPointerException in the endpoint analysis, which would cause missing MQ-related `LocalSpan` in the trace.
 * Add `forEach`, `processRelation` function to MAL expression.
 * Add `expPrefix`, `initExp` in MAL config.
-<<<<<<< HEAD
+* Add component ID(7015) for Python Bottle plugin.
+* Remove legacy OAL `percentile` functions, `p99`, `p95`, `p90`, `p75`, `p50` func(s).
+* Revert [#8066](https://github.com/apache/skywalking/pull/8066). Keep all metrics persistent even it is default value.
 * Add component ID(7015) for Python Bottle plugin
 * Support the `NETWORK` type of eBPF Profiling task.
 * Support `sumHistogram` in `MAL`.
 * [Breaking Change] Let the eBPF Profiling task support to the service instance level, please delete
     index/table: `ebpf_profiling_task`.
-=======
-* Add component ID(7015) for Python Bottle plugin.
-* Remove legacy OAL `percentile` functions, `p99`, `p95`, `p90`, `p75`, `p50` func(s).
-* Revert [#8066](https://github.com/apache/skywalking/pull/8066). Keep all metrics persistent even it is default value.
->>>>>>> 90b268e1
 
 #### UI
 
