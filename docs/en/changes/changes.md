--- conflicted
+++ resolved
@@ -60,11 +60,8 @@
 * Add topology configuration in UI-Grafana doc.
 * Add missing metrics to the `OpenTelemetry Metrics` doc.
 * Polish docs of `Concepts and Designs`.
-<<<<<<< HEAD
+* Fix incorrect notes of slowCacheReadThreshold.
 * Update OAP setup and cluster coordinator docs to explain new booting parameters table in the logs, and how to setup
   cluster mode.
-=======
-* Fix incorrect notes of slowCacheReadThreshold.
->>>>>>> a34a0b71
 
 All issues and pull requests are [here](https://github.com/apache/skywalking/milestone/193?closed=1)