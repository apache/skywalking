--- conflicted
+++ resolved
@@ -59,14 +59,10 @@
 * Storage(ElasticSearch): add search options to tolerate inexisting indices.
 * Fix the problem that `MQ` has the wrong `Layer` type.
 * Fix NoneStream model has wrong downsampling(was Second, should be Minute).
-<<<<<<< HEAD
-* [Breaking Change] Remove `total` field in Trace and Logs list query.
 * SQL Database: provide `@SQLDatabase.AdditionalEntity` to support create additional tables from a model. 
 * [Breaking Change] SQL Database: remove SQL Database config `maxSizeOfArrayColumn` and `numOfSearchableValuesPerTag`.
 * [Breaking Change] SQL Database: move `Tags list` from `Segment`,`Logs`,`Alarms` to their additional table.
-=======
 * [Breaking Change] Remove `total` field in Trace, Log, Event, Browser log, and alarm list query.
->>>>>>> e4510523
 
 #### UI
 
