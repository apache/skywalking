## 9.1.0

#### Project

<<<<<<< HEAD
#### OAP Server
* [Breaking Change] Update the eBPF Profiling task to the service level,
  please delete index/table: `ebpf_profiling_task`, `process_traffic`.
=======
* Upgrade zipkin to 2.23.16.

#### OAP Server

>>>>>>> 2b386ce0
* Add component definition(ID=127) for `Apache ShenYu (incubating)`.
* Fix Zipkin receiver: Decode spans error, missing `Layer` for V9 and wrong time bucket for generate Service and
  Endpoint.
* [Refactor] Move SQLDatabase(H2/MySQL/PostgreSQL), ElasticSearch and BanyanDB specific configurations out of column.
* Support BanyanDB global index for entities. Log and Segment record entities declare this new feature.
* Remove unnecessary analyzer settings in columns of templates. Many were added due to analyzer's default value.

#### UI

* General service instance: move `Thread Pool` from JVM to Overview, fix `JVM GC Count` calculation.
* Add Apache ShenYu (incubating) component LOGO.

#### Documentation

All issues and pull requests are [here](https://github.com/apache/skywalking/milestone/128?closed=1)
<|MERGE_RESOLUTION|>--- conflicted
+++ resolved
@@ -2,22 +2,19 @@
 
 #### Project
 
-<<<<<<< HEAD
-#### OAP Server
-* [Breaking Change] Update the eBPF Profiling task to the service level,
-  please delete index/table: `ebpf_profiling_task`, `process_traffic`.
-=======
 * Upgrade zipkin to 2.23.16.
 
 #### OAP Server
 
->>>>>>> 2b386ce0
 * Add component definition(ID=127) for `Apache ShenYu (incubating)`.
 * Fix Zipkin receiver: Decode spans error, missing `Layer` for V9 and wrong time bucket for generate Service and
   Endpoint.
 * [Refactor] Move SQLDatabase(H2/MySQL/PostgreSQL), ElasticSearch and BanyanDB specific configurations out of column.
 * Support BanyanDB global index for entities. Log and Segment record entities declare this new feature.
 * Remove unnecessary analyzer settings in columns of templates. Many were added due to analyzer's default value.
+* [Breaking Change] Update the eBPF Profiling task to the service level,
+  please delete index/table: `ebpf_profiling_task`, `process_traffic`.
+
 
 #### UI
 
