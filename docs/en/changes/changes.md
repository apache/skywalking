--- conflicted
+++ resolved
@@ -96,13 +96,10 @@
 * Refactor `@Column` annotation, swap `Column#name` and `ElasticSearch.Column#columnAlias` and rename `ElasticSearch.Column#columnAlias` to `ElasticSearch.Column#legacyName`.
 * Add Python HTTPX module component ID(7019).
 * Migrate tests from junit 4 to junit 5.
-<<<<<<< HEAD
 * Refactor http-based alarm plugins and extract common logic to `HttpAlarmCallback`.
 * Support Amazon Simple Storage Service (Amazon S3) metrics monitoring
 * Support process Sum metrics with AGGREGATION_TEMPORALITY_DELTA case
-=======
 * Support Amazon DynamoDB monitoring.
->>>>>>> 5783e479
 
 #### UI
 
