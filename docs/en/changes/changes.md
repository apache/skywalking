## 10.2.0

#### Project
* Add [`doc_values`](https://www.elastic.co/guide/en/elasticsearch/reference/current/doc-values.html) for fields
  that need to be sorted or aggregated in Elasticsearch, and disable all others.
  * This change would not impact the existing deployment and its feature for our official release users.
  * **Warning** If there are custom query plugins for our Elasticsearch indices, this change could break them as
    sort queries and aggregation queries which used the unexpected fields are being blocked.
* [Breaking Change] Rename `debugging-query` module to `status-query` module. Relative exposed APIs are **UNCHANGED**. 
* [Breaking Change] All jars of the `skywalking-oap-server` are no longer published through maven central. We will only 
  publish the source tar and binary tar to the website download page, and docker images to docker hub.
  * **Warning** If you are using the `skywalking-oap-server` as a dependency in your project, you need to download the 
    source tar from the website and publish them to your private maven repository.
* [Breaking Change] Remove H2 as storage option permanently. BanyanDB 0.8(OAP 10.2 required) is easy, stable and 
  production-ready. Don't need H2 as default storage anymore.
* [Breaking Change] Bump up BanyanDB server version to 0.8.0. This version is not compatible with the previous 
  versions. Please upgrade the BanyanDB server to 0.8.0 before upgrading OAP to 10.2.0.
* Bump up nodejs to v22.14.0 for the latest UI(booster-ui) compiling. 
* Migrate tj-actions/changed-files to dorny/paths-filter.

#### OAP Server

* Skip processing OTLP metrics data points with flag `FLAG_NO_RECORDED_VALUE`, which causes exceptional result.
* Add self observability metrics for GraphQL query, `graphql_query_latency`.
* Reduce the count of process index and adding time range when query process index.
* Bump up Apache commons-io to 2.17.0.
* Polish eBPF so11y metrics and add error count for query metrics.
* Support query endpoint list with duration parameter(optional).
* Change the endpoint_traffic to updatable for the additional column `last_ping`.
* Add Component ID(5023) for the GoZero framework.
* Support Kong monitoring.
* Support adding additional attr[0-5] for service/endpoint level metrics.
* Support async-profiler feature for performance analysis.
* Add metrics value owner for metrics topN query result.
* Add naming control for `EndpointDependencyBuilder`.
* The index type `BanyanDB.IndexRule.IndexType#TREE` is removed. All indices are using `IndexType#INVERTED` now.
* Add max query size settings to BanyanDB.
* Fix "BanyanDBTraceQueryDAO.queryBasicTraces" doesn't support querying by "trace_id".
* Polish mesh data dispatcher: don't generate Instance/Endpoint metrics if they are empty.
* Adapt the new metadata standardization in Istio 1.24.
* Bump up netty to 4.1.115, grpc to 1.68.1, boringssl to 2.0.69.
* BanyanDB: Support update the Group settings when OAP starting.
* BanyanDB: Introduce index mode and refactor banyandb group settings.
* BanyanDB: Introduce the new Progressive TTL feature.
* BanyanDB: Support update the Schema when OAP starting.
* BanyanDB: Speed up OAP booting while initializing BanyanDB.
* BanyanDB: Support `@EnableSort` on the column to enable sorting for `IndexRule` and set the default to false.
* Support `Get Effective TTL Configurations` API.
* Fix `ServerStatusService.statusWatchers` concurrent modification.
* Add protection for dynamic config change propagate chain.
* Add Ruby component IDs(HttpClient=2, Redis=7, Memcached=20, Elasticsearch=47, Ruby=12000, Sinatra=12001).
* Add component ID(160) for Caffeine.
* Alarm: Support store and query the metrics snapshot when the alarm is triggered.
* Alarm: Remove unused `Alarm Trend` query.
* Fix missing remote endpoint IP address in span query of zipkin query module.
* Fix `hierarchy-definition.yml` config file packaged into start.jar wrongly.
* Add `bydb.dependencies.properties` config file to define server dependency versions.
* Fix `AvgHistogramPercentileFunction` doesn't have proper field definition for `ranks`.
* BanyanDB: Support the new Property data module.
* MQE: Support `top_n_of` function for merging multiple metrics topn query.
* Support `labelAvg` function in the OAL engine.
* Added `maxLabelCount` parameter in the `labelCount` function of OAL to limit the number of labels can be counted.
* Adapt the new Browser API(`/browser/perfData/webVitals`, `/browser/perfData/webInteractions`, `/browser/perfData/resources`) protocol.
* Add Circuit Breaking mechanism.
* BanyanDB: Add support for compatibility checks based on the BanyanDB server's API version.
* MQE: Support `&&(and)`, `||(or)` bool operators.
* OAP self observability: Add JVM heap and direct memory used metrics.
* OAP self observability: Add watermark circuit break/recover metrics.
* AI Pipeline: Support query baseline metrics names and predict metrics value.
* Add `Get Node List in the Cluster` API.
* Add type descriptor when converting Envoy logs to JSON for persistence, to avoid conversion error.
* Bseline: Support query baseline with MQE and use in the Alarm Rule.
* Bump up netty to 4.11.118 to fix CVE-2025-24970.
* Add `Get Alarm Runtime Status` API.
* Add `lock` when query the Alarm metrics window values.
* Add a fail-safe mechanism to prevent traffic metrics inconsistent between in-memory and database server.
* Add more clear logs when oap-cluster-internal data(metrics/traffic) format is inconsistent.
* Optimize metrics cache loading when trace latency greater than cache timeout. 
* Allow calling `lang.groovy.GString` in DSL.
* BanyanDB: fix alarm query result without sort. 
* Add a component ID for Virtual thread executor.
* Add more model installation log info for OAP storage initialization.
* BanyanDB: Separate the storage configuration to an independent file: `bydb.yaml`.
* Bump Armeria to 1.32.0 and some transitive dependencies.
* Skip persisting metrics/record data that have been expired.
<<<<<<< HEAD
* Add bearer auth configuration for http webhook.
=======
* Fix the issue of missing Last Ping data.
>>>>>>> 4d6d5654

#### UI

* Add support for case-insensitive search in the dashboard list.
* Add content decorations to Table and Card widgets.
* Support the endpoint list widget query with duration parameter.
* Support ranges for Value Mappings.
* Add service global topN widget on `General-Root`, `Mesh-Root`, `K8S-Root` dashboard.
* Fix initialization dashboards.
* Update the Kubernetes metrics for reduce multiple metrics calculate in MQE.
* Support view data value related dashboards in TopList widgets.
* Add endpoint global topN widget on `General-Root`, `Mesh-Root`.
* Implement owner option for TopList widgets in related trace options.
* Hide entrances to unrelated dashboards in topn list.
* Split topology metric query to avoid exceeding the maximum query complexity.
* Fix view metrics related trace and metrics query.
* Add support collapse span.
* Refactor copy util with Web API.
* Releases an existing object URL.
* Optimize Trace Profiling widget.
* Implement Async Profiling widget.
* Fix inaccurate data query issue on endpoint topology page.
* Update browser dashboard for the new metrics.
* Visualize `Snapshot` on `Alerting` page.
* OAP self observability dashboard: Add JVM heap and direct memory used metrics.
* OAP self observability dashboard: Add watermark circuit break/recover metrics.
* Implement the legend selector in metrics charts.
* Fix repetitive names in router.
* Bump up dependencies.
* Fixes tooltips cannot completely display metrics information.

#### Documentation
* Update release document to adopt newly added revision-based process.
* Improve BanyanDB documentation.
* Improve component-libraries documentation.
* Improve configuration-vocabulary documentation.
* Add `Get Effective TTL Configurations` API documentation.
* Add Status APIs docs.
* Simplified the release process with removing maven central publish relative processes.
* Add Circuit Breaking mechanism doc.
* Add `Get Node List in the Cluster` API doc.
* Remove `meter.md` doc, because `mal.md` has covered all the content.
* Merge `browser-http-api-protocol.md` doc into `browser-protocol.md`.


All issues and pull requests are [here](https://github.com/apache/skywalking/milestone/224?closed=1)
<|MERGE_RESOLUTION|>--- conflicted
+++ resolved
@@ -83,11 +83,8 @@
 * BanyanDB: Separate the storage configuration to an independent file: `bydb.yaml`.
 * Bump Armeria to 1.32.0 and some transitive dependencies.
 * Skip persisting metrics/record data that have been expired.
-<<<<<<< HEAD
+* Fix the issue of missing Last Ping data.
 * Add bearer auth configuration for http webhook.
-=======
-* Fix the issue of missing Last Ping data.
->>>>>>> 4d6d5654
 
 #### UI
 
