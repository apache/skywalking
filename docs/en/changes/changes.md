## 10.0.0

#### Project
* Support Java 21 runtime.
* Support oap-java21 image for Java 21 runtime.
* Upgrade `OTEL collector` version to `0.92.0` in all e2e tests.
* Switch CI macOS runner to m1.
* Upgrade PostgreSQL driver to `42.4.4` to fix CVE-2024-1597.

#### OAP Server

* Add `layer` parameter to the global topology graphQL query.
* Add `is_present` function in MQE for check if the list metrics has a value or not.
* Remove unreasonable default configurations for gRPC thread executor.
* Remove `gRPCThreadPoolQueueSize (SW_RECEIVER_GRPC_POOL_QUEUE_SIZE)` configuration.
* Allow excluding ServiceEntries in some namespaces when looking up ServiceEntries as a final resolution method of
  service metadata.
* Set up the length of source and dest IDs in relation entities of service, instance, endpoint, and process to 250(was
  200).
* Support build Service/Instance Hierarchy and query.
* Change the string field in Elasticsearch storage from **keyword** type to **text** type if it set more than `32766` length.
* [Break Change] Change the configuration field of `ui_template` and `ui_menu` in Elasticsearch storage from **keyword** type to **text**.
* Support Service Hierarchy auto matching, add auto matching layer relationships (upper -> lower) as following:
  - MESH -> MESH_DP
  - MESH -> K8S_SERVICE
  - MESH_DP -> K8S_SERVICE
  - GENERAL -> K8S_SERVICE
* Add `namespace` suffix for `K8S_SERVICE_NAME_RULE/ISTIO_SERVICE_NAME_RULE` and `metadata-service-mapping.yaml` as default.
* Allow using a dedicated port for ALS receiver.
* Fix log query by traceId in `JDBCLogQueryDAO`.
* Support handler eBPF access log protocol.
* Fix SumPerMinFunctionTest error function.
* Remove unnecessary annotations and functions from Meter Functions.
* Add `max` and `min` functions for MAL down sampling.
* Fix critical bug of uncontrolled memory cost of TopN statistics. Change topN group key from `StorageId` to `entityId + timeBucket`.
* Add Service Hierarchy auto matching layer relationships (upper -> lower) as following:
  - MYSQL -> K8S_SERVICE
  - POSTGRESQL -> K8S_SERVICE
  - SO11Y_OAP -> K8S_SERVICE
  - VIRTUAL_DATABASE -> MYSQL
  - VIRTUAL_DATABASE -> POSTGRESQL
* Add Golang as a supported language for AMQP.
* Support available layers of service in the topology.
* Add `count` aggregation function for MAL
* Add Service Hierarchy auto matching layer relationships (upper -> lower) as following:
  - NGINX -> K8S_SERVICE
  - APISIX -> K8S_SERVICE
  - GENERAL -> APISIX
* Add Golang as a supported language for RocketMQ.
* Support Apache RocketMQ server monitoring.
* Add Service Hierarchy auto matching layer relationships (upper -> lower) as following:
  - ROCKETMQ -> K8S_SERVICE
  - VIRTUAL_MQ -> ROCKETMQ
* Fix ServiceInstance `in` query.
* Mock `/api/v1/status/buildinfo` for PromQL API.
* Fix table exists check in the JDBC Storage Plugin.
* Fix day-based table rolling time range strategy in JDBC storage.
* Add `maxInboundMessageSize (SW_DCS_MAX_INBOUND_MESSAGE_SIZE)` configuration to change the max inbound message size of DCS.
* Fix Service Layer when building Events in the EventHookCallback.
<<<<<<< HEAD
* Add Service Hierarchy auto matching layer relationships (upper -> lower) as following:
  - RABBITMQ -> K8S_SERVICE
  - VIRTUAL_MQ -> RABBITMQ
=======
* Add Golang as a supported language for Pulsar.
>>>>>>> f006edd1

#### UI

* Fix the mismatch between the unit and calculation of the "Network Bandwidth Usage" widget in Linux-Service Dashboard.
* Add theme change animation.
* Implement the Service and Instance hierarchy topology.
* Support Tabs in the widget visible when MQE expressions.
* Support search on Marketplace.
* Fix default route.
* Fix layout on the Log widget.
* Fix Trace associates with Log widget.
* Add isDefault to the dashboard configuration.
* Add expressions to dashboard configurations on the dashboard list page.
* Update Kubernetes related UI templates for adapt data from eBPF access log. 
* Fix dashboard `K8S-Service-Root` metrics expression.
* Add dashboards for Service/Instance Hierarchy.
* Fix MQE in dashboards when using `Card widget`.
* Optimize tooltips style.
* Fix resizing window causes the trace graph to display incorrectly.
* Add the not found page(404).
* Enhance VNode logic and support multiple Trace IDs in span's ref.
* Add the layers filed and associate layers dashboards for the service topology nodes.
* Fix `Nginx-Instance` metrics to instance level.

#### Documentation

* Update the release doc to remove the announcement as the tests are through e2e rather than manually.
* Update the release notification mail a little.
* Polish docs structure. Move customization docs separately from the introduction docs.
* Add webhook/gRPC hooks settings example for `backend-alarm.md`.
* Begin the process of `SWIP - SkyWalking Improvement Proposal`.
* Add `SWIP-1 Create and detect Service Hierarchy Relationship`.
* Add `SWIP-2 Collecting and Gathering Kubernetes Monitoring Data`.
* Update the `Overview` docs to add the `Service Hierarchy Relationship` section.
* Fix incorrect words for `backend-bookkeeper-monitoring.md` and `backend-pulsar-monitoring.md`
* Document a new way to load balance OAP.
* Add `SWIP-3 Support RocketMQ monitoring`.
* Add `OpenTelemetry SkyWalking Exporter` deprecated warning doc.
* Update i18n for rocketmq monitoring.
* Fix: remove click event after unmounted.
* Fix: end loading without query results.
* Update nanoid version to 3.3.7.
* Update postcss version to 8.4.33.

All issues and pull requests are [here](https://github.com/apache/skywalking/milestone/202?closed=1)<|MERGE_RESOLUTION|>--- conflicted
+++ resolved
@@ -57,13 +57,10 @@
 * Fix day-based table rolling time range strategy in JDBC storage.
 * Add `maxInboundMessageSize (SW_DCS_MAX_INBOUND_MESSAGE_SIZE)` configuration to change the max inbound message size of DCS.
 * Fix Service Layer when building Events in the EventHookCallback.
-<<<<<<< HEAD
+* Add Golang as a supported language for Pulsar.
 * Add Service Hierarchy auto matching layer relationships (upper -> lower) as following:
   - RABBITMQ -> K8S_SERVICE
   - VIRTUAL_MQ -> RABBITMQ
-=======
-* Add Golang as a supported language for Pulsar.
->>>>>>> f006edd1
 
 #### UI
 
