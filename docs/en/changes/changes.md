## 9.3.0

#### Project

* Bump up the embedded `swctl` version in OAP Docker image.

#### OAP Server

* Add component ID(133) for impala JDBC Java agent plugin and component ID(134) for impala server.
* Use prepareStatement in H2SQLExecutor#getByIDs.(No function change).
* Bump up snakeyaml to 1.32 for fixing CVE.
* Fix `DurationUtils.convertToTimeBucket` missed verify date format.
* Enhance LAL to support converting LogData to DatabaseSlowStatement.
* [**Breaking Change**] Change the LAL script format(Add layer property).
* Adapt ElasticSearch 8.1+, migrate from removed APIs to recommended APIs.
* Support monitoring MySQL slow SQLs.
* Support analyzing cache related spans to provide metrics and slow commands for cache services from client side
* Optimize virtual database, fix dynamic config watcher NPE when default value is null
* Remove physical index existing check and keep template existing check only to avoid meaningless `retry wait`
  in `no-init` mode.
* Make sure instance list ordered in TTL processor to avoid TTL timer never runs.
* Support monitoring PostgreSQL slow SQLs.
* [**Breaking Change**] Support sharding MySQL database instances and tables
  by [Shardingsphere-Proxy](https://shardingsphere.apache.org/document/current/en/overview/#shardingsphere-proxy).
  SQL-Database requires removing tables `log_tag/segment_tag/zipkin_query` before OAP starts, if bump up from previous
  releases.
* Fix meter functions `avgHistogram`, `avgHistogramPercentile`, `avgLabeled`, `sumHistogram` having data conflict when
  downsampling.
* Do sorting `readLabeledMetricsValues` result forcedly in case the storage(database) doesn't return data consistent
  with the parameter list.
* Fix the wrong watch semantics in Kubernetes watchers, which causes heavy traffic to API server in some Kubernetes
  clusters,
  we should use `Get State and Start at Most Recent` semantic instead of `Start at Exact`
  because we don't need the changing history events,
  see https://kubernetes.io/docs/reference/using-api/api-concepts/#semantics-for-watch.
* Unify query services and DAOs codes time range condition to `Duration`.
* [**Breaking Change**]: Remove prometheus-fetcher plugin, please use OpenTelemetry to scrape Prometheus metrics and
  set up SkyWalking OpenTelemetry receiver instead.
* BugFix: histogram metrics sent to MAL should be treated as OpenTelemetry style, not Prometheus style:
  ```
  (-infinity, explicit_bounds[i]] for i == 0
  (explicit_bounds[i-1], explicit_bounds[i]] for 0 < i < size(explicit_bounds)
  (explicit_bounds[i-1], +infinity) for i == size(explicit_bounds)
  ```
* Support Golang runtime metrics analysis.
* Add APISIX metrics monitoring
* Support skywalking-client-js report empty `service version` and `page path` , set default version as `latest` and
  default page path as `/`(root). Fix the
  error `fetching data (/browser_app_page_pv0) : Can't split endpoint id into 2 parts`.
* [**Breaking Change**] Limit the max length of trace/log/alarm tag's `key=value`, set the max length of column `tags`
  in tables`log_tag/segment_tag/alarm_record_tag` and column `query` in `zipkin_query` and column `tag_value` in `tag_autocomplete` to 256.
  SQL-Database requires altering these columns' length or removing these tables before OAP starts, if bump up from previous releases.
* Optimize the creation conditions of profiling task.
* Lazy load the Kubernetes metadata and switch from event-driven to polling.
  Previously we set up watchers to watch the Kubernetes metadata changes, this is perfect when there are deployments changes and
  SkyWalking can react to the changes in real time. However when the cluster has many events (such as in large cluster
  or some special Kubernetes engine like OpenShift), the requests sent from SkyWalking becomes unpredictable, i.e. SkyWalking might
  send massive requests to Kubernetes API server, causing heavy load to the API server.
  This PR switches from the watcher mechanism to polling mechanism, SkyWalking polls the metadata in a specified interval,
  so that the requests sent to API server is predictable (~10 requests every `interval`, 3 minutes), and the requests count is constant
  regardless of the cluster's changes. However with this change SkyWalking can't react to the cluster changes in time, but the delay
  is acceptable in our case.
* Optimize the query time of tasks in ProfileTaskCache.
* Fix metrics was put into wrong slot of the window in the alerting kernel.
* Support `sumPerMinLabeled` in `MAL`.
* Bump up jackson databind, snakeyaml, grpc dependencies.
* Support export `Trace` and `Log` through Kafka.
* Add new config initialization mechanism of module provider. This is a ModuleManager lib kernel level change.
* [**Breaking Change**] Support new records query protocol, rename the column named `service_id` to `entity_id` for support difference entity.
  Please re-create `top_n_database_statement` index/table.
* Remove improper self-obs metrics in JvmMetricsHandler(for Kafka channel).
* gRPC stream canceling code is not logged as an error when the client cancels the stream. The client
  cancels the stream when the pod is terminated.
* [**Breaking Change**] Change the way of loading MAL rules(support pattern).
* Move k8s relative MAL files into `/otel-rules/k8s`.
* [**Breaking Change**] Refactor service mesh protobuf definitions and split TCP-related metrics to individual definition.
* Add `TCP{Service,ServiceInstance,ServiceRelation,ServiceInstanceRelation}` sources and split TCP-related entities out from
  original `Service,ServiceInstance,ServiceRelation,ServiceInstanceRelation`.
* [**Breaking Change**] TCP-related source names are changed, fields of TCP-related sources are changed, please refer to the latest `oal/tcp.oal` file.
* Do not log error logs when failed to create ElasticSearch index because the index is created already.
* Add virtual MQ analysis for native traces.
* Support Python runtime metrics analysis.
* Support `sampledTrace` in LAL.
* Support multiple rules with different names under the same layer of LAL script.
* (Optimization) Reduce the buffer size(queue) of MAL(only) metric streams. Set L1 queue size as 1/20, L2 queue size as 1/2.
<<<<<<< HEAD
* Support MySQL/PostgreSQL cluster mode.
=======
* [**Breaking Change**] Migrate to BanyanDB v0.2.0.
  * Adopt new OR logical operator for,
    1. `MeasureIDs` query
    2. `BanyanDBProfileThreadSnapshotQueryDAO` query
    3. Multiple `Event` conditions query
    4. Metrics query
  * Simplify Group check and creation
  * Partially apply `UITemplate` changes
  * Support `index_only`
  * Return `CompletableFuture<Void>` directly from BanyanDB client
  * Optimize data binary parse methods in *LogQueryDAO
  * Support different indexType
  * Support configuration for TTL and (block|segment) intervals
* Elasticsearch storage: Provide system environment variable(`SW_STORAGE_ES_SPECIFIC_INDEX_SETTINGS`) and support specify the settings `(number_of_shards/number_of_replicas)` for each index individually.
* Elasticsearch storage: Support update index settings `(number_of_shards/number_of_replicas)` for the index template after rebooting.
* Optimize MQ Topology analysis. Use entry span's peer from the consumer side as source service when no producer instrumentation(no cross-process reference).
* Refactor JDBC storage implementations to reuse logics.
* Fix `ClassCastException` in `LoggingConfigWatcher`.
* Support span attached event concept in Zipkin and SkyWalking trace query.
* Support span attached events on Zipkin lens UI.
* Force UTF-8 encoding in `JsonLogHandler` of `kafka-fetcher-plugin`.
>>>>>>> 59782f60

#### UI

* Fix: tab active incorrectly, when click tab space
* Add impala icon for impala JDBC Java agent plugin.
* (Webapp)Bump up snakeyaml to 1.31 for fixing CVE-2022-25857
* [Breaking Change]: migrate from Spring Web to Armeria, now you should use the environment variable
  name `SW_OAP_ADDRESS`
  to change the OAP backend service addresses, like `SW_OAP_ADDRESS=localhost:12800,localhost:12801`, and use
  environment
  variable `SW_SERVER_PORT` to change the port. Other Spring-related configurations don't take effect anymore.
* Polish the endpoint list graph.
* Fix styles for an adaptive height.
* Fix setting up a new time range after clicking the refresh button.
* Enhance the process topology graph to support dragging nodes.
* UI-template: Fix metrics calculation in `general-service/mesh-service/faas-function` top-list dashboard.
* Update MySQL dashboard to visualize collected slow SQLs.
* Add virtual cache dashboard.
* Remove `responseCode` fields of all OAL sources, as well as examples to avoid user's confusion.
* Remove All from the endpoints selector.
* Enhance menu configurations to make it easier to change.
* Update PostgreSQL dashboard to visualize collected slow SQLs.
* Add Golang runtime metrics and cpu/memory used rate panels in General-Instance dashboard.
* Add gateway apisix menu.
* Query logs with the specific service ID.
* Bump d3-color from 3.0.1 to 3.1.0.
* Add Golang runtime metrics and cpu/memory used rate panels in FaaS-Instance dashboard.
* Revert logs on trace widget.
* Add a sub-menu for virtual mq.
* Add `readRecords` to metric types.
* Verify dashboard names for new dashboards.
* Associate metrics with the trace widget on dashboards.
* Fix configuration panel styles.
* Remove a un-use icon.
* Support labeled value on the service/instance/endpoint list widgets.
* Add menu for virtual MQ
* Set selector props and update configuration panel styles
* Add Python runtime metrics and cpu/memory utilization panels to General-Instance and Fass-Instance dashboards

#### Documentation

* Add `metadata-uid` setup doc about Kubernetes coordinator in the cluster management.
* Add a doc for adding menus to booster UI.
* Move general good read blogs from `Agent Introduction` to `Academy`.
* Add re-post for blog `Scaling with Apache SkyWalking` in the academy list.
* Add re-post for blog `Diagnose Service Mesh Network Performance with eBPF` in the academy list.
* Add **Security Notice** doc.
* Add new docs for `Report Span Attached Events` data collecting protocol.
* Add new docs for `Record` query protocol
* Update `Server Agents` and `Compatibility` for PHP agent.

All issues and pull requests are [here](https://github.com/apache/skywalking/milestone/149?closed=1)<|MERGE_RESOLUTION|>--- conflicted
+++ resolved
@@ -83,9 +83,7 @@
 * Support `sampledTrace` in LAL.
 * Support multiple rules with different names under the same layer of LAL script.
 * (Optimization) Reduce the buffer size(queue) of MAL(only) metric streams. Set L1 queue size as 1/20, L2 queue size as 1/2.
-<<<<<<< HEAD
 * Support MySQL/PostgreSQL cluster mode.
-=======
 * [**Breaking Change**] Migrate to BanyanDB v0.2.0.
   * Adopt new OR logical operator for,
     1. `MeasureIDs` query
@@ -107,7 +105,6 @@
 * Support span attached event concept in Zipkin and SkyWalking trace query.
 * Support span attached events on Zipkin lens UI.
 * Force UTF-8 encoding in `JsonLogHandler` of `kafka-fetcher-plugin`.
->>>>>>> 59782f60
 
 #### UI
 
