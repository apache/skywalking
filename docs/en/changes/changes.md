--- conflicted
+++ resolved
@@ -55,11 +55,8 @@
 * Register ValueColumn as Tag for Record in BanyanDB storage plugin.
 * Bump up Netty to 4.1.86.
 * Remove unnecessary additional columns when storage is in logical sharding mode.
-<<<<<<< HEAD
 * The cluster coordinator support watch mechanism for notifying `RemoteClientManager` and `ServerStatusService`.
-=======
 * Fix ServiceMeshServiceDispatcher overwrite ServiceDispatcher debug file when open SW_OAL_ENGINE_DEBUG.
->>>>>>> 3663a4ac
 
 #### UI
 
