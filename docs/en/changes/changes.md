## 10.1.0

#### Project

* E2E: bump up the version of the opentelemetry-collector to 0.102.1.
* Push snapshot data-generator docker image to ghcr.io.
* Bump up skywalking-infra-e2e to work around GHA removing `docker-compose` v1.

#### OAP Server

* Fix wrong indices in the eBPF Profiling related models.
* Support exclude the specific namespaces traffic in the eBPF Access Log receiver.
* Add Golang as a supported language for Elasticsearch.
* Remove unnecessary BanyanDB flushing logs(info).
* Increase `SW_CORE_GRPC_MAX_MESSAGE_SIZE` to 50MB.
* Support to query relation metrics through PromQL.
* Support trace MQE query for debugging.
* Add Component ID(158) for the Solon framework.
* Fix metrics tag in HTTP handler of browser receiver plugin.
* Increase `alarm_record#message` column length to 2000 from 200.
* Remove `alarm_record#message` column indexing.
* Add Python as a supported language for Pulsar.
* Make more proper histogram buckets for the `persistence_timer_bulk_prepare_latency`,
  `persistence_timer_bulk_execute_latency` and `persistence_timer_bulk_all_latency` metrics in PersistenceTimer.
* [Break Change] Update Nacos version to 2.3.2. Nacos 1.x server can't serve as cluster coordinator and configuration server.
* Support tracing trace query(SkyWalking and Zipkin) for debugging.
* Fix BanyanDB metrics query: used the wrong `Downsampling` type to find the schema.
* Support fetch cilium flow to monitoring network traffic between cilium services.
* Support `labelCount` function in the OAL engine.
* Support BanyanDB internal measure query execution tracing.
* BanyanDB client config: rise the default `maxBulkSize` to 10000, add `flushTimeout` and set default to 10s.
* Polish BanyanDB group and schema creation logic to fix the schema creation failure issue in distributed race conditions.
* Support tracing topology query for debugging.
* Fix expression of graph `Current QPS` in MySQL dashboard.
* Support tracing logs query for debugging.
* BanyanDB: fix Tag autocomplete data storage and query.
* Support aggregation operators in PromQL query.
* Update the kubernetes HTTP latency related metrics source unit from `ns` to `ms`.
* Support BanyanDB internal stream query execution tracing.
* Fix Elasticsearch, MySQL, RabbitMQ dashboards typos and missing expressions.
* BanyanDB: Zipkin Module set service as Entity for improving the query performance.
* MQE: check the metrics value before do binary operation to improve robustness.
* Replace workaround with Armeria native supported context path.
* Add an http endpoint wrapper for health check.
* Bump up Armeria and transitive dependencies.
* BanyanDB: if the model column is already a `@BanyanDB.TimestampColumn`, set `@BanyanDB.NoIndexing` on it to reduce indexes.
* BanyanDB: stream sort-by `time` query, use internal time-series rather than `index` to improve the query performance.
* Bump up graphql-java to 21.5.
* Add Unknown Node when receive Kubernetes peer address is not aware in current cluster.
* Fix CounterWindow concurrent increase cause NPE by PriorityQueue
* Fix format the endpoint name with empty string.
<<<<<<< HEAD
* Get endpoint list order by timestamp desc.
=======
* Support async query for the composite GraphQL query.
>>>>>>> 85b03402

#### UI

* Highlight search log keywords.
* Add Error URL in the browser log.
* Add a SolonMVC icon.
* Adding cilium icon and i18n for menu.
* Fix the mismatch between the unit and calculation of the "Network Bandwidth Usage" widget in Windows-Service Dashboard.
* Make a maximum 20 entities per query in service/instance/endpoint list widgets.
* Polish error nodes in trace widget.

#### Documentation

* Update the version description supported by zabbix receiver.
* Move the Official Dashboard docs to marketplace docs.
* Add marketplace introduction docs under `quick start` menu to reduce the confusion of finding feature docs.
* Update Windows Metrics(Swap -> Virtual Memory)

All issues and pull requests are [here](https://github.com/apache/skywalking/milestone/205?closed=1)<|MERGE_RESOLUTION|>--- conflicted
+++ resolved
@@ -49,11 +49,8 @@
 * Add Unknown Node when receive Kubernetes peer address is not aware in current cluster.
 * Fix CounterWindow concurrent increase cause NPE by PriorityQueue
 * Fix format the endpoint name with empty string.
-<<<<<<< HEAD
+* Support async query for the composite GraphQL query.
 * Get endpoint list order by timestamp desc.
-=======
-* Support async query for the composite GraphQL query.
->>>>>>> 85b03402
 
 #### UI
 
