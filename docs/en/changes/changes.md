--- conflicted
+++ resolved
@@ -62,15 +62,12 @@
   is acceptable in our case.
 * Optimize the query time of tasks in ProfileTaskCache.
 * Fix metrics was put into wrong slot of the window in the alerting kernel.
-<<<<<<< HEAD
-* Bump up Nacos client to 2.1.2.
-=======
 * Support `sumPerMinLabeled` in `MAL`.
 * Bump up jackson databind, snakeyaml, grpc dependencies.
 * Support export `Trace` and `Log` through Kafka.
 * [**Breaking Change**] Support new records query protocol, rename the column named `service_id` to `entity_id` for support difference entity.
   Please re-create `top_n_database_statement` index/table.
->>>>>>> 2e6e3fae
+* Bump up Nacos client to 2.1.2.
 
 #### UI
 
