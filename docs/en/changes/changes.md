--- conflicted
+++ resolved
@@ -12,11 +12,8 @@
 * Wrap `deleteProperty` API to the BanyanDBStorageClient.
 * [Breaking change] Remove `matchedCounter` from `HttpUriRecognitionService#feedRawData`.
 * Remove patterns from `HttpUriRecognitionService#feedRawData` and add max 10 candidates of raw URIs for each pattern.
-<<<<<<< HEAD
+* Add component ID for WebSphere.
 * Fix AI Pipeline uri caching NullPointer and IllegalArgument Exceptions.
-=======
-* Add component ID for WebSphere.
->>>>>>> 3b4f642b
 
 #### UI
 
