--- conflicted
+++ resolved
@@ -64,11 +64,8 @@
 * Remove ElasticSearch 6.3.2 from our client lib tests.
 * Bump up ElasticSearch server 8.8.1 to 8.9.0 for latest e2e testing. 8.1.0, 7.16.3 and 7.17.10 are still tested.
 * Add OpenSearch 2.8.0 to our client lib tests.
-<<<<<<< HEAD
-* Use listening mode for apollo configuration.
-=======
-* Apply MQE on RabbitMQ Dashboards
->>>>>>> 241d17eb
+* Apply MQE on RabbitMQ Dashboards.
+* Use listening mode for apollo implementation of dynamic configuration.
 
 #### UI
 
