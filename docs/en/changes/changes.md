--- conflicted
+++ resolved
@@ -19,11 +19,8 @@
 * Fix getInstances query in the BanyanDB Metadata DAO.
 * BanyanDBStorageClient: Add `keepAliveProperty` API.
 * Fix table exists check in the JDBC Storage Plugin.
-<<<<<<< HEAD
+* Enhance extensibility of HTTP Server library.
 * Adjust `AlarmRecord` alarmMessage column length to 512.
-=======
-* Enhance extensibility of HTTP Server library.
->>>>>>> 4621e519
 
 #### UI
 
