## 9.6.0

#### Project

* Bump up Guava to 32.0.1 to avoid the lib listed as vulnerable due to CVE-2020-8908. This API is never used.
* Maven artifact `skywalking-log-recevier-plugin` is renamed to `skywalking-log-receiver-plugin`.

#### OAP Server

* Add Neo4j component ID(112) language: Python.
* Add Istio ServiceEntry registry to resolve unknown IPs in ALS.
* Wrap `deleteProperty` API to the BanyanDBStorageClient.
* [Breaking change] Remove `matchedCounter` from `HttpUriRecognitionService#feedRawData`.
* Remove patterns from `HttpUriRecognitionService#feedRawData` and add max 10 candidates of raw URIs for each pattern.
* Add component ID for WebSphere.
* Fix AI Pipeline uri caching NullPointer and IllegalArgument Exceptions.
* Fix `NPE` in metrics query when the metric is not exist.
* Remove E2E tests for Istio < 1.15, ElasticSearch < 7.16.3, they might still work but are not supported as planed.
* Scroll all results in ElasticSearch storage and refactor scrolling logics, including Service, Instance, Endpoint,
  Process, etc.
* Improve Kubernetes coordinator to remove `Terminating` OAP Pods in cluster.
* Support `SW_CORE_SYNC_PERIOD_HTTP_URI_RECOGNITION_PATTERN` and `SW_CORE_TRAINING_PERIOD_HTTP_URI_RECOGNITION_PATTERN`
  to control the period of training and sync HTTP URI recognition patterns. And shorten the default period to 10s for
  sync and 60s for training.
* Fix ElasticSearch scroller bug.
* Add component ID for Aerospike(ID=149).
* Packages with name `recevier` are renamed to `receiver`.
* `BanyanDBMetricsDAO` handles `storeIDTag` in `multiGet` for `BanyanDBModelExtension`.
* Fix endpoint grouping-related logic and enhance the performance of PatternTree retrieval. 
* Fix metric session cache saving after batch insert when using `mysql-connector-java`.
* Support dynamic UI menu query.
* Add comment for `docker/.env` to explain the usage.
* Fix wrong environment variable name `SW_OTEL_RECEIVER_ENABLED_OTEL_RULES` to right `SW_OTEL_RECEIVER_ENABLED_OTEL_METRICS_RULES`.
* Fix instance query in JDBC implementation.
* Set the `SW_QUERY_MAX_QUERY_COMPLEXITY` default value to 3000(was 1000).
* Accept `length=4000` parameter value of the event. It was 2000. 
* Tolerate parameter value in illegal JSON format.
* Update BanyanDB Java Client to 0.4.0
* Support aggregate `Labeled Value Metrics` in MQE.
* [Breaking change] Change the default label name in MQE from `labe`l to `_`.
* Bump up grpc version to 1.53.0.
* [Breaking change] Removed '&' symbols from shell scripts to avoid OAP server process running as a background process.
* Revert part of #10616 to fix the unexpected changes: if there is no data we should return an array with `0`s,
  but in #10616, an empty array is returned.
* Cache all service entity in memory for query.
* Bump up jackson version to 2.15.2.
* Increase the default memory size to avoid OOM.
<<<<<<< HEAD
* Bump up graphql-java to 21.0.
=======
* Apply MQE on `MYSQL`, `POSTGRESQL`, `REDIS`, `ELASTICSEARCH` and `DYNAMODB` layer UI-templates.
>>>>>>> 81dd396d

#### UI

* Fix metric name `browser_app_error_rate` in `Browser-Root` dashboard.
* Fix display name of `endpoint_cpm` for endpoint list in `General-Service` dashboard.
* Implement customize menus.
* Fix minTraceDuration and maxTraceDuration types.
* Fix init minTime to Infinity.
* Bump dependencies to fix vulnerabilities.
* Add scss variables.
* Fix the title of instance list and notices in the continue profiling.
* Add a link to explain the expression metric, add units in the continue profiling widget.
* Calculate string width to set Tabs name width.
* [Breaking change] Removed '&' symbols from shell scripts to avoid web application server process running as a background process.
* Reset chart label.

#### Documentation

* Add Go agent into the server agent documentation.
* Add data unit description in the configuration of continuous profiling policy.
* Remove `storage extension` doc, as it is expired.
* Remove `how to add menu` doc, as SkyWalking supports marketplace and new backend-based setup.
* Separate contribution docs to a new menu structure.
* Add a doc to explain how to manage i18n.

All issues and pull requests are [here](https://github.com/apache/skywalking/milestone/181?closed=1)<|MERGE_RESOLUTION|>--- conflicted
+++ resolved
@@ -45,11 +45,8 @@
 * Cache all service entity in memory for query.
 * Bump up jackson version to 2.15.2.
 * Increase the default memory size to avoid OOM.
-<<<<<<< HEAD
+* Apply MQE on `MYSQL`, `POSTGRESQL`, `REDIS`, `ELASTICSEARCH` and `DYNAMODB` layer UI-templates.
 * Bump up graphql-java to 21.0.
-=======
-* Apply MQE on `MYSQL`, `POSTGRESQL`, `REDIS`, `ELASTICSEARCH` and `DYNAMODB` layer UI-templates.
->>>>>>> 81dd396d
 
 #### UI
 
