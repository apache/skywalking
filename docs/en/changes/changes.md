--- conflicted
+++ resolved
@@ -115,11 +115,8 @@
 * Fix `ShardingTopologyQueryDAO.loadServiceRelationsDetectedAtServerSide` invoke backend miss parameter `serviceIds`.
 * Changed system variable `SW_SUPERDATASET_STORAGE_DAY_STEP` to `SW_STORAGE_ES_SUPER_DATASET_DAY_STEP` to be consistent with other ES storage related variables.
 * Fix ESEventQueryDAO missing metric_table boolQuery criteria.
-<<<<<<< HEAD
+* Add default entity name(`_blank`) if absent to avoid NPE in the decoding. This caused `Can't split xxx id into 2 parts`.
 * Support dynamic config the sampling strategy in network profiling.
-=======
-* Add default entity name(`_blank`) if absent to avoid NPE in the decoding. This caused `Can't split xxx id into 2 parts`.
->>>>>>> e5950cc0
 
 #### UI
 
