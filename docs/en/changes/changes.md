## 9.3.0

#### Project

* Bump up the embedded `swctl` version in OAP Docker image.

#### OAP Server

* Add component ID(133) for impala JDBC Java agent plugin and component ID(134) for impala server.
* Use prepareStatement in H2SQLExecutor#getByIDs.(No function change).
* Bump up snakeyaml to 1.32 for fixing CVE.
* Fix `DurationUtils.convertToTimeBucket` missed verify date format.
* Enhance LAL to support converting LogData to DatabaseSlowStatement.
* [**Breaking Change**] Change the LAL script format(Add layer property).
* Adapt ElasticSearch 8.1+, migrate from removed APIs to recommended APIs.
* Support monitoring MySQL slow SQLs.
* Support analyzing cache related spans to provide metrics and slow commands for cache services from client side
* Optimize virtual database, fix dynamic config watcher NPE when default value is null
* Remove physical index existing check and keep template existing check only to avoid meaningless `retry wait`
  in `no-init` mode.
* Make sure instance list ordered in TTL processor to avoid TTL timer never runs.
* Support monitoring PostgreSQL slow SQLs.
* [**Breaking Change**] Support sharding MySQL database instances and tables
  by [Shardingsphere-Proxy](https://shardingsphere.apache.org/document/current/en/overview/#shardingsphere-proxy).
  SQL-Database requires removing tables `log_tag/segment_tag/zipkin_query` before OAP starts, if bump up from previous
  releases.
* Fix meter functions `avgHistogram`, `avgHistogramPercentile`, `avgLabeled`, `sumHistogram` having data conflict when
  downsampling.
* Do sorting `readLabeledMetricsValues` result forcedly in case the storage(database) doesn't return data consistent
  with the parameter list.
* Fix the wrong watch semantics in Kubernetes watchers, which causes heavy traffic to API server in some Kubernetes
  clusters,
  we should use `Get State and Start at Most Recent` semantic instead of `Start at Exact`
  because we don't need the changing history events,
  see https://kubernetes.io/docs/reference/using-api/api-concepts/#semantics-for-watch.
* Unify query services and DAOs codes time range condition to `Duration`.
* [**Breaking Change**]: Remove prometheus-fetcher plugin, please use OpenTelemetry to scrape Prometheus metrics and
  set up SkyWalking OpenTelemetry receiver instead.
* BugFix: histogram metrics sent to MAL should be treated as OpenTelemetry style, not Prometheus style:
  ```
  (-infinity, explicit_bounds[i]] for i == 0
  (explicit_bounds[i-1], explicit_bounds[i]] for 0 < i < size(explicit_bounds)
  (explicit_bounds[i-1], +infinity) for i == size(explicit_bounds)
  ```
* Support Golang runtime metrics analysis.
* Add APISIX metrics monitoring
* Support skywalking-client-js report empty `service version` and `page path` , set default version as `latest` and
  default page path as `/`(root). Fix the
  error `fetching data (/browser_app_page_pv0) : Can't split endpoint id into 2 parts`.
* [**Breaking Change**] Limit the max length of trace/log/alarm tag's `key=value`, set the max length of column `tags`
  in tables`log_tag/segment_tag/alarm_record_tag` and column `query` in `zipkin_query` and column `tag_value` in `tag_autocomplete` to 256.
  SQL-Database requires altering these columns' length or removing these tables before OAP starts, if bump up from previous releases.
* Optimize the creation conditions of profiling task.
* Lazy load the Kubernetes metadata and switch from event-driven to polling.
  Previously we set up watchers to watch the Kubernetes metadata changes, this is perfect when there are deployments changes and
  SkyWalking can react to the changes in real time. However when the cluster has many events (such as in large cluster
  or some special Kubernetes engine like OpenShift), the requests sent from SkyWalking becomes unpredictable, i.e. SkyWalking might
  send massive requests to Kubernetes API server, causing heavy load to the API server.
  This PR switches from the watcher mechanism to polling mechanism, SkyWalking polls the metadata in a specified interval,
  so that the requests sent to API server is predictable (~10 requests every `interval`, 3 minutes), and the requests count is constant
  regardless of the cluster's changes. However with this change SkyWalking can't react to the cluster changes in time, but the delay
  is acceptable in our case.
* Optimize the query time of tasks in ProfileTaskCache.
* Fix metrics was put into wrong slot of the window in the alerting kernel.
* Support `sumPerMinLabeled` in `MAL`.
* Bump up jackson databind, snakeyaml, grpc dependencies.
* Support export `Trace` and `Log` through Kafka.
* Add new config initialization mechanism of module provider. This is a ModuleManager lib kernel level change.
* [**Breaking Change**] Support new records query protocol, rename the column named `service_id` to `entity_id` for support difference entity.
  Please re-create `top_n_database_statement` index/table.
* Remove improper self-obs metrics in JvmMetricsHandler(for Kafka channel).
* gRPC stream canceling code is not logged as an error when the client cancels the stream. The client
  cancels the stream when the pod is terminated.
* [**Breaking Change**] Change the way of loading MAL rules(support pattern).
* Move k8s relative MAL files into `/otel-rules/k8s`.
* [**Breaking Change**] Refactor service mesh protobuf definitions and split TCP-related metrics to individual definition.
* Add `TCP{Service,ServiceInstance,ServiceRelation,ServiceInstanceRelation}` sources and split TCP-related entities out from
  original `Service,ServiceInstance,ServiceRelation,ServiceInstanceRelation`.
* [**Breaking Change**] TCP-related source names are changed, fields of TCP-related sources are changed, please refer to the latest `oal/tcp.oal` file.
* Do not log error logs when failed to create ElasticSearch index because the index is created already.
* Add virtual MQ analysis for native traces.
* Support Python runtime metrics analysis.
* Support `sampledTrace` in LAL.
* Support multiple rules with different names under the same layer of LAL script.
* (Optimization) Reduce the buffer size(queue) of MAL(only) metric streams. Set L1 queue size as 1/20, L2 queue size as 1/2.
* Support monitoring MySQL/PostgreSQL in the cluster mode.
* [**Breaking Change**] Migrate to BanyanDB v0.2.0.
  * Adopt new OR logical operator for,
    1. `MeasureIDs` query
    2. `BanyanDBProfileThreadSnapshotQueryDAO` query
    3. Multiple `Event` conditions query
    4. Metrics query
  * Simplify Group check and creation
  * Partially apply `UITemplate` changes
  * Support `index_only`
  * Return `CompletableFuture<Void>` directly from BanyanDB client
  * Optimize data binary parse methods in *LogQueryDAO
  * Support different indexType
  * Support configuration for TTL and (block|segment) intervals
* Elasticsearch storage: Provide system environment variable(`SW_STORAGE_ES_SPECIFIC_INDEX_SETTINGS`) and support specify the settings `(number_of_shards/number_of_replicas)` for each index individually.
* Elasticsearch storage: Support update index settings `(number_of_shards/number_of_replicas)` for the index template after rebooting.
* Optimize MQ Topology analysis. Use entry span's peer from the consumer side as source service when no producer instrumentation(no cross-process reference).
* Refactor JDBC storage implementations to reuse logics.
* Fix `ClassCastException` in `LoggingConfigWatcher`.
* Support span attached event concept in Zipkin and SkyWalking trace query.
* Support span attached events on Zipkin lens UI.
* Force UTF-8 encoding in `JsonLogHandler` of `kafka-fetcher-plugin`.
* Fix max length to 512 of entity, instance and endpoint IDs in trace, log, profiling, topN tables(JDBC storages). The value was 200 by default.
* Add component IDs(135, 136, 137) for EventMesh server and client-side plugins.
* Bump up Kafka client to 2.8.1 to fix CVE-2021-38153.
* Remove `lengthEnvVariable` for `Column` as it never works as expected.
* Add `LongText` to support longer logs persistent as a text type in ElasticSearch, instead of a keyword, to avoid length limitation.
* Fix wrong system variable name `SW_CORE_ENABLE_ENDPOINT_NAME_GROUPING_BY_OPENAPI`. It was **opaenapi**.
* Fix not-time-series model blocking OAP boots in no-init mode.
* Fix `ShardingTopologyQueryDAO.loadServiceRelationsDetectedAtServerSide` invoke backend miss parameter `serviceIds`.
* Changed system variable `SW_SUPERDATASET_STORAGE_DAY_STEP` to `SW_STORAGE_ES_SUPER_DATASET_DAY_STEP` to be consistent with other ES storage related variables.
* Fix ESEventQueryDAO missing metric_table boolQuery criteria.
* Add default entity name(`_blank`) if absent to avoid NPE in the decoding. This caused `Can't split xxx id into 2 parts`.
* Support dynamic config the sampling strategy in network profiling.
* Zipkin module support BanyanDB storage.
* Zipkin traces query API, sort the result set by start time by default.
* Enhance the cache mechanism in the metric persistent process.
  * This cache only worked when the metric is accessible(readable) from the database. Once the insert execution is delayed
    due to the scale, the cache loses efficacy. It only works for the last time update per minute, considering our
    25s period.
  * Fix ID conflicts for all JDBC storage implementations. Due to the insert delay, the JDBC storage implementation would
    still generate another new insert statement.
* [**Breaking Change**] Remove `core/default/enableDatabaseSession` config.
* [**Breaking Change**] Add `@BanyanDB.TimestampColumn` to identify `which column in Record` is providing the timestamp(milliseconds) for BanyanDB,
  since BanyanDB stream requires a timestamp in milliseconds.
  For SQL-Database: add new column `timestamp` for tables `profile_task_log/top_n_database_statement`,
  requires altering this column or removing these tables before OAP starts, if bump up from previous releases.
* Fix Elasticsearch storage: In `No-Sharding Mode`, add specific analyzer to the template before index creation to avoid update index error.
<<<<<<< HEAD
* Fix `BanyanDB.ShardingKey` annotation missed in the generated OAL metrics classes.
* Don't accept no sharding key in the Measure(BanyanDB) definition. 
=======
* Internal API: remove undocumented ElasticSearch API usage and use documented one.
>>>>>>> 1da72b6a

#### UI

* Fix: tab active incorrectly, when click tab space
* Add impala icon for impala JDBC Java agent plugin.
* (Webapp)Bump up snakeyaml to 1.31 for fixing CVE-2022-25857
* [Breaking Change]: migrate from Spring Web to Armeria, now you should use the environment variable
  name `SW_OAP_ADDRESS`
  to change the OAP backend service addresses, like `SW_OAP_ADDRESS=localhost:12800,localhost:12801`, and use
  environment
  variable `SW_SERVER_PORT` to change the port. Other Spring-related configurations don't take effect anymore.
* Polish the endpoint list graph.
* Fix styles for an adaptive height.
* Fix setting up a new time range after clicking the refresh button.
* Enhance the process topology graph to support dragging nodes.
* UI-template: Fix metrics calculation in `general-service/mesh-service/faas-function` top-list dashboard.
* Update MySQL dashboard to visualize collected slow SQLs.
* Add virtual cache dashboard.
* Remove `responseCode` fields of all OAL sources, as well as examples to avoid user's confusion.
* Remove All from the endpoints selector.
* Enhance menu configurations to make it easier to change.
* Update PostgreSQL dashboard to visualize collected slow SQLs.
* Add Golang runtime metrics and cpu/memory used rate panels in General-Instance dashboard.
* Add gateway apisix menu.
* Query logs with the specific service ID.
* Bump d3-color from 3.0.1 to 3.1.0.
* Add Golang runtime metrics and cpu/memory used rate panels in FaaS-Instance dashboard.
* Revert logs on trace widget.
* Add a sub-menu for virtual mq.
* Add `readRecords` to metric types.
* Verify dashboard names for new dashboards.
* Associate metrics with the trace widget on dashboards.
* Fix configuration panel styles.
* Remove a un-use icon.
* Support labeled value on the service/instance/endpoint list widgets.
* Add menu for virtual MQ.
* Set selector props and update configuration panel styles.
* Add Python runtime metrics and cpu/memory utilization panels to General-Instance and Fass-Instance dashboards.
* Enhance the legend of metrics graph widget with the summary table.
* Add apache eventMesh logo file.
* Fix conditions for trace profiling.
* Fix tag keys list and duration condition.
* Fix typo.
* Fix condition logic for trace tree data.
* Enhance tags component to search tags with the input value.
* Fix topology loading style.
* Fix update metric processor for the readRecords and remove readSampledRecords from metrics selector.
* Add trace association for FAAS dashboards.
* Visualize attached events on the trace widget.

#### Documentation

* Add `metadata-uid` setup doc about Kubernetes coordinator in the cluster management.
* Add a doc for adding menus to booster UI.
* Move general good read blogs from `Agent Introduction` to `Academy`.
* Add re-post for blog `Scaling with Apache SkyWalking` in the academy list.
* Add re-post for blog `Diagnose Service Mesh Network Performance with eBPF` in the academy list.
* Add **Security Notice** doc.
* Add new docs for `Report Span Attached Events` data collecting protocol.
* Add new docs for `Record` query protocol
* Update `Server Agents` and `Compatibility` for PHP agent.

All issues and pull requests are [here](https://github.com/apache/skywalking/milestone/149?closed=1)<|MERGE_RESOLUTION|>--- conflicted
+++ resolved
@@ -131,12 +131,9 @@
   For SQL-Database: add new column `timestamp` for tables `profile_task_log/top_n_database_statement`,
   requires altering this column or removing these tables before OAP starts, if bump up from previous releases.
 * Fix Elasticsearch storage: In `No-Sharding Mode`, add specific analyzer to the template before index creation to avoid update index error.
-<<<<<<< HEAD
+* Internal API: remove undocumented ElasticSearch API usage and use documented one.
 * Fix `BanyanDB.ShardingKey` annotation missed in the generated OAL metrics classes.
-* Don't accept no sharding key in the Measure(BanyanDB) definition. 
-=======
-* Internal API: remove undocumented ElasticSearch API usage and use documented one.
->>>>>>> 1da72b6a
+* Don't accept no sharding key in the Measure(BanyanDB) definition.
 
 #### UI
 
