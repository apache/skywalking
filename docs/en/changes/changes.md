--- conflicted
+++ resolved
@@ -47,11 +47,8 @@
 * Fix the pod match error when the service has multiple selector in kubernetes environment.
 * VM monitoring adapts the 0.50.0 of the `opentelemetry-collector`.
 * Add Envoy internal cost metrics.
-<<<<<<< HEAD
 * Remove `Layer` concept from `ServiceInstance`.
-=======
 * Remove unnecessary `onCompleted` on gRPC `onError` callback.
->>>>>>> 7344714e
 
 #### UI
 
