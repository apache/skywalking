--- conflicted
+++ resolved
@@ -20,11 +20,8 @@
 * Allow using a dedicated port for ALS receiver.
 * Fix log query by traceId in `JDBCLogQueryDAO`.
 * Support handler eBPF access log protocol.
-<<<<<<< HEAD
 * Fix SumPerMinFunctionTest error function.
-=======
-* Add `max` and min functions for MAL down sampling.
->>>>>>> 4a2e660d
+* Add `max` and `min` functions for MAL down sampling.
 
 #### UI
 
@@ -38,7 +35,7 @@
 * Fix Trace associates with Log widget.
 * Add isDefault to the dashboard configuration.
 * Add expressions to dashboard configurations on the dashboard list page.
-* Update Kubernetes related UI templates for adapt data from eBPF access log.
+* Update Kubernetes related UI templates for adapt data from eBPF access log. 
 
 #### Documentation
 
