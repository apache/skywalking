## 9.6.0

#### Project

* Bump up Guava to 32.0.1 to avoid the lib listed as vulnerable due to CVE-2020-8908. This API is never used.
* Maven artifact `skywalking-log-recevier-plugin` is renamed to `skywalking-log-receiver-plugin`.

#### OAP Server

* Add Neo4j component ID(112) language: Python.
* Add Istio ServiceEntry registry to resolve unknown IPs in ALS.
* Wrap `deleteProperty` API to the BanyanDBStorageClient.
* [Breaking change] Remove `matchedCounter` from `HttpUriRecognitionService#feedRawData`.
* Remove patterns from `HttpUriRecognitionService#feedRawData` and add max 10 candidates of raw URIs for each pattern.
* Add component ID for WebSphere.
* Fix AI Pipeline uri caching NullPointer and IllegalArgument Exceptions.
* Fix `NPE` in metrics query when the metric is not exist.
* Remove E2E tests for Istio < 1.15, ElasticSearch < 7.16.3, they might still work but are not supported as planed.
* Scroll all results in ElasticSearch storage and refactor scrolling logics, including Service, Instance, Endpoint,
  Process, etc.
* Improve Kubernetes coordinator to remove `Terminating` OAP Pods in cluster.
* Support `SW_CORE_SYNC_PERIOD_HTTP_URI_RECOGNITION_PATTERN` and `SW_CORE_TRAINING_PERIOD_HTTP_URI_RECOGNITION_PATTERN`
  to control the period of training and sync HTTP URI recognition patterns. And shorten the default period to 10s for
  sync and 60s for training.
* Fix ElasticSearch scroller bug.
* Add component ID for Aerospike(ID=149).
* Packages with name `recevier` are renamed to `receiver`.
* `BanyanDBMetricsDAO` handles `storeIDTag` in `multiGet` for `BanyanDBModelExtension`.
* Fix endpoint grouping-related logic and enhance the performance of PatternTree retrieval.
* Fix metric session cache saving after batch insert when using `mysql-connector-java`.
* Support dynamic UI menu query.
* Add comment for `docker/.env` to explain the usage.
* Fix wrong environment variable name `SW_OTEL_RECEIVER_ENABLED_OTEL_RULES` to right `SW_OTEL_RECEIVER_ENABLED_OTEL_METRICS_RULES`.
* Fix instance query in JDBC implementation.
* Set the `SW_QUERY_MAX_QUERY_COMPLEXITY` default value to 3000(was 1000).
* Accept `length=4000` parameter value of the event. It was 2000.
* Tolerate parameter value in illegal JSON format.
* Update BanyanDB Java Client to 0.4.0
* Support aggregate `Labeled Value Metrics` in MQE.
* [Breaking change] Change the default label name in MQE from `labe`l to `_`.
* Bump up grpc version to 1.53.0.
* [Breaking change] Removed '&' symbols from shell scripts to avoid OAP server process running as a background process.
* Revert part of #10616 to fix the unexpected changes: if there is no data we should return an array with `0`s,
  but in #10616, an empty array is returned.
* Cache all service entity in memory for query.
* Bump up jackson version to 2.15.2.
* Increase the default memory size to avoid OOM.
* Apply MQE on `MYSQL`, `POSTGRESQL`, `REDIS`, `ELASTICSEARCH` and `DYNAMODB` layer UI-templates.
* Bump up graphql-java to 21.0.
* Apply MQE on Virtual-Cache layer UI-templates
* Add Echo component ID(5015) language: Golang.
* Fix `index out of bounds exception` in `aggregate_labels` MQE function.
<<<<<<< HEAD
* Add component ID for Lock (ID=5016).
=======
* Do not print configurations values in logs to avoid sensitive info leaked.
* Move created the latest index before retrieval indexes by aliases to avoid the 404 exception. This just prevents some interference from manual operations.
>>>>>>> 1de70adb

#### UI

* Fix metric name `browser_app_error_rate` in `Browser-Root` dashboard.
* Fix display name of `endpoint_cpm` for endpoint list in `General-Service` dashboard.
* Implement customize menus.
* Fix minTraceDuration and maxTraceDuration types.
* Fix init minTime to Infinity.
* Bump dependencies to fix vulnerabilities.
* Add scss variables.
* Fix the title of instance list and notices in the continue profiling.
* Add a link to explain the expression metric, add units in the continue profiling widget.
* Calculate string width to set Tabs name width.
* [Breaking change] Removed '&' symbols from shell scripts to avoid web application server process running as a background process.
* Reset chart label.

#### Documentation

* Add Go agent into the server agent documentation.
* Add data unit description in the configuration of continuous profiling policy.
* Remove `storage extension` doc, as it is expired.
* Remove `how to add menu` doc, as SkyWalking supports marketplace and new backend-based setup.
* Separate contribution docs to a new menu structure.
* Add a doc to explain how to manage i18n.

All issues and pull requests are [here](https://github.com/apache/skywalking/milestone/181?closed=1)<|MERGE_RESOLUTION|>--- conflicted
+++ resolved
@@ -50,12 +50,9 @@
 * Apply MQE on Virtual-Cache layer UI-templates
 * Add Echo component ID(5015) language: Golang.
 * Fix `index out of bounds exception` in `aggregate_labels` MQE function.
-<<<<<<< HEAD
-* Add component ID for Lock (ID=5016).
-=======
 * Do not print configurations values in logs to avoid sensitive info leaked.
 * Move created the latest index before retrieval indexes by aliases to avoid the 404 exception. This just prevents some interference from manual operations.
->>>>>>> 1de70adb
+* Add component ID for Lock (ID=5016).
 
 #### UI
 
