## 9.2.0

#### Project

* Upgrade Armeria to 1.16.0, Kubernetes Java client to 15.0.1.

#### OAP Server

* Add more entities for Zipkin to improve performance.
* ElasticSearch: scroll id should be updated when scrolling as it may change.
* Mesh: fix only last rule works when multiple rules are defined in metadata-service-mapping.yaml.
* Support sending alarm messages to PagerDuty.
* Support Zipkin kafka collector.
* Add `VIRTUAL` detect type to Process for Network Profiling.
* Add component ID(128) for Java Hutool plugin.
* Add Zipkin query exception handler, response error message for illegal arguments.
* Fix a NullPointerException in the endpoint analysis, which would cause missing MQ-related `LocalSpan` in the trace.
* Add `forEach`, `processRelation` function to MAL expression.
* Add `expPrefix`, `initExp` in MAL config.
* Add component ID(7015) for Python Bottle plugin.
* Remove legacy OAL `percentile` functions, `p99`, `p95`, `p90`, `p75`, `p50` func(s).
* Revert [#8066](https://github.com/apache/skywalking/pull/8066). Keep all metrics persistent even it is default value.
<<<<<<< HEAD
* Support the `NETWORK` type of eBPF Profiling task.
* Support `sumHistogram` in `MAL`.
* [Breaking Change] Let the eBPF Profiling task support to the service instance level, please delete
    index/table: `ebpf_profiling_task`.
=======
* Skip loading UI templates if folder is empty or doesn't exist.
>>>>>>> bf74b667

#### UI

* Fix query conditions for the browser logs.
* Implement a url parameter to activate tab index.
* Fix clear interval fail when switch autoRefresh to off.
* Optimize log tables.
* Fix log detail pop-up page doesn't work.
* Optimize table widget to hide the whole metric column when no metric is set.
* Implement the Event widget.
* Fix span detail text overlap.
* Add Python Bottle Plugin Logo.
* Implement an association between widgets(line, bar, area graphs) with time

#### Documentation

* Fix invalid links in release docs.
* Clean up doc about event metrics.

All issues and pull requests are [here](https://github.com/apache/skywalking/milestone/136?closed=1)<|MERGE_RESOLUTION|>--- conflicted
+++ resolved
@@ -20,14 +20,11 @@
 * Add component ID(7015) for Python Bottle plugin.
 * Remove legacy OAL `percentile` functions, `p99`, `p95`, `p90`, `p75`, `p50` func(s).
 * Revert [#8066](https://github.com/apache/skywalking/pull/8066). Keep all metrics persistent even it is default value.
-<<<<<<< HEAD
+* Skip loading UI templates if folder is empty or doesn't exist.
 * Support the `NETWORK` type of eBPF Profiling task.
 * Support `sumHistogram` in `MAL`.
 * [Breaking Change] Let the eBPF Profiling task support to the service instance level, please delete
     index/table: `ebpf_profiling_task`.
-=======
-* Skip loading UI templates if folder is empty or doesn't exist.
->>>>>>> bf74b667
 
 #### UI
 
