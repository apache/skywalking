## 9.3.0

#### Project

* Bump up the embedded `swctl` version in OAP Docker image.

#### OAP Server

* Add component ID(133) for impala JDBC Java agent plugin and component ID(134) for impala server.
* Use prepareStatement in H2SQLExecutor#getByIDs.(No function change).
* Bump up snakeyaml to 1.32 for fixing CVE.
* Fix `DurationUtils.convertToTimeBucket` missed verify date format.
* Enhance LAL to support converting LogData to DatabaseSlowStatement.
* [**Breaking Change**] Change the LAL script format(Add layer property).
* Adapt ElasticSearch 8.1+, migrate from removed APIs to recommended APIs.
* Support monitoring MySQL slow SQLs.
* Support analyzing cache related spans to provide metrics and slow commands for cache services from client side
* Optimize virtual database, fix dynamic config watcher NPE when default value is null
* Remove physical index existing check and keep template existing check only to avoid meaningless `retry wait`
  in `no-init` mode.
* Make sure instance list ordered in TTL processor to avoid TTL timer never runs.
* Support monitoring PostgreSQL slow SQLs.
* [**Breaking Change**] Support sharding MySQL database instances and tables
  by [Shardingsphere-Proxy](https://shardingsphere.apache.org/document/current/en/overview/#shardingsphere-proxy).
  SQL-Database requires removing tables `log_tag/segment_tag/zipkin_query` before OAP starts, if bump up from previous
  releases.
* Fix meter functions `avgHistogram`, `avgHistogramPercentile`, `avgLabeled`, `sumHistogram` having data conflict when
  downsampling.
* Do sorting `readLabeledMetricsValues` result forcedly in case the storage(database) doesn't return data consistent
  with the parameter list.
* Fix the wrong watch semantics in Kubernetes watchers, which causes heavy traffic to API server in some Kubernetes
  clusters,
  we should use `Get State and Start at Most Recent` semantic instead of `Start at Exact`
  because we don't need the changing history events,
  see https://kubernetes.io/docs/reference/using-api/api-concepts/#semantics-for-watch.
* Unify query services and DAOs codes time range condition to `Duration`.
* [**Breaking Change**]: Remove prometheus-fetcher plugin, please use OpenTelemetry to scrape Prometheus metrics and
  set up SkyWalking OpenTelemetry receiver instead.
* BugFix: histogram metrics sent to MAL should be treated as OpenTelemetry style, not Prometheus style:
  ```
  (-infinity, explicit_bounds[i]] for i == 0
  (explicit_bounds[i-1], explicit_bounds[i]] for 0 < i < size(explicit_bounds)
  (explicit_bounds[i-1], +infinity) for i == size(explicit_bounds)
  ```
* Support Golang runtime metrics analysis.
* Add APISIX metrics monitoring
* Support skywalking-client-js report empty `service version` and `page path` , set default version as `latest` and
  default page path as `/`(root). Fix the
  error `fetching data (/browser_app_page_pv0) : Can't split endpoint id into 2 parts`.
* [**Breaking Change**] Limit the max length of trace/log/alarm tag's `key=value`, set the max length of column `tags`
  in tables`log_tag/segment_tag/alarm_record_tag` and column `query` in `zipkin_query` and column `tag_value` in `tag_autocomplete` to 256.
  SQL-Database requires altering these columns' length or removing these tables before OAP starts, if bump up from previous releases.
* Optimize the creation conditions of profiling task.
* Lazy load the Kubernetes metadata and switch from event-driven to polling.
  Previously we set up watchers to watch the Kubernetes metadata changes, this is perfect when there are deployments changes and
  SkyWalking can react to the changes in real time. However when the cluster has many events (such as in large cluster
  or some special Kubernetes engine like OpenShift), the requests sent from SkyWalking becomes unpredictable, i.e. SkyWalking might
  send massive requests to Kubernetes API server, causing heavy load to the API server.
  This PR switches from the watcher mechanism to polling mechanism, SkyWalking polls the metadata in a specified interval,
  so that the requests sent to API server is predictable (~10 requests every `interval`, 3 minutes), and the requests count is constant
  regardless of the cluster's changes. However with this change SkyWalking can't react to the cluster changes in time, but the delay
  is acceptable in our case.
* Optimize the query time of tasks in ProfileTaskCache.
* Fix metrics was put into wrong slot of the window in the alerting kernel.
* Support `sumPerMinLabeled` in `MAL`.
* Bump up jackson databind, snakeyaml, grpc dependencies.
* Support export `Trace` and `Log` through Kafka.
* Add new config initialization mechanism of module provider. This is a ModuleManager lib kernel level change.
* [**Breaking Change**] Support new records query protocol, rename the column named `service_id` to `entity_id` for support difference entity.
  Please re-create `top_n_database_statement` index/table.
* Remove improper self-obs metrics in JvmMetricsHandler(for Kafka channel).
* gRPC stream canceling code is not logged as an error when the client cancels the stream. The client
  cancels the stream when the pod is terminated.
* [**Breaking Change**] Refactor service mesh protobuf definitions and split TCP-related metrics to individual definition.
* Add `TCP{Service,ServiceInstance,ServiceRelation,ServiceInstanceRelation}` sources and split TCP-related entities out from
  original `Service,ServiceInstance,ServiceRelation,ServiceInstanceRelation`.
* [**Breaking Change**] TCP-related source names are changed, fields of TCP-related sources are changed, please refer to the latest `oal/tcp.oal` file.
* Do not log error logs when failed to create ElasticSearch index because the index is created already.
<<<<<<< HEAD
* [**Breaking Change**] Migrate to BanyanDB v0.2.0.
  * Adopt new OR logical operator for,
    1. `MeasureIDs` query
    2. `BanyanDBProfileThreadSnapshotQueryDAO` query
    3. Multiple `Event` conditions query
  * Simplify Group check and creation 
  * Partially apply `UITemplate` changes
  * Support `index_only`
  * Return `CompletableFuture<Void>` directly from BanyanDB client
  * Optimize data binary parse methods in *LogQueryDAO
  * Support different indexType
  * Support configuration for TTL and (block|segment) intervals
=======
* Support `sampledTrace` in LAL.
* Support multiple rules with different names under the same layer of LAL script.
>>>>>>> 4adc05f8

#### UI

* Fix: tab active incorrectly, when click tab space
* Add impala icon for impala JDBC Java agent plugin.
* (Webapp)Bump up snakeyaml to 1.31 for fixing CVE-2022-25857
* [Breaking Change]: migrate from Spring Web to Armeria, now you should use the environment variable
  name `SW_OAP_ADDRESS`
  to change the OAP backend service addresses, like `SW_OAP_ADDRESS=localhost:12800,localhost:12801`, and use
  environment
  variable `SW_SERVER_PORT` to change the port. Other Spring-related configurations don't take effect anymore.
* Polish the endpoint list graph.g
* Fix styles for an adaptive height.
* Fix setting up a new time range after clicking the refresh button.
* Enhance the process topology graph to support dragging nodes.
* UI-template: Fix metrics calculation in `general-service/mesh-service/faas-function` top-list dashboard.
* Update MySQL dashboard to visualize collected slow SQLs.
* Add virtual cache dashboard.
* Remove `responseCode` fields of all OAL sources, as well as examples to avoid user's confusion.
* Remove All from the endpoints selector.
* Enhance menu configurations to make it easier to change.
* Update PostgreSQL dashboard to visualize collected slow SQLs.
* Add Golang runtime metrics and cpu/memory used rate panels in General-Instance dashboard.
* Add gateway apisix menu.
* Query logs with the specific service ID.
* Bump d3-color from 3.0.1 to 3.1.0.
* Add Golang runtime metrics and cpu/memory used rate panels in FaaS-Instance dashboard.
* Revert logs on trace widget.
* Add a sub-menu for virtual mq.
* Add `readRecords` to metric types.
* Verify dashboard names for new dashboards.
* Associate metrics with the trace widget on dashboards.
* Fix configuration panel styles.
* Remove a un-use icon.
* Support labeled value on the service/instance/endpoint list widgets.

#### Documentation

* Add `metadata-uid` setup doc about Kubernetes coordinator in the cluster management.
* Add a doc for adding menus to booster UI.
* Move general good read blogs from `Agent Introduction` to `Academy`.
* Add re-post for blog `Scaling with Apache SkyWalking` in the academy list.
* Add re-post for blog `Diagnose Service Mesh Network Performance with eBPF` in the academy list.
* Add **Security Notice** doc.
* Add new docs for `Report Span Attached Events` data collecting protocol.
* Add new docs for `Record` query protocol
* Update `Server Agents` and `Compatibility` for PHP agent.

All issues and pull requests are [here](https://github.com/apache/skywalking/milestone/149?closed=1)<|MERGE_RESOLUTION|>--- conflicted
+++ resolved
@@ -76,23 +76,20 @@
   original `Service,ServiceInstance,ServiceRelation,ServiceInstanceRelation`.
 * [**Breaking Change**] TCP-related source names are changed, fields of TCP-related sources are changed, please refer to the latest `oal/tcp.oal` file.
 * Do not log error logs when failed to create ElasticSearch index because the index is created already.
-<<<<<<< HEAD
+* Support `sampledTrace` in LAL.
+* Support multiple rules with different names under the same layer of LAL script.
 * [**Breaking Change**] Migrate to BanyanDB v0.2.0.
   * Adopt new OR logical operator for,
     1. `MeasureIDs` query
     2. `BanyanDBProfileThreadSnapshotQueryDAO` query
     3. Multiple `Event` conditions query
-  * Simplify Group check and creation 
+  * Simplify Group check and creation
   * Partially apply `UITemplate` changes
   * Support `index_only`
   * Return `CompletableFuture<Void>` directly from BanyanDB client
   * Optimize data binary parse methods in *LogQueryDAO
   * Support different indexType
   * Support configuration for TTL and (block|segment) intervals
-=======
-* Support `sampledTrace` in LAL.
-* Support multiple rules with different names under the same layer of LAL script.
->>>>>>> 4adc05f8
 
 #### UI
 
