--- conflicted
+++ resolved
@@ -20,16 +20,12 @@
   in `no-init` mode.
 * Make sure instance list ordered in TTL processor to avoid TTL timer never runs.
 * Support monitoring PostgreSQL slow SQLs.
-<<<<<<< HEAD
 * [**Breaking Change**] Support sharding MySQL database instances and tables by [Shardingsphere-Proxy](https://shardingsphere.apache.org/document/current/en/overview/#shardingsphere-proxy).
   SQL-Database requires removing tables `log_tag/segment_tag/zipkin_query` before OAP starts, if bump up from previous releases.
-* Optimize `Duration` and `DurationUtils`, the range of start and end times will be trimmed to [TTL_deadLine < time <= CurrentTime].
-=======
 * Fix meter functions `avgHistogram`, `avgHistogramPercentile`, `avgLabeled`, `sumHistogram` having data conflict when
   dowmsampling.
 * Do sorting `readLabeledMetricsValues` result forcedly in case the storage(database) doesn't return data consistent
   with parameter list.
->>>>>>> 2c265db6
 
 #### UI
 
