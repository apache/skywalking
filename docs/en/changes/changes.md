--- conflicted
+++ resolved
@@ -65,13 +65,9 @@
 * Remove ElasticSearch 6.3.2 from our client lib tests.
 * Bump up ElasticSearch server 8.8.1 to 8.9.0 for latest e2e testing. 8.1.0, 7.16.3 and 7.17.10 are still tested.
 * Add OpenSearch 2.8.0 to our client lib tests.
-<<<<<<< HEAD
-* Add `view_as_seq` function in MQE for filtering the not empty metrics.
-=======
 * Apply MQE on RabbitMQ Dashboards.
 * Use listening mode for apollo implementation of dynamic configuration.
-
->>>>>>> 64b24f7d
+* Add `view_as_seq` function in MQE for filtering the not empty metrics.
 
 #### UI
 
