--- conflicted
+++ resolved
@@ -6,148 +6,13 @@
 
 #### OAP Server
 
-<<<<<<< HEAD
-* Add `ServerStatusService` in the core module to provide a new way to expose booting status to other modules.
-* Adds Micrometer as a new component.(ID=141)
-* Refactor session cache in MetricsPersistentWorker.
-* Cache enhancement - don't read new metrics from database in minute dimensionality.
-
-```
-    // When
-    // (1) the time bucket of the server's latest stability status is provided
-    //     1.1 the OAP has booted successfully
-    //     1.2 the current dimensionality is in minute.
-    //     1.3 the OAP cluster is rebalanced due to scaling
-    // (2) the metrics are from the time after the timeOfLatestStabilitySts
-    // (3) the metrics don't exist in the cache
-    // the kernel should NOT try to load it from the database.
-    //
-    // Notice, about condition (2),
-    // for the specific minute of booted successfully, the metrics are expected to load from database when
-    // it doesn't exist in the cache.
-```
-
-* Remove the offset of metric session timeout according to worker creation sequence.
-* Correct `MetricsExtension` annotations declarations in manual entities.
-* Support component IDs' priority in process relation metrics.
-* Remove abandon logic in MergableBufferedData, which caused unexpected no-update.
-* Fix miss set `LastUpdateTimestamp` that caused the metrics session to expire.
-* Rename MAL rule `spring-sleuth.yaml` to `spring-micrometer.yaml`.
-* Fix memory leak in Zipkin API.
-* Remove the dependency of `refresh_interval` of ElasticSearch indices from `elasticsearch/flushInterval` config. Now,
-  it uses `core/persistentPeriod` + 5s as `refresh_interval` for all indices instead.
-* Change `elasticsearch/flushInterval` to 5s(was 15s).
-* Optimize `flushInterval` of ElasticSearch BulkProcessor to avoid extra periodical flush in the continuous bulk streams.
-* An unexpected dot is added when exp is a pure metric name and expPrefix != null.
-* Support monitoring MariaDB.
-* Remove measure/stream specific interval settings in BanyanDB.
-* Add global-specific settings used to override global configurations (e.g `segmentIntervalDays`, `blockIntervalHours`) in BanyanDB.
-* Use TTL-driven interval settings for the `measure-default` group in BanyanDB.
-* Fix wrong group of non time-relative metadata in BanyanDB.
-* Refactor `StorageData#id` to the new StorageID object from a String type.
-* Support multiple component IDs in the service topology level.
-* Add `ElasticSearch.Keyword` annotation to declare the target field type as `keyword`.
-* [Breaking Change] Column `component_id` of `service_relation_client_side` and `service_relation_server_side` have been replaced by `component_ids`.
-* Support `priority` definition in the `component-libraries.yml`.
-* Enhance service topology query. When there are multiple components detected from the server side,
-  the component type of the node would be determined by the priority, which was random in the previous release.
-* Remove `component_id` from `service_instance_relation_client_side` and `service_instance_relation_server_side`.
-* Make the satellite E2E test more stable.
-* Add Istio 1.16 to test matrix.
-* Register ValueColumn as Tag for Record in BanyanDB storage plugin.
-* Bump up Netty to 4.1.86.
-* Remove unnecessary additional columns when storage is in logical sharding mode.
-* The cluster coordinator support watch mechanism for notifying `RemoteClientManager` and `ServerStatusService`.
-* Fix ServiceMeshServiceDispatcher overwrite ServiceDispatcher debug file when open SW_OAL_ENGINE_DEBUG.
-* Use `groupBy` and `in` operators to optimize topology query for BanyanDB storage plugin.
-* Support server status watcher for `MetricsPersistentWorker` to check the metrics whether required initialization.
-* Fix the meter value are not correct when using `sumPerMinLabeld` or `sumHistogramPercentile` MAL function.
-* Fix cannot display attached events when using Zipkin Lens UI query traces.
-* Remove `time_bucket` for both Stream and Measure kinds in BanyanDB plugin.
-* Merge `TIME_BUCKET` of `Metrics` and `Record` into `StorageData`.
-* Support no `layer` in the `listServices` query.
-* Fix `time_bucket` of `ServiceTraffic` not set correctly in `slowSql` of MAL.
-* Correct the TopN record query DAO of BanyanDB.
-* Tweak interval settings of BanyanDB.
-* Support monitoring AWS Cloud EKS.
-* Bump BanyanDB Java client to 0.3.0-rc1.
-* Remove `id` tag from measures.
-* Add `Banyandb.MeasureField` to mark a column as a BanyanDB Measure field.
-* Add `BanyanDB.StoreIDTag` to store a process's id for searching.
-* [**Breaking Change**] The supported version of ShardingSphere-Proxy is upgraded from 5.1.2 to 5.3.1. Due to the changes of ShardingSphere's API, versions before 5.3.1 are not compatible.
-* Add the eBPF network profiling E2E Test in the per storage.
-* Fix TCP service instances are lack of instance properties like `pod` and `namespace`, which causes Pod log not to work for TCP workloads.
-* Add Python HBase happybase module component ID(94).
-* Fix gRPC alarm cannot update settings from dynamic configuration source.
-* Add `batchOfBytes` configuration to limit the size of bulk flush.
-* Add Python Websocket module component ID(7018).
-* [Optional] Optimize single trace query performance by customizing routing in ElasticSearch. SkyWalking trace segments and Zipkin spans are using trace ID for routing. This is OFF by default, controlled by `storage/elasticsearch/enableCustomRouting`.
-* Enhance OAP HTTP server to support HTTPS
-* Remove handler scan in otel receiver, manual initialization instead
-* Add aws-firehose-receiver to support collecting AWS CloudWatch metric(OpenTelemetry format). Notice, no HTTPS/TLS setup
-  support. By following AWS Firehose request, it uses [proxy request](https://en.wikipedia.org/wiki/Proxy_server#Web_proxy_servers)
-  (`https://...` instead of `/aws/firehose/metrics`), there must be a proxy(Nginx, Envoy, etc.).
-* Avoid Antlr dependencies' versions might be different in compile time and runtime.
-* Now `PrometheusMetricConverter#escapedName` also support converting `/` to `_`.
-* Add missing TCP throughput metrics.
-* Refactor `@Column` annotation, swap `Column#name` and `ElasticSearch.Column#columnAlias` and rename `ElasticSearch.Column#columnAlias` to `ElasticSearch.Column#legacyName`.
-* Add Python HTTPX module component ID(7019).
-* Migrate tests from junit 4 to junit 5.
-* Refactor http-based alarm plugins and extract common logic to `HttpAlarmCallback`.
-* Support Amazon Simple Storage Service (Amazon S3) metrics monitoring
-* Support process Sum metrics with AGGREGATION_TEMPORALITY_DELTA case
-* Support Amazon DynamoDB monitoring.
-* Support prometheus HTTP API and promQL.
-* `Scope` in the Entity of Metrics query v1 protocol is not required and automatical correction. The scope is determined based on the metric itself.
-* Add explicit `ReadTimeout` for ConsulConfigurationWatcher to avoid `IllegalArgumentException: Cache watchInterval=10sec >= networkClientReadTimeout=10000ms`.
-* Fix `DurationUtils.getDurationPoints` exceed, when `startTimeBucket` equals `endTimeBucket`.
-* Support process OpenTelemetry ExponentialHistogram metrics
-* Support continuous profiling feature.
-* Support collect process level related metrics.
-
-#### UI
-
-* Add Zipkin Lens UI to webapp, and proxy it to context path `/zipkin`.
-* Migrate the build tool from vue cli to Vite4.
-* Fix Instance Relation and Endpoint Relation dashboards show up.
-* Add Micrometer icon.
-* Update MySQL UI to support MariaDB.
-* Add AWS menu for supporting AWS monitoring.
-* Add missing FastAPI logo.
-* Update the log details page to support the formatted display of JSON content.
-* Fix build config.
-* Avoid being unable to drag process nodes for the first time.
-* Add node folder into ignore list.
-* Add ElPopconfirm to component types.
-* Add an iframe widget for zipkin UI.
-* Optimize graph tooltips to make them more friendly.
-* Bump json5 from 1.0.1 to 1.0.2.
-* Add websockets icon.
-* Implement independent mode for widgets.
-* Bump http-cache-semantics from 4.1.0 to 4.1.1.
-* Update menus for OpenFunction.
-* Add auto fresh to widgets independent mode.
-* Fix: clear trace ID on the Log and Trace widgets after using association.
-* Fix: reset duration for query conditions after time range changes.
-* Add AWS S3 menu.
-* Refactor: optimize side bar component to make it more friendly.
-* Fix: remove duplicate popup message for query result.
-* Add logo for HTTPX.
-* Refactor: optimize the attached events visualization in the trace widget.
-* Update BanyanDB client to 0.3.0.
-* Add AWS DynamoDB menu.
-* Fix: add auto period to the independent mode for widgets.
-* Optimize menus and add Windows monitoring menu.
-* Add a calculation for the cpm5dAvg.
-* add a cpm5d calculation.
-* Fix data processing error in the eBPF profiling widget.
-=======
 * Fix wrong layer of metric `user error` in DynamoDB monitoring.
 * ElasticSearch storage does not check field types when OAP running in `no-init` mode.
 * Support to bind TLS status as a part of component for service topology.
 * Fix component ID priority bug.
 * Fix component ID of topology overlap due to storage layer bugs.
->>>>>>> 2e04b069
+* Support continuous profiling feature.
+* Support collect process level related metrics.
 
 #### Documentation
 
