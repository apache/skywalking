## 9.3.0

#### Project

* Bump up the embedded `swctl` version in OAP Docker image.

#### OAP Server

* Add component ID(133) for impala JDBC Java agent plugin and component ID(134) for impala server.
* Use prepareStatement in H2SQLExecutor#getByIDs.(No function change).
* Bump up snakeyaml to 1.32 for fixing CVE.
* Fix `DurationUtils.convertToTimeBucket` missed verify date format.
* Enhance LAL to support converting LogData to DatabaseSlowStatement.
* [**Breaking Change**] Change the LAL script format(Add layer property).
* Adapt ElasticSearch 8.1+, migrate from removed APIs to recommended APIs.
* Support monitoring MySQL slow SQLs.
* Support analyzing cache related spans to provide metrics and slow commands for cache services from client side
* Optimize virtual database, fix dynamic config watcher NPE when default value is null
* Remove physical index existing check and keep template existing check only to avoid meaningless `retry wait`
  in `no-init` mode.
* Make sure instance list ordered in TTL processor to avoid TTL timer never runs.
* Support monitoring PostgreSQL slow SQLs.
* [**Breaking Change**] Support sharding MySQL database instances and tables
  by [Shardingsphere-Proxy](https://shardingsphere.apache.org/document/current/en/overview/#shardingsphere-proxy).
  SQL-Database requires removing tables `log_tag/segment_tag/zipkin_query` before OAP starts, if bump up from previous
  releases.
* Fix meter functions `avgHistogram`, `avgHistogramPercentile`, `avgLabeled`, `sumHistogram` having data conflict when
  downsampling.
* Do sorting `readLabeledMetricsValues` result forcedly in case the storage(database) doesn't return data consistent
  with the parameter list.
* Fix the wrong watch semantics in Kubernetes watchers, which causes heavy traffic to API server in some Kubernetes
  clusters,
  we should use `Get State and Start at Most Recent` semantic instead of `Start at Exact`
  because we don't need the changing history events,
  see https://kubernetes.io/docs/reference/using-api/api-concepts/#semantics-for-watch.
* Unify query services and DAOs codes time range condition to `Duration`.
* [**Breaking Change**]: Remove prometheus-fetcher plugin, please use OpenTelemetry to scrape Prometheus metrics and
  set up SkyWalking OpenTelemetry receiver instead.
* BugFix: histogram metrics sent to MAL should be treated as OpenTelemetry style, not Prometheus style:
  ```
  (-infinity, explicit_bounds[i]] for i == 0
  (explicit_bounds[i-1], explicit_bounds[i]] for 0 < i < size(explicit_bounds)
  (explicit_bounds[i-1], +infinity) for i == size(explicit_bounds)
  ```
* Support Golang runtime metrics analysis.
* Add APISIX metrics monitoring
* Support skywalking-client-js report empty `service version` and `page path` , set default version as `latest` and
  default page path as `/`(root). Fix the
  error `fetching data (/browser_app_page_pv0) : Can't split endpoint id into 2 parts`.
* [**Breaking Change**] Limit the max length of trace/log/alarm tag's `key=value`, set the max length of column `tags`
  in tables`log_tag/segment_tag/alarm_record_tag` and column `query` in `zipkin_query` and column `tag_value` in `tag_autocomplete` to 256.
  SQL-Database requires altering these columns' length or removing these tables before OAP starts, if bump up from previous releases.
* Optimize the creation conditions of profiling task.
* Lazy load the Kubernetes metadata and switch from event-driven to polling.
  Previously we set up watchers to watch the Kubernetes metadata changes, this is perfect when there are deployments changes and
  SkyWalking can react to the changes in real time. However when the cluster has many events (such as in large cluster
  or some special Kubernetes engine like OpenShift), the requests sent from SkyWalking becomes unpredictable, i.e. SkyWalking might
  send massive requests to Kubernetes API server, causing heavy load to the API server.
  This PR switches from the watcher mechanism to polling mechanism, SkyWalking polls the metadata in a specified interval,
  so that the requests sent to API server is predictable (~10 requests every `interval`, 3 minutes), and the requests count is constant
  regardless of the cluster's changes. However with this change SkyWalking can't react to the cluster changes in time, but the delay
  is acceptable in our case.
* Optimize the query time of tasks in ProfileTaskCache.
* Fix metrics was put into wrong slot of the window in the alerting kernel.
* Support `sumPerMinLabeled` in `MAL`.
* Bump up jackson databind, snakeyaml, grpc dependencies.
* Support export `Trace` and `Log` through Kafka.
* Add new config initialization mechanism of module provider. This is a ModuleManager lib kernel level change.
* [**Breaking Change**] Support new records query protocol, rename the column named `service_id` to `entity_id` for support difference entity.
  Please re-create `top_n_database_statement` index/table.
* Remove improper self-obs metrics in JvmMetricsHandler(for Kafka channel).
* gRPC stream canceling code is not logged as an error when the client cancels the stream. The client
  cancels the stream when the pod is terminated.
* [**Breaking Change**] Change the way of loading MAL rules(support pattern).
* Move k8s relative MAL files into `/otel-rules/k8s`.
* [**Breaking Change**] Refactor service mesh protobuf definitions and split TCP-related metrics to individual definition.
* Add `TCP{Service,ServiceInstance,ServiceRelation,ServiceInstanceRelation}` sources and split TCP-related entities out from
  original `Service,ServiceInstance,ServiceRelation,ServiceInstanceRelation`.
* [**Breaking Change**] TCP-related source names are changed, fields of TCP-related sources are changed, please refer to the latest `oal/tcp.oal` file.
* Do not log error logs when failed to create ElasticSearch index because the index is created already.
* Add virtual MQ analysis for native traces.
* Support Python runtime metrics analysis.
* Support `sampledTrace` in LAL.
* Support multiple rules with different names under the same layer of LAL script.
* (Optimization) Reduce the buffer size(queue) of MAL(only) metric streams. Set L1 queue size as 1/20, L2 queue size as 1/2.
* Support monitoring MySQL/PostgreSQL in the cluster mode.
* [**Breaking Change**] Migrate to BanyanDB v0.2.0.
  * Adopt new OR logical operator for,
    1. `MeasureIDs` query
    2. `BanyanDBProfileThreadSnapshotQueryDAO` query
    3. Multiple `Event` conditions query
    4. Metrics query
  * Simplify Group check and creation
  * Partially apply `UITemplate` changes
  * Support `index_only`
  * Return `CompletableFuture<Void>` directly from BanyanDB client
  * Optimize data binary parse methods in *LogQueryDAO
  * Support different indexType
  * Support configuration for TTL and (block|segment) intervals
* Elasticsearch storage: Provide system environment variable(`SW_STORAGE_ES_SPECIFIC_INDEX_SETTINGS`) and support specify the settings `(number_of_shards/number_of_replicas)` for each index individually.
* Elasticsearch storage: Support update index settings `(number_of_shards/number_of_replicas)` for the index template after rebooting.
* Optimize MQ Topology analysis. Use entry span's peer from the consumer side as source service when no producer instrumentation(no cross-process reference).
* Refactor JDBC storage implementations to reuse logics.
* Fix `ClassCastException` in `LoggingConfigWatcher`.
* Support span attached event concept in Zipkin and SkyWalking trace query.
* Support span attached events on Zipkin lens UI.
* Force UTF-8 encoding in `JsonLogHandler` of `kafka-fetcher-plugin`.
* Fix max length to 512 of entity, instance and endpoint IDs in trace, log, profiling, topN tables(JDBC storages). The value was 200 by default.
* Add component IDs(135, 136, 137) for EventMesh server and client-side plugins.
* Bump up Kafka client to 2.8.1 to fix CVE-2021-38153.
* Remove `lengthEnvVariable` for `Column` as it never works as expected.
* Add `LongText` to support longer logs persistent as a text type in ElasticSearch, instead of a keyword, to avoid length limitation.
* Fix wrong system variable name `SW_CORE_ENABLE_ENDPOINT_NAME_GROUPING_BY_OPENAPI`. It was **opaenapi**.
* Fix not-time-series model blocking OAP boots in no-init mode.
<<<<<<< HEAD
* Fix `ShardingTopologyQueryDAO.loadServiceRelationsDetectedAtServerSide` invoke backend miss parameter `serviceIds`.
=======
* Changed system variable `SW_SUPERDATASET_STORAGE_DAY_STEP` to `SW_STORAGE_ES_SUPER_DATASET_DAY_STEP` to be consistent with other ES storage related variables.
>>>>>>> 973d30aa

#### UI

* Fix: tab active incorrectly, when click tab space
* Add impala icon for impala JDBC Java agent plugin.
* (Webapp)Bump up snakeyaml to 1.31 for fixing CVE-2022-25857
* [Breaking Change]: migrate from Spring Web to Armeria, now you should use the environment variable
  name `SW_OAP_ADDRESS`
  to change the OAP backend service addresses, like `SW_OAP_ADDRESS=localhost:12800,localhost:12801`, and use
  environment
  variable `SW_SERVER_PORT` to change the port. Other Spring-related configurations don't take effect anymore.
* Polish the endpoint list graph.
* Fix styles for an adaptive height.
* Fix setting up a new time range after clicking the refresh button.
* Enhance the process topology graph to support dragging nodes.
* UI-template: Fix metrics calculation in `general-service/mesh-service/faas-function` top-list dashboard.
* Update MySQL dashboard to visualize collected slow SQLs.
* Add virtual cache dashboard.
* Remove `responseCode` fields of all OAL sources, as well as examples to avoid user's confusion.
* Remove All from the endpoints selector.
* Enhance menu configurations to make it easier to change.
* Update PostgreSQL dashboard to visualize collected slow SQLs.
* Add Golang runtime metrics and cpu/memory used rate panels in General-Instance dashboard.
* Add gateway apisix menu.
* Query logs with the specific service ID.
* Bump d3-color from 3.0.1 to 3.1.0.
* Add Golang runtime metrics and cpu/memory used rate panels in FaaS-Instance dashboard.
* Revert logs on trace widget.
* Add a sub-menu for virtual mq.
* Add `readRecords` to metric types.
* Verify dashboard names for new dashboards.
* Associate metrics with the trace widget on dashboards.
* Fix configuration panel styles.
* Remove a un-use icon.
* Support labeled value on the service/instance/endpoint list widgets.
* Add menu for virtual MQ.
* Set selector props and update configuration panel styles.
* Add Python runtime metrics and cpu/memory utilization panels to General-Instance and Fass-Instance dashboards.
* Enhance the legend of metrics graph widget with the summary table.
* Add apache eventMesh logo file.
* Fix conditions for trace profiling  bugSomething isn't working.
* Fix tag keys list and duration condition.

#### Documentation

* Add `metadata-uid` setup doc about Kubernetes coordinator in the cluster management.
* Add a doc for adding menus to booster UI.
* Move general good read blogs from `Agent Introduction` to `Academy`.
* Add re-post for blog `Scaling with Apache SkyWalking` in the academy list.
* Add re-post for blog `Diagnose Service Mesh Network Performance with eBPF` in the academy list.
* Add **Security Notice** doc.
* Add new docs for `Report Span Attached Events` data collecting protocol.
* Add new docs for `Record` query protocol
* Update `Server Agents` and `Compatibility` for PHP agent.

All issues and pull requests are [here](https://github.com/apache/skywalking/milestone/149?closed=1)<|MERGE_RESOLUTION|>--- conflicted
+++ resolved
@@ -112,11 +112,8 @@
 * Add `LongText` to support longer logs persistent as a text type in ElasticSearch, instead of a keyword, to avoid length limitation.
 * Fix wrong system variable name `SW_CORE_ENABLE_ENDPOINT_NAME_GROUPING_BY_OPENAPI`. It was **opaenapi**.
 * Fix not-time-series model blocking OAP boots in no-init mode.
-<<<<<<< HEAD
 * Fix `ShardingTopologyQueryDAO.loadServiceRelationsDetectedAtServerSide` invoke backend miss parameter `serviceIds`.
-=======
 * Changed system variable `SW_SUPERDATASET_STORAGE_DAY_STEP` to `SW_STORAGE_ES_SUPER_DATASET_DAY_STEP` to be consistent with other ES storage related variables.
->>>>>>> 973d30aa
 
 #### UI
 
