## 10.0.0

#### Project
* Support Java 21 runtime.
* Support oap-java21 image for Java 21 runtime.
* Upgrade `OTEL collector` version to `0.92.0` in all e2e tests.
* Switch CI macOS runner to m1.
* Upgrade PostgreSQL driver to `42.4.4` to fix CVE-2024-1597.
* Remove CLI(`swctl`) from the image.
* Remove CLI_VERSION variable from Makefile build.
* Add BanyanDB to docker-compose quickstart.
* Bump up Armeria, jackson, netty, jetcd and grpc to fix CVEs.

#### OAP Server

* Add `layer` parameter to the global topology graphQL query.
* Add `is_present` function in MQE for check if the list metrics has a value or not.
* Remove unreasonable default configurations for gRPC thread executor.
* Remove `gRPCThreadPoolQueueSize (SW_RECEIVER_GRPC_POOL_QUEUE_SIZE)` configuration.
* Allow excluding ServiceEntries in some namespaces when looking up ServiceEntries as a final resolution method of
  service metadata.
* Set up the length of source and dest IDs in relation entities of service, instance, endpoint, and process to 250(was
  200).
* Support build Service/Instance Hierarchy and query.
* Change the string field in Elasticsearch storage from **keyword** type to **text** type if it set more than `32766` length.
* [Break Change] Change the configuration field of `ui_template` and `ui_menu` in Elasticsearch storage from **keyword** type to **text**.
* Support Service Hierarchy auto matching, add auto matching layer relationships (upper -> lower) as following:
  - MESH -> MESH_DP
  - MESH -> K8S_SERVICE
  - MESH_DP -> K8S_SERVICE
  - GENERAL -> K8S_SERVICE
* Add `namespace` suffix for `K8S_SERVICE_NAME_RULE/ISTIO_SERVICE_NAME_RULE` and `metadata-service-mapping.yaml` as default.
* Allow using a dedicated port for ALS receiver.
* Fix log query by traceId in `JDBCLogQueryDAO`.
* Support handler eBPF access log protocol.
* Fix SumPerMinFunctionTest error function.
* Remove unnecessary annotations and functions from Meter Functions.
* Add `max` and `min` functions for MAL down sampling.
* Fix critical bug of uncontrolled memory cost of TopN statistics. Change topN group key from `StorageId` to `entityId + timeBucket`.
* Add Service Hierarchy auto matching layer relationships (upper -> lower) as following:
  - MYSQL -> K8S_SERVICE
  - POSTGRESQL -> K8S_SERVICE
  - SO11Y_OAP -> K8S_SERVICE
  - VIRTUAL_DATABASE -> MYSQL
  - VIRTUAL_DATABASE -> POSTGRESQL
* Add Golang as a supported language for AMQP.
* Support available layers of service in the topology.
* Add `count` aggregation function for MAL
* Add Service Hierarchy auto matching layer relationships (upper -> lower) as following:
  - NGINX -> K8S_SERVICE
  - APISIX -> K8S_SERVICE
  - GENERAL -> APISIX
* Add Golang as a supported language for RocketMQ.
* Support Apache RocketMQ server monitoring.
* Add Service Hierarchy auto matching layer relationships (upper -> lower) as following:
  - ROCKETMQ -> K8S_SERVICE
  - VIRTUAL_MQ -> ROCKETMQ
* Fix ServiceInstance `in` query.
* Mock `/api/v1/status/buildinfo` for PromQL API.
* Fix table exists check in the JDBC Storage Plugin.
* Fix day-based table rolling time range strategy in JDBC storage.
* Add `maxInboundMessageSize (SW_DCS_MAX_INBOUND_MESSAGE_SIZE)` configuration to change the max inbound message size of DCS.
* Fix Service Layer when building Events in the EventHookCallback.
* Add Golang as a supported language for Pulsar.
* Add Service Hierarchy auto matching layer relationships (upper -> lower) as following:
  - RABBITMQ -> K8S_SERVICE
  - VIRTUAL_MQ -> RABBITMQ
* Remove Column#function mechanism in the kernel.
* Make query `readMetricValue` always return the average value of the duration.
* Add Service Hierarchy auto matching layer relationships (upper -> lower) as following:
  - KAFKA -> K8S_SERVICE
  - VIRTUAL_MQ -> KAFKA
* Support ClickHouse server monitoring.
* Add Service Hierarchy auto matching layer relationships (upper -> lower) as following:
  - CLICKHOUSE -> K8S_SERVICE
  - VIRTUAL_DATABASE -> CLICKHOUSE
* Add Service Hierarchy auto matching layer relationships (upper -> lower) as following:
  - PULSAR -> K8S_SERVICE
  - VIRTUAL_MQ -> PULSAR
* Add Golang as a supported language for Kafka.
* Support displaying the port services listen to from OAP and UI during server start.
* Refactor data-generator to support generating metrics.
* Fix `AvgHistogramPercentileFunction` legacy name.
* [Break Change] Labeled Metrics support multiple labels.
  - Storage: store all label names and values instead of only the values.
  - MQE: 
    - Support querying by multiple labels(name and value) instead using `_` as the anonymous label name.
    - `aggregate_labels` function support aggregate by specific labels.
    - `relabels` function require target label and rename label name and value.
  - PromQL:
    - Support querying by multiple labels(name and value) instead using `lables` as the anonymous label name.
    - Remove general labels `labels/relabels/label` function.
    - API `/api/v1/labels` and `/api/v1/label/<label_name>/values` support return matched metrics labels.
  - OAL:
    - Deprecate `percentile` function and introduce `percentile2` function instead.
<<<<<<< HEAD
* Bump up Kafka to fix CVE.
=======
* Fix `NullPointerException` in Istio ServiceEntry registry.
>>>>>>> f5cd7981

#### UI

* Fix the mismatch between the unit and calculation of the "Network Bandwidth Usage" widget in Linux-Service Dashboard.
* Add theme change animation.
* Implement the Service and Instance hierarchy topology.
* Support Tabs in the widget visible when MQE expressions.
* Support search on Marketplace.
* Fix default route.
* Fix layout on the Log widget.
* Fix Trace associates with Log widget.
* Add isDefault to the dashboard configuration.
* Add expressions to dashboard configurations on the dashboard list page.
* Update Kubernetes related UI templates for adapt data from eBPF access log. 
* Fix dashboard `K8S-Service-Root` metrics expression.
* Add dashboards for Service/Instance Hierarchy.
* Fix MQE in dashboards when using `Card widget`.
* Optimize tooltips style.
* Fix resizing window causes the trace graph to display incorrectly.
* Add the not found page(404).
* Enhance VNode logic and support multiple Trace IDs in span's ref.
* Add the layers filed and associate layers dashboards for the service topology nodes.
* Fix `Nginx-Instance` metrics to instance level.
* Update tabs of the Kubernetes service page. 
* Add Airflow menu i18n.
* Add Support for dragging in the trace panel.
* Add workflow icon.

#### Documentation

* Update the release doc to remove the announcement as the tests are through e2e rather than manually.
* Update the release notification mail a little.
* Polish docs structure. Move customization docs separately from the introduction docs.
* Add webhook/gRPC hooks settings example for `backend-alarm.md`.
* Begin the process of `SWIP - SkyWalking Improvement Proposal`.
* Add `SWIP-1 Create and detect Service Hierarchy Relationship`.
* Add `SWIP-2 Collecting and Gathering Kubernetes Monitoring Data`.
* Update the `Overview` docs to add the `Service Hierarchy Relationship` section.
* Fix incorrect words for `backend-bookkeeper-monitoring.md` and `backend-pulsar-monitoring.md`
* Document a new way to load balance OAP.
* Add `SWIP-3 Support RocketMQ monitoring`.
* Add `OpenTelemetry SkyWalking Exporter` deprecated warning doc.
* Update i18n for rocketmq monitoring.
* Fix: remove click event after unmounted.
* Fix: end loading without query results.
* Update nanoid version to 3.3.7.
* Update postcss version to 8.4.33.
* Fix kafka topic name in exporter doc.
* Fix query-protocol.md, make it consistent with the GraphQL query protocol.
* Add `SWIP-5 Support ClickHouse Monitoring`.
* Remove `OpenTelemetry Exporter` support from meter doc, as this has been flagged as unmaintained on OTEL upstream.
* Add doc of one-line quick start script for different storage types.
* Add FAQ for `Why is Clickhouse or Loki or xxx not supported as a storage option?`.

All issues and pull requests are [here](https://github.com/apache/skywalking/milestone/202?closed=1)<|MERGE_RESOLUTION|>--- conflicted
+++ resolved
@@ -93,11 +93,8 @@
     - API `/api/v1/labels` and `/api/v1/label/<label_name>/values` support return matched metrics labels.
   - OAL:
     - Deprecate `percentile` function and introduce `percentile2` function instead.
-<<<<<<< HEAD
 * Bump up Kafka to fix CVE.
-=======
 * Fix `NullPointerException` in Istio ServiceEntry registry.
->>>>>>> f5cd7981
 
 #### UI
 
