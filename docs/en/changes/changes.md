--- conflicted
+++ resolved
@@ -31,13 +31,10 @@
 * Bump up graphql-java to fix cve.
 * Bump up Kubernetes Java client.
 * Support Redis Monitoring.
-<<<<<<< HEAD
-* Support Elasticsearch Monitoring.
-=======
 * Add component ID for amqp, amqp-producer and amqp-consumer.
 * Support no-proxy mode for aws-firehose receiver
 * Bump up armeria to 1.23.1
->>>>>>> 8c6bc1b4
+* Support Elasticsearch Monitoring.
 
 #### UI
 * Revert: cpm5d function. This feature is cancelled from backend.
