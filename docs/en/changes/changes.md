## 9.3.0

#### Project

* Bump up the embedded `swctl` version in OAP Docker image.

#### OAP Server

* Add component ID(133) for impala JDBC Java agent plugin and component ID(134) for impala server.
* Use prepareStatement in H2SQLExecutor#getByIDs.(No function change).
* Bump up snakeyaml to 1.32 for fixing CVE.
* Fix `DurationUtils.convertToTimeBucket` missed verify date format.
* Enhance LAL to support converting LogData to DatabaseSlowStatement.
* [**Breaking Change**] Change the LAL script format(Add layer property).
* Adapt ElasticSearch 8.1+, migrate from removed APIs to recommended APIs.
* Support monitoring MySQL slow SQLs.
* Support analyzing cache related spans to provide metrics and slow commands for cache services from client side
* Optimize virtual database, fix dynamic config watcher NPE when default value is null
* Remove physical index existing check and keep template existing check only to avoid meaningless `retry wait`
  in `no-init` mode.
* Make sure instance list ordered in TTL processor to avoid TTL timer never runs.
* Support monitoring PostgreSQL slow SQLs.
* [**Breaking Change**] Support sharding MySQL database instances and tables
  by [Shardingsphere-Proxy](https://shardingsphere.apache.org/document/current/en/overview/#shardingsphere-proxy).
  SQL-Database requires removing tables `log_tag/segment_tag/zipkin_query` before OAP starts, if bump up from previous
  releases.
* Fix meter functions `avgHistogram`, `avgHistogramPercentile`, `avgLabeled`, `sumHistogram` having data conflict when
  downsampling.
* Do sorting `readLabeledMetricsValues` result forcedly in case the storage(database) doesn't return data consistent
  with the parameter list.
* Fix the wrong watch semantics in Kubernetes watchers, which causes heavy traffic to API server in some Kubernetes
  clusters,
  we should use `Get State and Start at Most Recent` semantic instead of `Start at Exact`
  because we don't need the changing history events,
  see https://kubernetes.io/docs/reference/using-api/api-concepts/#semantics-for-watch.
* Unify query services and DAOs codes time range condition to `Duration`.
* [**Breaking Change**]: Remove prometheus-fetcher plugin, please use OpenTelemetry to scrape Prometheus metrics and
  set up SkyWalking OpenTelemetry receiver instead.
* BugFix: histogram metrics sent to MAL should be treated as OpenTelemetry style, not Prometheus style:
  ```
  (-infinity, explicit_bounds[i]] for i == 0
  (explicit_bounds[i-1], explicit_bounds[i]] for 0 < i < size(explicit_bounds)
  (explicit_bounds[i-1], +infinity) for i == size(explicit_bounds)
  ```
* Support Golang runtime metrics analysis.
* Add APISIX metrics monitoring
* Support skywalking-client-js report empty `service version` and `page path` , set default version as `latest` and
  default page path as `/`(root). Fix the
  error `fetching data (/browser_app_page_pv0) : Can't split endpoint id into 2 parts`.
* [**Breaking Change**] Limit the max length of trace/log/alarm tag's `key=value`, set the max length of column `tags`
  in tables`log_tag/segment_tag/alarm_record_tag` and column `query` in `zipkin_query` and column `tag_value` in `tag_autocomplete` to 256.
  SQL-Database requires altering these columns' length or removing these tables before OAP starts, if bump up from previous releases.
* Optimize the creation conditions of profiling task.
* Lazy load the Kubernetes metadata and switch from event-driven to polling.
  Previously we set up watchers to watch the Kubernetes metadata changes, this is perfect when there are deployments changes and
  SkyWalking can react to the changes in real time. However when the cluster has many events (such as in large cluster
  or some special Kubernetes engine like OpenShift), the requests sent from SkyWalking becomes unpredictable, i.e. SkyWalking might
  send massive requests to Kubernetes API server, causing heavy load to the API server.
  This PR switches from the watcher mechanism to polling mechanism, SkyWalking polls the metadata in a specified interval,
  so that the requests sent to API server is predictable (~10 requests every `interval`, 3 minutes), and the requests count is constant
  regardless of the cluster's changes. However with this change SkyWalking can't react to the cluster changes in time, but the delay
  is acceptable in our case.
* Optimize the query time of tasks in ProfileTaskCache.
* Fix metrics was put into wrong slot of the window in the alerting kernel.
* Support `sumPerMinLabeled` in `MAL`.
<<<<<<< HEAD
* Bump up jackson databind, snakeyaml, grpc dependencies.
=======
* Support export `Trace` and `Log` through Kafka.
>>>>>>> d9877579

#### UI

* Fix: tab active incorrectly, when click tab space
* Add impala icon for impala JDBC Java agent plugin.
* (Webapp)Bump up snakeyaml to 1.31 for fixing CVE-2022-25857
* [Breaking Change]: migrate from Spring Web to Armeria, now you should use the environment variable
  name `SW_OAP_ADDRESS`
  to change the OAP backend service addresses, like `SW_OAP_ADDRESS=localhost:12800,localhost:12801`, and use
  environment
  variable `SW_SERVER_PORT` to change the port. Other Spring-related configurations don't take effect anymore.
* Polish the endpoint list graph.
* Fix styles for an adaptive height.
* Fix setting up a new time range after clicking the refresh button.
* Enhance the process topology graph to support dragging nodes.
* UI-template: Fix metrics calculation in `general-service/mesh-service/faas-function` top-list dashboard.
* Update MySQL dashboard to visualize collected slow SQLs.
* Add virtual cache dashboard
* Remove `responseCode` fields of all OAL sources, as well as examples to avoid user's confusion.
* Remove All from the endpoints selector.
* Enhance menu configurations to make it easier to change.
* Update PostgreSQL dashboard to visualize collected slow SQLs.
* Add Golang runtime metrics and cpu/memory used rate panels in General-Instance dashboard
* Add gateway apisix menu
* Query logs with the specific service ID
* Bump d3-color from 3.0.1 to 3.1.0

#### Documentation

* Add `metadata-uid` setup doc about Kubernetes coordinator in the cluster management.
* Add a doc for adding menus to booster UI.
* Move general good read blogs from `Agent Introduction` to `Academy`.
* Add re-post for blog `Scaling with Apache SkyWalking` in the academy list.
* Add re-post for blog `Diagnose Service Mesh Network Performance with eBPF` in the academy list.
* Add **Security Notice** doc.
* Add new docs for `Report Span Attached Events` data collecting protocol.
* Add new docs for `Record` query protocol

All issues and pull requests are [here](https://github.com/apache/skywalking/milestone/149?closed=1)<|MERGE_RESOLUTION|>--- conflicted
+++ resolved
@@ -63,11 +63,8 @@
 * Optimize the query time of tasks in ProfileTaskCache.
 * Fix metrics was put into wrong slot of the window in the alerting kernel.
 * Support `sumPerMinLabeled` in `MAL`.
-<<<<<<< HEAD
 * Bump up jackson databind, snakeyaml, grpc dependencies.
-=======
 * Support export `Trace` and `Log` through Kafka.
->>>>>>> d9877579
 
 #### UI
 
