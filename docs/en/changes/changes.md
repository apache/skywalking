## 10.0.0

#### Project
* Support Java 21 runtime.
* Support oap-java21 image for Java 21 runtime.
* Upgrade `OTEL collector` version to `0.92.0` in all e2e tests.
* Switch CI macOS runner to m1.

#### OAP Server

* Add `layer` parameter to the global topology graphQL query.
* Add `is_present` function in MQE for check if the list metrics has a value or not.
* Remove unreasonable default configurations for gRPC thread executor.
* Remove `gRPCThreadPoolQueueSize (SW_RECEIVER_GRPC_POOL_QUEUE_SIZE)` configuration.
* Allow excluding ServiceEntries in some namespaces when looking up ServiceEntries as a final resolution method of
  service metadata.
* Set up the length of source and dest IDs in relation entities of service, instance, endpoint, and process to 250(was
  200).
* Support build Service/Instance Hierarchy and query.
* Change the string field in Elasticsearch storage from **keyword** type to **text** type if it set more than `32766` length.
* [Break Change] Change the configuration field of `ui_template` and `ui_menu` in Elasticsearch storage from **keyword** type to **text**.
* Support Service Hierarchy auto matching, add auto matching layer relationships (upper -> lower) as following:
  - MESH -> MESH_DP
  - MESH -> K8S_SERVICE
  - MESH_DP -> K8S_SERVICE
  - GENERAL -> K8S_SERVICE
* Add `namespace` suffix for `K8S_SERVICE_NAME_RULE/ISTIO_SERVICE_NAME_RULE` and `metadata-service-mapping.yaml` as default.
* Allow using a dedicated port for ALS receiver.
* Fix log query by traceId in `JDBCLogQueryDAO`.
* Support handler eBPF access log protocol.
* Fix SumPerMinFunctionTest error function.
* Remove unnecessary annotations and functions from Meter Functions.
* Add `max` and `min` functions for MAL down sampling.
* Fix critical bug of uncontrolled memory cost of TopN statistics. Change topN group key from `StorageId` to `entityId + timeBucket`.
* Add Service Hierarchy auto matching layer relationships (upper -> lower) as following:
  - MYSQL -> K8S_SERVICE
  - POSTGRESQL -> K8S_SERVICE
  - SO11Y_OAP -> K8S_SERVICE
  - VIRTUAL_DATABASE -> MYSQL
  - VIRTUAL_DATABASE -> POSTGRESQL
* Add Golang as a supported language for AMQP.
* Support available layers of service in the topology.
* Add `count` aggregation function for MAL
* Add Service Hierarchy auto matching layer relationships (upper -> lower) as following:
  - NGINX -> K8S_SERVICE
  - APISIX -> K8S_SERVICE
  - GENERAL -> APISIX
<<<<<<< HEAD
* Support Apache RocketMQ server monitoring.
=======
* Add Golang as a supported language for RocketMQ.
>>>>>>> b775e7f5

#### UI

* Fix the mismatch between the unit and calculation of the "Network Bandwidth Usage" widget in Linux-Service Dashboard.
* Add theme change animation.
* Implement the Service and Instance hierarchy topology.
* Support Tabs in the widget visible when MQE expressions.
* Support search on Marketplace.
* Fix default route.
* Fix layout on the Log widget.
* Fix Trace associates with Log widget.
* Add isDefault to the dashboard configuration.
* Add expressions to dashboard configurations on the dashboard list page.
* Update Kubernetes related UI templates for adapt data from eBPF access log. 
* Fix dashboard `K8S-Service-Root` metrics expression.
* Add dashboards for Service/Instance Hierarchy.
* Fix MQE in dashboards when using `Card widget`.
* Optimize tooltips style.
* Fix resizing window causes the trace graph to display incorrectly.
* Add the not found page(404).
* Enhance VNode logic and support multiple Trace IDs in span's ref.
* Add the layers filed and associate layers dashboards for the service topology nodes.
* Fix `Nginx-Instance` metrics to instance level.

#### Documentation

* Update the release doc to remove the announcement as the tests are through e2e rather than manually.
* Update the release notification mail a little.
* Polish docs structure. Move customization docs separately from the introduction docs.
* Add webhook/gRPC hooks settings example for `backend-alarm.md`.
* Begin the process of `SWIP - SkyWalking Improvement Proposal`.
* Add `SWIP-1 Create and detect Service Hierarchy Relationship`.
* Add `SWIP-2 Collecting and Gathering Kubernetes Monitoring Data`.
* Update the `Overview` docs to add the `Service Hierarchy Relationship` section.
* Fix incorrect words for `backend-bookkeeper-monitoring.md` and `backend-pulsar-monitoring.md`
* Document a new way to load balance OAP.
* Add `SWIP-3 Support RocketMQ monitoring`.

All issues and pull requests are [here](https://github.com/apache/skywalking/milestone/202?closed=1)<|MERGE_RESOLUTION|>--- conflicted
+++ resolved
@@ -45,11 +45,8 @@
   - NGINX -> K8S_SERVICE
   - APISIX -> K8S_SERVICE
   - GENERAL -> APISIX
-<<<<<<< HEAD
+* Add Golang as a supported language for RocketMQ.
 * Support Apache RocketMQ server monitoring.
-=======
-* Add Golang as a supported language for RocketMQ.
->>>>>>> b775e7f5
 
 #### UI
 
