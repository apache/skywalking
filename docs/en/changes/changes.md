--- conflicted
+++ resolved
@@ -63,12 +63,9 @@
 * Bump up netty to 4.2.4.Final.
 * Bump up commons-lang to 3.18.0.
 * BanyanDB: support group `replicas` and `user/password` for basic authentication.
-<<<<<<< HEAD
 * BanyanDB: fix Zipkin query missing tag `QUERY`.
 * Fix `IllegalArgumentException: Incorrect number of labels`, tags in the `LogReportServiceHTTPHandler` and `LogReportServiceGrpcHandler` inconsistent with `LogHandler`.
-=======
 * BanyanDB: fix Zipkin query by `annotationQuery`
->>>>>>> e43c1284
 
 #### UI
 
