## 9.2.0

#### Project

* Upgrade Armeria to 1.16.0, Kubernetes Java client to 15.0.1.

#### OAP Server

* Add more entities for Zipkin to improve performance.
* ElasticSearch: scroll id should be updated when scrolling as it may change.
* Mesh: fix only last rule works when multiple rules are defined in metadata-service-mapping.yaml.
* Support sending alarm messages to PagerDuty.
* Support Zipkin kafka collector.
* Add `VIRTUAL` detect type to Process for Network Profiling.
* Add component ID(128) for Java Hutool plugin.
* Add Zipkin query exception handler, response error message for illegal arguments.
* Fix a NullPointerException in the endpoint analysis, which would cause missing MQ-related `LocalSpan` in the trace.
* Add `forEach`, `processRelation` function to MAL expression.
* Add `expPrefix`, `initExp` in MAL config.
* Add component ID(7015) for Python Bottle plugin.
* Remove legacy OAL `percentile` functions, `p99`, `p95`, `p90`, `p75`, `p50` func(s).
* Revert [#8066](https://github.com/apache/skywalking/pull/8066). Keep all metrics persistent even it is default value.
* Skip loading UI templates if folder is empty or doesn't exist.
<<<<<<< HEAD
* Optimize ElasticSearch query performance by using `_mGet` and physical index name rather than alias in these scenarios,  (a) Metrics aggregation (b) Zipkin query (c) Metrics query (d) Log query
=======
* Support the `NETWORK` type of eBPF Profiling task.
* Support `sumHistogram` in `MAL`.
* [Breaking Change] Make the eBPF Profiling task support to the service instance level, index/table `ebpf_profiling_task` is required to be re-created when bump up from previous releases.
>>>>>>> 63636fbe

#### UI

* Fix query conditions for the browser logs.
* Implement a url parameter to activate tab index.
* Fix clear interval fail when switch autoRefresh to off.
* Optimize log tables.
* Fix log detail pop-up page doesn't work.
* Optimize table widget to hide the whole metric column when no metric is set.
* Implement the Event widget.
* Fix span detail text overlap.
* Add Python Bottle Plugin Logo.
* Implement an association between widgets(line, bar, area graphs) with time.
* Fix tag dropdown style.
* Hide the copy button when db.statement is empty.
* Fix legend metrics for topology.

#### Documentation

* Fix invalid links in release docs.
* Clean up doc about event metrics.

All issues and pull requests are [here](https://github.com/apache/skywalking/milestone/136?closed=1)<|MERGE_RESOLUTION|>--- conflicted
+++ resolved
@@ -21,13 +21,10 @@
 * Remove legacy OAL `percentile` functions, `p99`, `p95`, `p90`, `p75`, `p50` func(s).
 * Revert [#8066](https://github.com/apache/skywalking/pull/8066). Keep all metrics persistent even it is default value.
 * Skip loading UI templates if folder is empty or doesn't exist.
-<<<<<<< HEAD
 * Optimize ElasticSearch query performance by using `_mGet` and physical index name rather than alias in these scenarios,  (a) Metrics aggregation (b) Zipkin query (c) Metrics query (d) Log query
-=======
 * Support the `NETWORK` type of eBPF Profiling task.
 * Support `sumHistogram` in `MAL`.
 * [Breaking Change] Make the eBPF Profiling task support to the service instance level, index/table `ebpf_profiling_task` is required to be re-created when bump up from previous releases.
->>>>>>> 63636fbe
 
 #### UI
 
