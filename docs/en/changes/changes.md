--- conflicted
+++ resolved
@@ -55,11 +55,8 @@
 * Move created the latest index before retrieval indexes by aliases to avoid the 404 exception. This just prevents some interference from manual operations.
 * Add more Go VM metrics, as new skywalking-go agent provided since its 0.2 release.
 * Add component ID for Lock (ID=5016).
-<<<<<<< HEAD
 * [Breaking change] Adjust the structure of hooks in the `alarm-settings.yml`. Support multiple configs for each hook types and specifying the hooks in the alarm rule.
-=======
 * Bump up Armeria to 1.24.3.
->>>>>>> f9380de8
 
 #### UI
 
