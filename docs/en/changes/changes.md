--- conflicted
+++ resolved
@@ -51,11 +51,8 @@
   - ROCKETMQ -> K8S_SERVICE
   - VIRTUAL_MQ -> ROCKETMQ
 * Fix ServiceInstance `in` query.
-<<<<<<< HEAD
 * Mock `/api/v1/status/buildinfo` for PromQL API.
-=======
 * Fix table exists check in the JDBC Storage Plugin.
->>>>>>> a61b3bb1
 
 #### UI
 
