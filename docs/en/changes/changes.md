--- conflicted
+++ resolved
@@ -41,11 +41,8 @@
 * Bump up grpc to 1.70.0.
 * BanyanDB: support new Index rule type `SKIPPING/TREE`, and update the record `log`'s `trace_id` indexType to `SKIPPING`
 * BanyanDB: remove `index-only` from tag setting.
-<<<<<<< HEAD
+* Fix analysis tracing profiling span failure in ES storage.
 * Add UI dashboard for Ruby runtime metrics.
-=======
-* Fix analysis tracing profiling span failure in ES storage.
->>>>>>> 2caa01da
 
 #### UI
 
