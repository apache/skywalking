## 10.1.0

#### Project


#### OAP Server

* Fix wrong indices in the eBPF Profiling related models.
* Support exclude the specific namespaces traffic in the eBPF Access Log receiver.
<<<<<<< HEAD
* Support to query relation metrics through PromQL.
=======
* Add Golang as a supported language for Elasticsearch.
>>>>>>> 905e0a99

#### UI


#### Documentation

* Update the version description supported by zabbix receiver.
* Move the Official Dashboard docs to marketplace docs. 
* Add marketplace introduction docs under `quick start` menu to reduce the confusion of finding feature docs.

All issues and pull requests are [here](https://github.com/apache/skywalking/milestone/205?closed=1)<|MERGE_RESOLUTION|>--- conflicted
+++ resolved
@@ -7,11 +7,8 @@
 
 * Fix wrong indices in the eBPF Profiling related models.
 * Support exclude the specific namespaces traffic in the eBPF Access Log receiver.
-<<<<<<< HEAD
+* Add Golang as a supported language for Elasticsearch.
 * Support to query relation metrics through PromQL.
-=======
-* Add Golang as a supported language for Elasticsearch.
->>>>>>> 905e0a99
 
 #### UI
 
