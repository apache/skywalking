## 9.3.0

#### Project

* Bump up the embedded `swctl` version in OAP Docker image.

#### OAP Server

* Add component ID(133) for impala JDBC Java agent plugin and component ID(134) for impala server.
* Use prepareStatement in H2SQLExecutor#getByIDs.(No function change).
* Bump up snakeyaml to 1.32 for fixing CVE.
* Fix `DurationUtils.convertToTimeBucket` missed verify date format.
* Enhance LAL to support converting LogData to DatabaseSlowStatement.
* [**Breaking Change**] Change the LAL script format(Add layer property).
* Adapt ElasticSearch 8.1+, migrate from removed APIs to recommended APIs.
* Support monitoring MySQL slow SQLs.
* Support analyzing cache related spans to provide metrics and slow commands for cache services from client side
* Optimize virtual database, fix dynamic config watcher NPE when default value is null
* Remove physical index existing check and keep template existing check only to avoid meaningless `retry wait`
  in `no-init` mode.
* Make sure instance list ordered in TTL processor to avoid TTL timer never runs.
* Support monitoring PostgreSQL slow SQLs.
* [**Breaking Change**] Support sharding MySQL database instances and tables
  by [Shardingsphere-Proxy](https://shardingsphere.apache.org/document/current/en/overview/#shardingsphere-proxy).
  SQL-Database requires removing tables `log_tag/segment_tag/zipkin_query` before OAP starts, if bump up from previous
  releases.
* Fix meter functions `avgHistogram`, `avgHistogramPercentile`, `avgLabeled`, `sumHistogram` having data conflict when
  downsampling.
* Do sorting `readLabeledMetricsValues` result forcedly in case the storage(database) doesn't return data consistent
  with the parameter list.
* Fix the wrong watch semantics in Kubernetes watchers, which causes heavy traffic to API server in some Kubernetes
  clusters,
  we should use `Get State and Start at Most Recent` semantic instead of `Start at Exact`
  because we don't need the changing history events,
  see https://kubernetes.io/docs/reference/using-api/api-concepts/#semantics-for-watch.
* Unify query services and DAOs codes time range condition to `Duration`.
* [**Breaking Change**]: Remove prometheus-fetcher plugin, please use OpenTelemetry to scrape Prometheus metrics and
  set up SkyWalking OpenTelemetry receiver instead.
* BugFix: histogram metrics sent to MAL should be treated as OpenTelemetry style, not Prometheus style:
  ```
  (-infinity, explicit_bounds[i]] for i == 0
  (explicit_bounds[i-1], explicit_bounds[i]] for 0 < i < size(explicit_bounds)
  (explicit_bounds[i-1], +infinity) for i == size(explicit_bounds)
  ```
* Support Golang runtime metrics analysis.
* Add APISIX metrics monitoring
* Support skywalking-client-js report empty `service version` and `page path` , set default version as `latest` and
  default page path as `/`(root). Fix the
  error `fetching data (/browser_app_page_pv0) : Can't split endpoint id into 2 parts`.
* [**Breaking Change**] Limit the max length of trace/log/alarm tag's `key=value`, set the max length of column `tags`
  in tables`log_tag/segment_tag/alarm_record_tag` and column `query` in `zipkin_query` and column `tag_value` in `tag_autocomplete` to 256.
  SQL-Database requires altering these columns' length or removing these tables before OAP starts, if bump up from previous releases.
* Optimize the creation conditions of profiling task.
* Lazy load the Kubernetes metadata and switch from event-driven to polling.
  Previously we set up watchers to watch the Kubernetes metadata changes, this is perfect when there are deployments changes and
  SkyWalking can react to the changes in real time. However when the cluster has many events (such as in large cluster
  or some special Kubernetes engine like OpenShift), the requests sent from SkyWalking becomes unpredictable, i.e. SkyWalking might
  send massive requests to Kubernetes API server, causing heavy load to the API server.
  This PR switches from the watcher mechanism to polling mechanism, SkyWalking polls the metadata in a specified interval,
  so that the requests sent to API server is predictable (~10 requests every `interval`, 3 minutes), and the requests count is constant
  regardless of the cluster's changes. However with this change SkyWalking can't react to the cluster changes in time, but the delay
  is acceptable in our case.
* Optimize the query time of tasks in ProfileTaskCache.
* Fix metrics was put into wrong slot of the window in the alerting kernel.
* Support `sumPerMinLabeled` in `MAL`.
* Bump up jackson databind, snakeyaml, grpc dependencies.
* Support export `Trace` and `Log` through Kafka.
* Add new config initialization mechanism of module provider. This is a ModuleManager lib kernel level change.
* [**Breaking Change**] Support new records query protocol, rename the column named `service_id` to `entity_id` for support difference entity.
  Please re-create `top_n_database_statement` index/table.
* Remove improper self-obs metrics in JvmMetricsHandler(for Kafka channel).
* gRPC stream canceling code is not logged as an error when the client cancels the stream. The client
  cancels the stream when the pod is terminated.
* [**Breaking Change**] Change the way of loading MAL rules(support pattern).
* Move k8s relative MAL files into `/otel-rules/k8s`.
* [**Breaking Change**] Refactor service mesh protobuf definitions and split TCP-related metrics to individual definition.
* Add `TCP{Service,ServiceInstance,ServiceRelation,ServiceInstanceRelation}` sources and split TCP-related entities out from
  original `Service,ServiceInstance,ServiceRelation,ServiceInstanceRelation`.
* [**Breaking Change**] TCP-related source names are changed, fields of TCP-related sources are changed, please refer to the latest `oal/tcp.oal` file.
* Do not log error logs when failed to create ElasticSearch index because the index is created already.
* Add virtual MQ analysis for native traces.
* Support Python runtime metrics analysis.
* Support `sampledTrace` in LAL.
* Support multiple rules with different names under the same layer of LAL script.
* (Optimization) Reduce the buffer size(queue) of MAL(only) metric streams. Set L1 queue size as 1/20, L2 queue size as 1/2.
* Support monitoring MySQL/PostgreSQL in the cluster mode.
* [**Breaking Change**] Migrate to BanyanDB v0.2.0.
  * Adopt new OR logical operator for,
    1. `MeasureIDs` query
    2. `BanyanDBProfileThreadSnapshotQueryDAO` query
    3. Multiple `Event` conditions query
    4. Metrics query
  * Simplify Group check and creation
  * Partially apply `UITemplate` changes
  * Support `index_only`
  * Return `CompletableFuture<Void>` directly from BanyanDB client
  * Optimize data binary parse methods in *LogQueryDAO
  * Support different indexType
  * Support configuration for TTL and (block|segment) intervals
* Elasticsearch storage: Provide system environment variable(`SW_STORAGE_ES_SPECIFIC_INDEX_SETTINGS`) and support specify the settings `(number_of_shards/number_of_replicas)` for each index individually.
* Elasticsearch storage: Support update index settings `(number_of_shards/number_of_replicas)` for the index template after rebooting.
* Optimize MQ Topology analysis. Use entry span's peer from the consumer side as source service when no producer instrumentation(no cross-process reference).
* Refactor JDBC storage implementations to reuse logics.
* Fix `ClassCastException` in `LoggingConfigWatcher`.
* Support span attached event concept in Zipkin and SkyWalking trace query.
* Support span attached events on Zipkin lens UI.
* Force UTF-8 encoding in `JsonLogHandler` of `kafka-fetcher-plugin`.
* Fix max length to 512 of entity, instance and endpoint IDs in trace, log, profiling, topN tables(JDBC storages). The value was 200 by default.
* Add component IDs(135, 136, 137) for EventMesh server and client-side plugins.
* Bump up Kafka client to 2.8.1 to fix CVE-2021-38153.
* Remove `lengthEnvVariable` for `Column` as it never works as expected.
* Add `LongText` to support longer logs persistent as a text type in ElasticSearch, instead of a keyword, to avoid length limitation.
* Fix wrong system variable name `SW_CORE_ENABLE_ENDPOINT_NAME_GROUPING_BY_OPENAPI`. It was **opaenapi**.
<<<<<<< HEAD
* Fix `ShardingTopologyQueryDAO.loadServiceRelationsDetectedAtServerSide` invoke backend miss parameter `serviceIds`.
=======
* Fix not-time-series model blocking OAP boots in no-init mode.
>>>>>>> 4ae167b8

#### UI

* Fix: tab active incorrectly, when click tab space
* Add impala icon for impala JDBC Java agent plugin.
* (Webapp)Bump up snakeyaml to 1.31 for fixing CVE-2022-25857
* [Breaking Change]: migrate from Spring Web to Armeria, now you should use the environment variable
  name `SW_OAP_ADDRESS`
  to change the OAP backend service addresses, like `SW_OAP_ADDRESS=localhost:12800,localhost:12801`, and use
  environment
  variable `SW_SERVER_PORT` to change the port. Other Spring-related configurations don't take effect anymore.
* Polish the endpoint list graph.
* Fix styles for an adaptive height.
* Fix setting up a new time range after clicking the refresh button.
* Enhance the process topology graph to support dragging nodes.
* UI-template: Fix metrics calculation in `general-service/mesh-service/faas-function` top-list dashboard.
* Update MySQL dashboard to visualize collected slow SQLs.
* Add virtual cache dashboard.
* Remove `responseCode` fields of all OAL sources, as well as examples to avoid user's confusion.
* Remove All from the endpoints selector.
* Enhance menu configurations to make it easier to change.
* Update PostgreSQL dashboard to visualize collected slow SQLs.
* Add Golang runtime metrics and cpu/memory used rate panels in General-Instance dashboard.
* Add gateway apisix menu.
* Query logs with the specific service ID.
* Bump d3-color from 3.0.1 to 3.1.0.
* Add Golang runtime metrics and cpu/memory used rate panels in FaaS-Instance dashboard.
* Revert logs on trace widget.
* Add a sub-menu for virtual mq.
* Add `readRecords` to metric types.
* Verify dashboard names for new dashboards.
* Associate metrics with the trace widget on dashboards.
* Fix configuration panel styles.
* Remove a un-use icon.
* Support labeled value on the service/instance/endpoint list widgets.
* Add menu for virtual MQ.
* Set selector props and update configuration panel styles.
* Add Python runtime metrics and cpu/memory utilization panels to General-Instance and Fass-Instance dashboards.
* Enhance the legend of metrics graph widget with the summary table.
* Add apache eventMesh logo file.
* Fix conditions for trace profiling  bugSomething isn't working.
* Fix tag keys list and duration condition.

#### Documentation

* Add `metadata-uid` setup doc about Kubernetes coordinator in the cluster management.
* Add a doc for adding menus to booster UI.
* Move general good read blogs from `Agent Introduction` to `Academy`.
* Add re-post for blog `Scaling with Apache SkyWalking` in the academy list.
* Add re-post for blog `Diagnose Service Mesh Network Performance with eBPF` in the academy list.
* Add **Security Notice** doc.
* Add new docs for `Report Span Attached Events` data collecting protocol.
* Add new docs for `Record` query protocol
* Update `Server Agents` and `Compatibility` for PHP agent.

All issues and pull requests are [here](https://github.com/apache/skywalking/milestone/149?closed=1)<|MERGE_RESOLUTION|>--- conflicted
+++ resolved
@@ -111,11 +111,8 @@
 * Remove `lengthEnvVariable` for `Column` as it never works as expected.
 * Add `LongText` to support longer logs persistent as a text type in ElasticSearch, instead of a keyword, to avoid length limitation.
 * Fix wrong system variable name `SW_CORE_ENABLE_ENDPOINT_NAME_GROUPING_BY_OPENAPI`. It was **opaenapi**.
-<<<<<<< HEAD
+* Fix not-time-series model blocking OAP boots in no-init mode.
 * Fix `ShardingTopologyQueryDAO.loadServiceRelationsDetectedAtServerSide` invoke backend miss parameter `serviceIds`.
-=======
-* Fix not-time-series model blocking OAP boots in no-init mode.
->>>>>>> 4ae167b8
 
 #### UI
 
