--- conflicted
+++ resolved
@@ -14,12 +14,9 @@
 * Add `VIRTUAL` detect type to Process for Network Profiling.
 * Add component ID(128) for Java Hutool plugin.
 * Add Zipkin query exception handler, response error message for illegal arguments.
-<<<<<<< HEAD
+* Fix a NullPointerException in the endpoint analysis, which would cause missing MQ-related `LocalSpan` in the trace.
 * Add `forEach`, `processRelation` function to MAL expression.
 * Add `expPrefix` in MAL config.
-=======
-* Fix a NullPointerException in the endpoint analysis, which would cause missing MQ-related `LocalSpan` in the trace.
->>>>>>> d4626824
 
 #### UI
 
