--- conflicted
+++ resolved
@@ -15,9 +15,6 @@
   including `ui_template，ui_menu，continuous_profiling_policy`.
 * Add a release mechanism for alarm windows when it is expired in case of OOM.
 * Fix Zipkin trace receiver response: make the HTTP status code from `200` to `202`.
-<<<<<<< HEAD
-* Support GraalVM native-image (Experimental).
-=======
 * Update BanyanDB Java Client to 0.5.0.
 * Fix getInstances query in the BanyanDB Metadata DAO.
 * BanyanDBStorageClient: Add `keepAliveProperty` API.
@@ -28,7 +25,7 @@
 * Fix `AlarmCore` doAlarm: catch exception for each callback to avoid interruption.
 * Optimize queryBasicTraces in TraceQueryEsDAO.
 * Fix `WebhookCallback` send incorrect messages, add catch exception for each callback HTTP Post.
->>>>>>> 1a27da57
+* Support GraalVM native-image (Experimental).
 
 #### UI
 
