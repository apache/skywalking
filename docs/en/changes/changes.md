## 9.7.0

#### Project

* Add distribution/graal module to make preliminary preparations for supporting native-image.
* Bump Java agent to 9.1-dev in the e2e tests.
* Bump up netty to 4.1.100.
<<<<<<< HEAD
* Add eclipse-temurin:21-jre as a new image runtime. Now, eclipse-temurin:11-jre as default. Both eclipse-temurin:17-jre
  eclipse-temurin:21-jre are available for every commit and release.
* Update Groovy 3 to 4.0.15.
=======
>>>>>>> 3cd149a4

#### OAP Server

* ElasticSearchClient: Add `deleteById` API.
* Fix Custom alarm rules are overwritten by 'resource/alarm-settings.yml'
* Support Kafka Monitoring.
* Support Pulsar server and BookKeeper server Monitoring.
* [Breaking Change] Elasticsearch storage merge all management data indices into one index `management`, 
  including `ui_template，ui_menu，continuous_profiling_policy`.
* Add a release mechanism for alarm windows when it is expired in case of OOM.
* Fix Zipkin trace receiver response: make the HTTP status code from `200` to `202`.
* Update BanyanDB Java Client to 0.5.0.
* Fix getInstances query in the BanyanDB Metadata DAO.
* BanyanDBStorageClient: Add `keepAliveProperty` API.
* Fix table exists check in the JDBC Storage Plugin.
* Enhance extensibility of HTTP Server library.
* Adjust `AlarmRecord` alarmMessage column length to 512.
* Fix `EventHookCallback` build event: build the layer from `Service's Layer`.
* Fix `AlarmCore` doAlarm: catch exception for each callback to avoid interruption.
* Optimize queryBasicTraces in TraceQueryEsDAO.
* Fix `WebhookCallback` send incorrect messages, add catch exception for each callback HTTP Post.
* Fix AlarmRule expression validation: add labeled metrics mock data for check.
* Support collect ZGC memory pool metrics.
* Add a component ID for Netty-http (ID=151).
* Add a component ID for Fiber (ID=5021).
* BanyanDBStorageClient: Add `define(Property property, PropertyStore.Strategy strategy)` API.
* Support GraalVM native-image (Experimental).
* Correct the file format and fix typos in the filenames for monitoring Kafka's e2e tests.
* Support extract timestamp from patterned datetime string in LAL.
* Support output key parameters in the booting logs.
* Fix cannot query zipkin traces with `annotationQuery` parameter in the JDBC related storage.

#### UI

* Add new menu for kafka monitoring.
* Fix independent widget duration.
* Fix the display height of the link tree structure.
* Replace the name by shortName on service widget.
* Refactor: update pagination style. No visualization style change.
* Apply MQE on K8s layer UI-templates.
* Fix icons display in trace tree diagram.
* Fix: update tooltip style to support multiple metrics scrolling view in a metrics graph.
* Add a new widget to show jvm memory pool detail.
* Fix: avoid querying data with empty parameters.
* Add a title and a description for trace segments.
* Add Netty icon for Netty HTTP plugin.
* Add Pulsar menu i18n files.

#### Documentation

* Separate storage docs to different files, and add an estimated timeline for BanyanDB(end of 2023). 
* Add topology configuration in UI-Grafana doc.
* Add missing metrics to the `OpenTelemetry Metrics` doc.
* Polish docs of `Concepts and Designs`.
* Fix incorrect notes of slowCacheReadThreshold.
* Update OAP setup and cluster coordinator docs to explain new booting parameters table in the logs, and how to setup
  cluster mode.

All issues and pull requests are [here](https://github.com/apache/skywalking/milestone/193?closed=1)<|MERGE_RESOLUTION|>--- conflicted
+++ resolved
@@ -5,12 +5,7 @@
 * Add distribution/graal module to make preliminary preparations for supporting native-image.
 * Bump Java agent to 9.1-dev in the e2e tests.
 * Bump up netty to 4.1.100.
-<<<<<<< HEAD
-* Add eclipse-temurin:21-jre as a new image runtime. Now, eclipse-temurin:11-jre as default. Both eclipse-temurin:17-jre
-  eclipse-temurin:21-jre are available for every commit and release.
 * Update Groovy 3 to 4.0.15.
-=======
->>>>>>> 3cd149a4
 
 #### OAP Server
 
