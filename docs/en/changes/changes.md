## 9.5.0

#### Project

* Fix `Duplicate class found` due to the `delombok` goal.

#### OAP Server

* Fix wrong layer of metric `user error` in DynamoDB monitoring.
* ElasticSearch storage does not check field types when OAP running in `no-init` mode.
* Support to bind TLS status as a part of component for service topology.
* Fix component ID priority bug.
* Fix component ID of topology overlap due to storage layer bugs.
* [Breaking Change] Enhance JDBC storage through merging tables and managing day-based table rolling.
* [Breaking Change] Sharding-MySQL implementations and tests get removed due to we have the day-based rolling mechanism by default
* Fix otel k8s-cluster rule add namespace dimension for MAL aggregation calculation(Deployment Status,Deployment Spec Replicas)
* Support continuous profiling feature.
* Support collect process level related metrics.
* Fix K8sRetag reads the wrong k8s service from the cache due to a possible namespace mismatch.
* [Breaking Change] Support cross-thread trace profiling. The data structure and query APIs are changed.
* Fix PromQL HTTP API `/api/v1/labels` response missing `service` label.
* Fix possible NPE when initialize `IntList`.
* Support parse PromQL expression has empty labels in the braces for metadata query.
* Support alarm metric OP `!=`.
* Support metrics query indicates whether value == 0 represents actually zero or no data.
* Fix `NPE` when query the not exist series indexes in ElasticSearch storage. 
* Support collecting memory buff/cache metrics in VM monitoring.
* PromQL: Remove empty values from the query result, fix `/api/v1/metadata` param `limit` could cause out of bound.
* Support monitoring the total number metrics of k8s StatefulSet and DaemonSet.
* Support Amazon API Gateway monitoring.
* Bump up graphql-java to fix cve.
* Bump up Kubernetes Java client.
* Support Redis Monitoring.
* Add component ID for amqp, amqp-producer and amqp-consumer.
* Support no-proxy mode for aws-firehose receiver
* Bump up armeria to 1.23.1
* Support Elasticsearch Monitoring.
* Fix PromQL HTTP API `/api/v1/series` response missing `service` label when matching metric.
* Support ServerSide TopN for BanyanDB.
* Add component ID for Jersey.
* Remove OpenCensus support, the related codes and docs as [it's sunsetting](https://opentelemetry.io/blog/2023/sunsetting-opencensus/).
* Support dynamic configuration of searchableTracesTags
* Support `exportErrorStatusTraceOnly` for export the error status trace segments through the Kafka channel
* Add component ID for Grizzly.
* Fix potential NPE in Zipkin receiver when the `Span` is missing some fields.
* Filter out unknown_cluster metric data.
* Support RabbitMQ Monitoring.
* Support Redis slow logs collection.
* Fix data loss when query continuous profiling task record.
* Adapt the continuous profiling task query GraphQL.
* Support Metrics Query Expression(MQE) and allows users to do simple query-stage calculation through the expression.
* Deprecated metrics query v2 protocol.
* Deprecated record query protocol.
<<<<<<< HEAD
* Add `ai-pipeline` module.
* Support HTTP URI formatting through `ai-pipeline` to do pattern recognition.
=======
* Add OpenSearch 2.8.0 to test case.
>>>>>>> e4dfbd46

#### UI
* Revert: cpm5d function. This feature is cancelled from backend.
* Fix: alerting link breaks on the topology.
* Refactor Topology widget to make it more hierarchical.
  1. Choose `User` as the first node.
  2. If `User` node is absent, choose the busiest node(which has the most calls of all).
  3. Do a left-to-right flow process.
  4. At the same level, list nodes from top to bottom in alphabetical order.
* Fix filter ID when ReadRecords metric associates with trace.
* Add AWS API Gateway menu.
* Change trace profiling protocol.
* Add Redis menu.
* Optimize data types.
* Support isEmptyValue flag for metrics query.
* Add elasticsearch menu.
* [Clean UI templates before upgrade] Set `showSymbol: true`, and make the data point shows on the Line graph.
  Please clean `ui_template` index in elasticsearch storage or table in JDBC storage.
* [Clean UI templates before upgrade] UI templates: Simplify metric name with the label.
* Add MQ menu.
* Add Jeysey icon.
* Fix: set endpoint and instance selectors with url parameters correctly.
* Bump up dependencies versions icons-vue 1.1.4, element-plus 2.1.0, nanoid 3.3.6, postcss 8.4.23
* Add OpenTelemetry log protocol support.
* [Breaking Change] Configuration key `enabledOtelRules` is renamed to `enabledOtelMetricsRules` and
  the corresponding environment variable is renamed to `SW_OTEL_RECEIVER_ENABLED_OTEL_METRICS_RULES`.
* Add grizzly icon.
* Fix: the Instance List data display error.
* Fix: set topN type to Number.
* Support Metrics Query Expression(MQE) and allows users to do simple query-stage calculation through the expression.
* Bump up zipkin ui dependency to 2.24.1.

#### Documentation

* Add Profiling related documentations.
* Add `SUM_PER_MIN` to MAL documentation.
* Make the log relative docs more clear, and easier for further more formats support.
* Update the cluster management and advanced deployment docs.

All issues and pull requests are [here](https://github.com/apache/skywalking/milestone/169?closed=1)<|MERGE_RESOLUTION|>--- conflicted
+++ resolved
@@ -51,12 +51,9 @@
 * Support Metrics Query Expression(MQE) and allows users to do simple query-stage calculation through the expression.
 * Deprecated metrics query v2 protocol.
 * Deprecated record query protocol.
-<<<<<<< HEAD
+* Add OpenSearch 2.8.0 to test case.
 * Add `ai-pipeline` module.
 * Support HTTP URI formatting through `ai-pipeline` to do pattern recognition.
-=======
-* Add OpenSearch 2.8.0 to test case.
->>>>>>> e4dfbd46
 
 #### UI
 * Revert: cpm5d function. This feature is cancelled from backend.
