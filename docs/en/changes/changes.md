--- conflicted
+++ resolved
@@ -12,14 +12,10 @@
 * Support sending alarm messages to PagerDuty.
 * Support Zipkin kafka collector.
 * Add `VIRTUAL` detect type to Process for Network Profiling.
-<<<<<<< HEAD
-* Add component ID(128) for Java Hutool plugin
+* Add component ID(128) for Java Hutool plugin.
+* Add Zipkin query exception handler, response error message for illegal arguments.
 * Add `forEach`, `processRelation` function to MAL expression.
 * Add `expPrefix` in MAL config.
-=======
-* Add component ID(128) for Java Hutool plugin.
-* Add Zipkin query exception handler, response error message for illegal arguments.
->>>>>>> b9196966
 
 #### UI
 
