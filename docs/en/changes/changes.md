--- conflicted
+++ resolved
@@ -18,13 +18,10 @@
 * Scroll all results in ElasticSearch storage and refactor scrolling logics, including Service, Instance, Endpoint,
   Process, etc.
 * Improve Kubernetes coordinator to remove `Terminating` OAP Pods in cluster.
-<<<<<<< HEAD
-* Fix ElasticSearch scroller bug.
-=======
 * Support `SW_CORE_SYNC_PERIOD_HTTP_URI_RECOGNITION_PATTERN` and `SW_CORE_TRAINING_PERIOD_HTTP_URI_RECOGNITION_PATTERN`
   to control the period of training and sync HTTP URI recognition patterns. And shorten the default period to 10s for
   sync and 60s for training.
->>>>>>> 77da556c
+* Fix ElasticSearch scroller bug.
 
 #### UI
 
