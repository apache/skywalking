--- conflicted
+++ resolved
@@ -112,11 +112,8 @@
 * Add Spanish language to UI.
 * Sort spans with startTime or spanId in a segment.
 * Visualize a on-demand log widget.
-<<<<<<< HEAD
+* Fix activate the correct tab index after renaming a Tabs name.
 * FaaS dashboard support on-demand log ([OpenFunction/functions-framework-go](https://github.com/OpenFunction/functions-framework-go) version > 0.3.0).
-=======
-* Fix activate the correct tab index after renaming a Tabs name.
->>>>>>> d6d7c6e4
 
 #### Documentation
 
