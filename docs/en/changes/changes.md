## 10.1.0

#### Project


#### OAP Server

* Fix wrong indices in the eBPF Profiling related models.
* Support exclude the specific namespaces traffic in the eBPF Access Log receiver.
<<<<<<< HEAD
* Add Golang as a supported language for Elasticsearch.
=======
>>>>>>> 38ede75f

#### UI


#### Documentation

* Update the version description supported by zabbix receiver.
* Move the Official Dashboard docs to marketplace docs. 
* Add marketplace introduction docs under `quick start` menu to reduce the confusion of finding feature docs.

All issues and pull requests are [here](https://github.com/apache/skywalking/milestone/205?closed=1)<|MERGE_RESOLUTION|>--- conflicted
+++ resolved
@@ -7,10 +7,7 @@
 
 * Fix wrong indices in the eBPF Profiling related models.
 * Support exclude the specific namespaces traffic in the eBPF Access Log receiver.
-<<<<<<< HEAD
 * Add Golang as a supported language for Elasticsearch.
-=======
->>>>>>> 38ede75f
 
 #### UI
 
