--- conflicted
+++ resolved
@@ -7,12 +7,9 @@
 
 * Add component ID(133) for impala JDBC Java agent plugin and component ID(134) for impala server
 * Use prepareStatement in H2SQLExecutor#getByIDs.(No function change).
-* Bump up snakeyaml to 1.31 for fixing CVE-2022-25857
-<<<<<<< HEAD
-* Enhance LAL to support converting LogData to DatabaseSlowStatement
-=======
+* Bump up snakeyaml to 1.31 for fixing CVE-2022-25857.
 * Fix `DurationUtils.convertToTimeBucket` missed verify date format.
->>>>>>> 1cfca3cc
+* Enhance LAL to support converting LogData to DatabaseSlowStatement.
 
 #### UI
 
