--- conflicted
+++ resolved
@@ -50,11 +50,8 @@
 * Apply MQE on Virtual-Cache layer UI-templates
 * Add Echo component ID(5015) language: Golang.
 * Fix `index out of bounds exception` in `aggregate_labels` MQE function.
-<<<<<<< HEAD
+* Move created the latest index before retrieval indexes by aliases to avoid the 404 exception. This just prevents some interference from manual operations.
 * Add more Go VM metrics, as new skywalking-go agent provided since its 0.2 release.
-=======
-* Move created the latest index before retrieval indexes by aliases to avoid the 404 exception. This just prevents some interference from manual operations.
->>>>>>> 58352ce6
 
 #### UI
 
