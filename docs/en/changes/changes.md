## 10.3.0

#### Project

#### OAP Server

* BanyanDB: Support `hot/warm/cold` stages configuration.
* Fix query continues profiling policies error when the policy is already in the cache.
* Support `hot/warm/cold` stages TTL query in the status API.
* PromQL Service: traffic query support `limit` and regex match.
<<<<<<< HEAD
* Support Flink monitoring.
=======
* Fix an edge case of HashCodeSelector(Integer#MIN_VALUE causes ArrayIndexOutOfBoundsException).
>>>>>>> 96632eef

#### UI

* Enhance the trace `List/Tree/Table` graph to support displaying multiple refs of spans and distinguishing different parents.

#### Documentation

* BanyanDB: Add `Data Lifecycle Stages(Hot/Warm/Cold)` documentation.
* Add `SWIP-9 Support flink monitoring`.

All issues and pull requests are [here](https://github.com/apache/skywalking/milestone/230?closed=1)
<|MERGE_RESOLUTION|>--- conflicted
+++ resolved
@@ -8,11 +8,8 @@
 * Fix query continues profiling policies error when the policy is already in the cache.
 * Support `hot/warm/cold` stages TTL query in the status API.
 * PromQL Service: traffic query support `limit` and regex match.
-<<<<<<< HEAD
+* Fix an edge case of HashCodeSelector(Integer#MIN_VALUE causes ArrayIndexOutOfBoundsException).
 * Support Flink monitoring.
-=======
-* Fix an edge case of HashCodeSelector(Integer#MIN_VALUE causes ArrayIndexOutOfBoundsException).
->>>>>>> 96632eef
 
 #### UI
 
