--- conflicted
+++ resolved
@@ -6,10 +6,7 @@
 * Fix CVE-2025-54057, restrict and validate url for widgets.
 * Fix `MetricsPersistentWorker`, remove DataCarrier queue from `Hour/Day` dimensions metrics persistent process.
   This is important to reduce memory cost and `Hour/Day` dimensions metrics persistent latency.
-<<<<<<< HEAD
-=======
 * [Break Change] BanyanDB: support new Trace model.
->>>>>>> ed0403a4
 
 #### OAP Server
 
@@ -52,17 +49,6 @@
 * Add UI dashboard for Ruby runtime metrics.
 * Tracing Query Execution HTTP APIs: make the argument `service layer` optional.
 * GraphQL API: metadata, topology, log and trace support query by name.
-* [Break Change] MQE function `sort_values` sorts according to the aggregation result and labels rather than the simple time series values.
-* Self Observability: add `metrics_aggregation_queue_used_percentage` and `metrics_persistent_collection_cached_size` metrics for the OAP server.
-* Optimize metrics aggregate/persistent worker: separate `OAL` and `MAL` workers and consume pools. The dataflow signal drives the new MAL consumer, 
-  the following table shows the pool size，driven mode and queue size for each worker.
-  
-| Worker                        | poolSize                                 | isSignalDrivenMode | queueChannelSize | queueBufferSize |
-|-------------------------------|------------------------------------------|--------------------|------------------|-----------------|
-| MetricsAggregateOALWorker     | Math.ceil(availableProcessors * 2 * 1.5) | false              | 2                | 10000           |
-| MetricsAggregateMALWorker     | availableProcessors * 2 / 8, at least 1  | true               | 1                | 1000            |
-| MetricsPersistentMinOALWorker | availableProcessors * 2 / 8, at least 1  | false              | 1                | 2000            |
-| MetricsPersistentMinMALWorker | availableProcessors * 2 / 16, at least 1 | true               | 1                | 1000            |
 * Support pprof profiling feature
 * [Break Change] MQE function `sort_values` sorts according to the aggregation result and labels rather than the simple time series values.
 * Self Observability: add `metrics_aggregation_queue_used_percentage` and `metrics_persistent_collection_cached_size` metrics for the OAP server.
@@ -138,8 +124,6 @@
 * Bump vue-i18n from 9.14.3 to 9.14.5.
 * Fix split queries for topology to avoid page crash.
 * Self Observability ui-template: Add new panels for monitor `metrics aggregation queue used percentage` and `metrics persistent collection cached size`.
-<<<<<<< HEAD
-=======
 * test: introduce and set up unit tests in the UI.
 * test: implement comprehensive unit tests for components.
 * refactor: optimize data types for widgets and dashboards.
@@ -153,7 +137,6 @@
 * Adapt new trace protocol and implement new trace view.
 * Implement Trace page.
 * Support collapsing and expanding for the event widget.
->>>>>>> ed0403a4
 
 #### Documentation
 
