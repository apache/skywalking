--- conflicted
+++ resolved
@@ -70,11 +70,8 @@
 * Tweak interval settings of BanyanDB.
 * Support monitoring AWS Cloud EKS.
 * Bump BanyanDB Java client to 0.3.0-rc0.
-<<<<<<< HEAD
+* [**Breaking Change**] The supported version of ShardingSphere-Proxy is upgraded from 5.1.2 to 5.3.1. Due to the changes of ShardingSphere's API, versions before 5.3.1 are not compatible.
 * Add the eBPF network profiling E2E Test in the per storage.
-=======
-* [**Breaking Change**] The supported version of ShardingSphere-Proxy is upgraded from 5.1.2 to 5.3.1. Due to the changes of ShardingSphere's API, versions before 5.3.1 are not compatible.
->>>>>>> 2756e0cf
 
 #### UI
 
