## 9.1.0

#### Project

* Upgrade OAP dependencies zipkin to 2.23.16, H2 to 2.1.212, Apache Freemarker to 2.3.31, gRPC-java 1.46.0, netty to
  4.1.76.
* Upgrade Webapp dependencies, spring-cloud-dependencies to 2021.0.2, logback-classic to 1.2.11

#### OAP Server

* Add component definition(ID=127) for `Apache ShenYu (incubating)`.
* Fix Zipkin receiver: Decode spans error, missing `Layer` for V9 and wrong time bucket for generate Service and
  Endpoint.
* [Refactor] Move SQLDatabase(H2/MySQL/PostgreSQL), ElasticSearch and BanyanDB specific configurations out of column.
* Support BanyanDB global index for entities. Log and Segment record entities declare this new feature.
* Remove unnecessary analyzer settings in columns of templates. Many were added due to analyzer's default value.
* Simplify the Kafka Fetch configuration in cluster mode.
* [Breaking Change] Update the eBPF Profiling task to the service level, please delete
  index/table: `ebpf_profiling_task`, `process_traffic`.
* Fix event can't split service ID into 2 parts.
* Fix OAP Self-Observability metric `GC Time` calculation.
* Set `SW_QUERY_MAX_QUERY_COMPLEXITY` default value to `1000`
* Webapp module (for UI) enabled compression.
* [Breaking Change] Add layer field to event, report an event without layer is not allowed.
* Fix ES flush thread stops when flush schedule task throws exception, such as ElasticSearch flush failed.
* Fix ES BulkProcessor in BatchProcessEsDAO was initialized multiple times and created multiple ES flush schedule tasks.
* HTTPServer support the handler register with allowed HTTP methods.
* [Critical] Revert [**Enhance DataCarrier#MultipleChannelsConsumer to add
  priority**](https://github.com/apache/skywalking/pull/8664) to avoid consuming issues.
* Fix the problem that some configurations (such as group.id) did not take effect due to the override order when using
  the kafkaConsumerConfig property to extend the configuration in Kafka Fetcher.
* Remove build time from the OAP version.
* Add data-generator module to run OAP in testing mode, generating mock data for testing.
* Support receive Kubernetes processes from gRPC protocol.
* Fix the problem that es index(TimeSeriesTable, eg. endpoint_traffic, alarm_record) didn't create even after rerun with
  init-mode. This problem caused the OAP server to fail to start when the OAP server was down for more than a day.
* Support autocomplete tags in traces query.
* [Breaking Change] Replace all configurations `**_JETTY_**` to `**_REST_**`.
* Add the support eBPF profiling field into the process entity.
* E2E: fix log test miss verify LAL and metrics.
* Enhance Converter mechanism in kernel level to make BanyanDB native feature more effective.
* Add TermsAggregation properties collect_mode and execution_hint.
* Add "execution_hint": "map", "collect_mode": "breadth_first" for aggregation and topology query to improve 5-10x performance.
* Clean up scroll contexts after used.
* Support autocomplete tags in logs query.
* Enhance Deprecated MetricQuery(v1) getValues querying to asynchronous concurrency query
* Fix the pod match error when the service has multiple selector in kubernetes environment.
* VM monitoring adapts the 0.50.0 of the `opentelemetry-collector`.
* Add Envoy internal cost metrics.
* Remove `Layer` concept from `ServiceInstance`.
* Remove unnecessary `onCompleted` on gRPC `onError` callback.

#### UI

* General service instance: move `Thread Pool` from JVM to Overview, fix `JVM GC Count` calculation.
* Add Apache ShenYu (incubating) component LOGO.
* Show more metrics on service/instance/endpoint list on the dashboards.
* Support average values of metrics on the service/list/endpoint table widgets, with pop-up linear graph.
* Fix viewLogs button query no data.
* Fix UTC when page loads.
* Implement the eBPF profile widget on dashboard.
* Optimize the trace widget.
* Avoid invalid query for topology metrics.
* Add the alarm and log tag tips.
* Fix spans details and task logs.
* Verify query params to avoid invalid queries.
* Mobile terminal adaptation.
* Fix: set dropdown for the Tab widget, init instance/endpoint relation selectors, update sankey graph.
<<<<<<< HEAD
* Fix jump to endpoint-relation dashboard template.
* Fix set graph options.
* Remove the `Layer` filed from the Instance and Process.
* Add eBPF Profiling widget into General service, Service Mesh and Kubernetes tabs.
=======
* Add eBPF Profiling widget into General service, Service Mesh and Kubernetes tabs.
* Fix jump to endpoint-relation dashboard template.
* Fix set graph options.
* Remove the `Layer` filed from the Instance and Process.
>>>>>>> 32d679eb

#### Documentation

All issues and pull requests are [here](https://github.com/apache/skywalking/milestone/128?closed=1)<|MERGE_RESOLUTION|>--- conflicted
+++ resolved
@@ -66,17 +66,10 @@
 * Verify query params to avoid invalid queries.
 * Mobile terminal adaptation.
 * Fix: set dropdown for the Tab widget, init instance/endpoint relation selectors, update sankey graph.
-<<<<<<< HEAD
-* Fix jump to endpoint-relation dashboard template.
-* Fix set graph options.
-* Remove the `Layer` filed from the Instance and Process.
-* Add eBPF Profiling widget into General service, Service Mesh and Kubernetes tabs.
-=======
 * Add eBPF Profiling widget into General service, Service Mesh and Kubernetes tabs.
 * Fix jump to endpoint-relation dashboard template.
 * Fix set graph options.
 * Remove the `Layer` filed from the Instance and Process.
->>>>>>> 32d679eb
 
 #### Documentation
 
