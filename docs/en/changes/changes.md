--- conflicted
+++ resolved
@@ -49,9 +49,7 @@
 * Add UI dashboard for Ruby runtime metrics.
 * Tracing Query Execution HTTP APIs: make the argument `service layer` optional.
 * GraphQL API: metadata, topology, log and trace support query by name.
-<<<<<<< HEAD
 * Support pprof profiling feature
-=======
 * [Break Change] MQE function `sort_values` sorts according to the aggregation result and labels rather than the simple time series values.
 * Self Observability: add `metrics_aggregation_queue_used_percentage` and `metrics_persistent_collection_cached_size` metrics for the OAP server.
 * Optimize metrics aggregate/persistent worker: separate `OAL` and `MAL` workers and consume pools. The dataflow signal drives the new MAL consumer, 
@@ -108,7 +106,6 @@
 * BanyanDB: support add group prefix (namespace) for BanyanDB groups.
 * BanyanDB: fix when setting `@BanyanDB.TimestampColumn`, the column should not be indexed.
 * OAP Self Observability: make Trace analysis metrics separate by label `protocol`, add Zipkin span dropped metrics.
->>>>>>> 2bb22eb5
 
 #### UI
 
