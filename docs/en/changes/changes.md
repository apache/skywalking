--- conflicted
+++ resolved
@@ -63,15 +63,12 @@
 * Fix the meter value are not correct when using `sumPerMinLabeld` or `sumHistogramPercentile` MAL function.
 * Fix cannot display attached events when using Zipkin Lens UI query traces.
 * Remove `time_bucket` for both Stream and Measure kinds in BanyanDB plugin.
-<<<<<<< HEAD
-* Support monitoring AWS Cloud EKS
-=======
 * Merge `TIME_BUCKET` of `Metrics` and `Record` into `StorageData`.
 * Support no `layer` in the `listServices` query.
 * Fix `time_bucket` of `ServiceTraffic` not set correctly in `slowSql` of MAL.
 * Correct the TopN record query DAO of BanyanDB.
 * Tweak interval settings of BanyanDB.
->>>>>>> bfb90f6c
+* Support monitoring AWS Cloud EKS.
 
 #### UI
 
