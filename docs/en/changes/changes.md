--- conflicted
+++ resolved
@@ -25,11 +25,8 @@
 * Fix `AlarmCore` doAlarm: catch exception for each callback to avoid interruption.
 * Optimize queryBasicTraces in TraceQueryEsDAO.
 * Fix `WebhookCallback` send incorrect messages, add catch exception for each callback HTTP Post.
-<<<<<<< HEAD
+* Fix AlarmRule expression validation: add labeled metrics mock data for check.
 * Support GraalVM native-image (Experimental).
-=======
-* Fix AlarmRule expression validation: add labeled metrics mock data for check.
->>>>>>> 062b31f4
 
 #### UI
 
