--- conflicted
+++ resolved
@@ -69,10 +69,6 @@
 * [**Breaking Change**] Support new records query protocol, rename the column named `service_id` to `entity_id` for support difference entity.
   Please re-create `top_n_database_statement` index/table.
 * Remove improper self-obs metrics in JvmMetricsHandler(for Kafka channel).
-<<<<<<< HEAD
-* Support `slowTrace` in LAL.
-* Support multiple rules with different names under the same layer of LAL script.
-=======
 * gRPC stream canceling code is not logged as an error when the client cancels the stream. The client
   cancels the stream when the pod is terminated.
 * [**Breaking Change**] Refactor service mesh protobuf definitions and split TCP-related metrics to individual definition.
@@ -80,7 +76,8 @@
   original `Service,ServiceInstance,ServiceRelation,ServiceInstanceRelation`.
 * [**Breaking Change**] TCP-related source names are changed, fields of TCP-related sources are changed, please refer to the latest `oal/tcp.oal` file.
 * Do not log error logs when failed to create ElasticSearch index because the index is created already.
->>>>>>> fb2ac0e7
+* Support `slowTrace` in LAL.
+* Support multiple rules with different names under the same layer of LAL script.
 
 #### UI
 
