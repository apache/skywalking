## 10.3.0

#### Project

* Bump up BanyanDB dependency version(server and java-client) to 0.9.0.
* Fix CVE-2025-54057, restrict and validate url for widgets.
* Fix `MetricsPersistentWorker`, remove DataCarrier queue from `Hour/Day` dimensions metrics persistent process.
  This is important to reduce memory cost and `Hour/Day` dimensions metrics persistent latency.

#### OAP Server

* BanyanDB: Support `hot/warm/cold` stages configuration.
* Fix query continues profiling policies error when the policy is already in the cache.
* Support `hot/warm/cold` stages TTL query in the status API and graphQL API.
* PromQL Service: traffic query support `limit` and regex match.
* Fix an edge case of HashCodeSelector(Integer#MIN_VALUE causes ArrayIndexOutOfBoundsException).
* Support Flink monitoring.
* BanyanDB: Support `@ShardingKey` for Measure tags.
* BanyanDB: Support cold stage data query for metrics/traces/logs.
* Increase the idle check interval of the message queue to 200ms to reduce CPU usage under low load conditions.
* Limit max attempts of DNS resolution of Istio ServiceEntry to 3, and do not wait for first resolution result in case the DNS is not resolvable at all.
* Support analysis waypoint metrics in Envoy ALS receiver.
* Add Ztunnel component in the topology.
* [Break Change] Change `compomentId` to `componentIds` in the K8SServiceRelation Scope. 
* Adapt the mesh metrics if detect the ambient mesh in the eBPF access log receiver.
* Add JSON format support for the `/debugging/config/dump` status API.
* Enhance status APIs to support multiple `accept` header values, e.g. `Accept: application/json; charset=utf-8`.
* Storage: separate `SpanAttachedEventRecord` for SkyWalking trace and Zipkin trace.
* [Break Change]BanyanDB: Setup new Group policy.
* Bump up commons-beanutils to 1.11.0.
* Refactor: simplify the `Accept` http header process.
* [Break Change]Storage: Move `event` from metrics to records.
* Remove string limitation in Jackson deserializer for ElasticSearch client.
* Fix `disable.oal` does not work.
* Enhance the stability of e2e PHP tests and update the PHP agent version.
* Add component ID for the `dameng` JDBC driver.
* BanyanDB: Support custom `TopN pre-aggregation` rules configuration in file `bydb-topn.yml`.
* refactor: implement OTEL handler with SPI for extensibility.
* chore: add `toString` implementation for `StorageID`.
* chore: add a warning log when connecting to ES takes too long.
* Fix the query time range in the metadata API.
* OAP gRPC-Client support `Health Check`.
* [Break Change] `health_check_xx` metrics make response 1 represents healthy, 0 represents unhealthy.
* Bump up grpc to 1.70.0.
<<<<<<< HEAD
* Bump up netty to 4.2.4.Final.
=======
* BanyanDB: support new Index rule type `SKIPPING/TREE`, and update the record `log`'s `trace_id` indexType to `SKIPPING`
* BanyanDB: remove `index-only` from tag setting.
* Fix analysis tracing profiling span failure in ES storage.
* Add UI dashboard for Ruby runtime metrics.
* Tracing Query Execution HTTP APIs: make the argument `service layer` optional.
* GraphQL API: metadata, topology, log and trace support query by name.
* [Break Change] MQE function `sort_values` sorts according to the aggregation result and labels rather than the simple time series values.
* Self Observability: add `metrics_aggregation_queue_used_percentage` and `metrics_persistent_collection_cached_size` metrics for the OAP server.
* Optimize metrics aggregate/persistent worker: separate `OAL` and `MAL` workers and consume pools. The dataflow signal drives the new MAL consumer, 
  the following table shows the pool size，driven mode and queue size for each worker.
  
| Worker                        | poolSize                                 | isSignalDrivenMode | queueChannelSize | queueBufferSize |
|-------------------------------|------------------------------------------|--------------------|------------------|-----------------|
| MetricsAggregateOALWorker     | Math.ceil(availableProcessors * 2 * 1.5) | false              | 2                | 10000           |
| MetricsAggregateMALWorker     | availableProcessors * 2 / 8, at least 1  | true               | 1                | 1000            |
| MetricsPersistentMinOALWorker | availableProcessors * 2 / 8, at least 1  | false              | 1                | 2000            |
| MetricsPersistentMinMALWorker | availableProcessors * 2 / 16, at least 1 | true               | 1                | 1000            |

>>>>>>> fe262507

#### UI

* Enhance the trace `List/Tree/Table` graph to support displaying multiple refs of spans and distinguishing different parents.
* Fix: correct the same labels for metrics.
* Refactor: use the Fetch API to instead of Axios.
* Support cold stage data for metrics, trace and log.
* Add route to status API `/debugging/config/dump` in the UI.
* Implement the Status API on Settings page.
* Bump vite from 6.2.6 to 6.3.4.
* Enhance async profiling by adding shorter and custom duration options.
* Fix select wrong span to analysis in trace profiling.
* Correct the service list for legends in trace graphs.
* Correct endpoint topology data to avoid undefined.
* Fix the snapshot charts unable to display.
* Bump vue-i18n from 9.14.3 to 9.14.5.
* Fix split queries for topology to avoid page crash.
* Self Observability ui-template: Add new panels for monitor `metrics aggregation queue used percentage` and `metrics persistent collection cached size`.

#### Documentation

* BanyanDB: Add `Data Lifecycle Stages(Hot/Warm/Cold)` documentation.
* Add `SWIP-9 Support flink monitoring`.
* Fix `Metrics Attributes` menu link.
* Implement the Status API on Settings page.
* Fix: Add the prefix for http url.
* Enhance the async-profiling duration options.
* Enhance the TTL Tab on Setting page.
* Fix the snapshot charts in alarm page.

All issues and pull requests are [here](https://github.com/apache/skywalking/milestone/230?closed=1)
<|MERGE_RESOLUTION|>--- conflicted
+++ resolved
@@ -42,9 +42,6 @@
 * OAP gRPC-Client support `Health Check`.
 * [Break Change] `health_check_xx` metrics make response 1 represents healthy, 0 represents unhealthy.
 * Bump up grpc to 1.70.0.
-<<<<<<< HEAD
-* Bump up netty to 4.2.4.Final.
-=======
 * BanyanDB: support new Index rule type `SKIPPING/TREE`, and update the record `log`'s `trace_id` indexType to `SKIPPING`
 * BanyanDB: remove `index-only` from tag setting.
 * Fix analysis tracing profiling span failure in ES storage.
@@ -63,7 +60,7 @@
 | MetricsPersistentMinOALWorker | availableProcessors * 2 / 8, at least 1  | false              | 1                | 2000            |
 | MetricsPersistentMinMALWorker | availableProcessors * 2 / 16, at least 1 | true               | 1                | 1000            |
 
->>>>>>> fe262507
+* Bump up netty to 4.2.4.Final.
 
 #### UI
 
