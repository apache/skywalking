--- conflicted
+++ resolved
@@ -40,14 +40,11 @@
   - VIRTUAL_DATABASE -> POSTGRESQL
 * Add Golang as a supported language for AMQP.
 * Support available layers of service in the topology.
-<<<<<<< HEAD
 * Add `count` aggregation function for MAL
-=======
 * Add Service Hierarchy auto matching layer relationships (upper -> lower) as following:
   - NGINX -> K8S_SERVICE
   - APISIX -> K8S_SERVICE
   - GENERAL -> APISIX
->>>>>>> 78d9e33f
 
 #### UI
 
