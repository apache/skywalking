--- conflicted
+++ resolved
@@ -1,17 +1,14 @@
 ## 10.2.0
 
 #### OAP Server
-<<<<<<< HEAD
-* Support query endpoint list with duration parameter.
-=======
 
 * Skip processing OTLP metrics data points with flag `FLAG_NO_RECORDED_VALUE`, which causes exceptional result.
 * Add self observability metrics for GraphQL query, `graphql_query_latency`.
 * Reduce the count of process index and adding time range when query process index.
 * Bump up Apache commons-io to 2.17.0.
 * Polish eBPF so11y metrics and add error count for query metrics.
+* Support query endpoint list with duration parameter.
 
->>>>>>> 29618d7f
 
 #### UI
 
