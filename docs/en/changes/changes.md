--- conflicted
+++ resolved
@@ -21,12 +21,9 @@
   `persistence_timer_bulk_execute_latency` and `persistence_timer_bulk_all_latency` metrics in PersistenceTimer.
 * [Break Change] Update Nacos version to 2.3.2. Nacos 1.x server can't serve as cluster coordinator and configuration server.
 * Support tracing trace query(SkyWalking and Zipkin) for debugging.
-<<<<<<< HEAD
+* Fix BanyanDB metrics query: used the wrong `Downsampling` type to find the schema.
 * Support fetch cilium flow to monitoring network traffic between cilium services.
 * Support `labelCount` function in the OAL engine.
-=======
-* Fix BanyanDB metrics query: used the wrong `Downsampling` type to find the schema.
->>>>>>> 75fc3e18
 
 #### UI
 * Highlight search log keywords.
