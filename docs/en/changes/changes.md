--- conflicted
+++ resolved
@@ -34,11 +34,8 @@
   In the current one index mode, users still could choose to adjust ElasticSearch's shard number(`SW_STORAGE_ES_INDEX_SHARDS_NUMBER`) to scale out.
 * [Breaking Change] Many columns of metrics and records model names are changed, The H2/Mysql/Tidb/Postgres storage users are required to remove all metrics-related and records-related tables for OAP to re-create or use a new database instance.
 * Fix Zipkin trace query the max size of spans.
-<<<<<<< HEAD
 * Support MySQL monitoring.
-=======
 * Add `tls` and `https` component IDs for Network Profiling.
->>>>>>> 0c2bf2c9
 
 #### UI
 
