--- conflicted
+++ resolved
@@ -18,12 +18,9 @@
 * Support Service Hierarchy auto matching.
 * Add `namespace` suffix for `K8S_SERVICE_NAME_RULE/ISTIO_SERVICE_NAME_RULE` and `metadata-service-mapping.yaml` as default.
 * Allow using a dedicated port for ALS receiver.
-<<<<<<< HEAD
-* Support rocketmq monitoring.
-=======
 * Fix log query by traceId in `JDBCLogQueryDAO`.
 * Support handler eBPF access log protocol.
->>>>>>> e481324e
+* Support Apache RocketMQ server monitoring.
 
 #### UI
 
