## 9.3.0

#### Project

* Bump up the embedded `swctl` version in OAP Docker image.

#### OAP Server

* Add component ID(133) for impala JDBC Java agent plugin and component ID(134) for impala server.
* Use prepareStatement in H2SQLExecutor#getByIDs.(No function change).
* Bump up snakeyaml to 1.32 for fixing CVE.
* Fix `DurationUtils.convertToTimeBucket` missed verify date format.
* Enhance LAL to support converting LogData to DatabaseSlowStatement.
* [**Breaking Change**] Change the LAL script format(Add layer property).
* Adapt ElasticSearch 8.1+, migrate from removed APIs to recommended APIs.
* Support monitoring MySQL slow SQLs.
* Support analyzing cache related spans to provide metrics and slow commands for cache services from client side
* Optimize virtual database, fix dynamic config watcher NPE when default value is null
* Remove physical index existing check and keep template existing check only to avoid meaningless `retry wait`
  in `no-init` mode.
* Make sure instance list ordered in TTL processor to avoid TTL timer never runs.
* Support monitoring PostgreSQL slow SQLs.
* [**Breaking Change**] Support sharding MySQL database instances and tables
  by [Shardingsphere-Proxy](https://shardingsphere.apache.org/document/current/en/overview/#shardingsphere-proxy).
  SQL-Database requires removing tables `log_tag/segment_tag/zipkin_query` before OAP starts, if bump up from previous
  releases.
* Fix meter functions `avgHistogram`, `avgHistogramPercentile`, `avgLabeled`, `sumHistogram` having data conflict when
  downsampling.
* Do sorting `readLabeledMetricsValues` result forcedly in case the storage(database) doesn't return data consistent
  with the parameter list.
* Fix the wrong watch semantics in Kubernetes watchers, which causes heavy traffic to API server in some Kubernetes
  clusters,
  we should use `Get State and Start at Most Recent` semantic instead of `Start at Exact`
  because we don't need the changing history events,
  see https://kubernetes.io/docs/reference/using-api/api-concepts/#semantics-for-watch.
* Unify query services and DAOs codes time range condition to `Duration`.
* [**Breaking Change**]: Remove prometheus-fetcher plugin, please use OpenTelemetry to scrape Prometheus metrics and
  set up SkyWalking OpenTelemetry receiver instead.
* BugFix: histogram metrics sent to MAL should be treated as OpenTelemetry style, not Prometheus style:
  ```
  (-infinity, explicit_bounds[i]] for i == 0
  (explicit_bounds[i-1], explicit_bounds[i]] for 0 < i < size(explicit_bounds)
  (explicit_bounds[i-1], +infinity) for i == size(explicit_bounds)
  ```
* Support Golang runtime metrics analysis.
* Add APISIX metrics monitoring
* Support skywalking-client-js report empty `service version` and `page path` , set default version as `latest` and
  default page path as `/`(root). Fix the
  error `fetching data (/browser_app_page_pv0) : Can't split endpoint id into 2 parts`.
* [**Breaking Change**] Limit the max length of trace/log/alarm tag's `key=value`, set the max length of column `tags`
  in tables`log_tag/segment_tag/alarm_record_tag` and column `query` in `zipkin_query` and column `tag_value` in `tag_autocomplete` to 256.
  SQL-Database requires altering these columns' length or removing these tables before OAP starts, if bump up from previous releases.
* Optimize the creation conditions of profiling task.
* Lazy load the Kubernetes metadata and switch from event-driven to polling.
  Previously we set up watchers to watch the Kubernetes metadata changes, this is perfect when there are deployments changes and
  SkyWalking can react to the changes in real time. However when the cluster has many events (such as in large cluster
  or some special Kubernetes engine like OpenShift), the requests sent from SkyWalking becomes unpredictable, i.e. SkyWalking might
  send massive requests to Kubernetes API server, causing heavy load to the API server.
  This PR switches from the watcher mechanism to polling mechanism, SkyWalking polls the metadata in a specified interval,
  so that the requests sent to API server is predictable (~10 requests every `interval`, 3 minutes), and the requests count is constant
  regardless of the cluster's changes. However with this change SkyWalking can't react to the cluster changes in time, but the delay
  is acceptable in our case.
* Optimize the query time of tasks in ProfileTaskCache.
* Fix metrics was put into wrong slot of the window in the alerting kernel.
* Support `sumPerMinLabeled` in `MAL`.
* Bump up jackson databind, snakeyaml, grpc dependencies.
* Support export `Trace` and `Log` through Kafka.
<<<<<<< HEAD
* Add new config initialization mechanism of module provider. This is a ModuleManager lib kernel level change.
=======
* [**Breaking Change**] Support new records query protocol, rename the column named `service_id` to `entity_id` for support difference entity.
  Please re-create `top_n_database_statement` index/table.
>>>>>>> 2e6e3fae

#### UI

* Fix: tab active incorrectly, when click tab space
* Add impala icon for impala JDBC Java agent plugin.
* (Webapp)Bump up snakeyaml to 1.31 for fixing CVE-2022-25857
* [Breaking Change]: migrate from Spring Web to Armeria, now you should use the environment variable
  name `SW_OAP_ADDRESS`
  to change the OAP backend service addresses, like `SW_OAP_ADDRESS=localhost:12800,localhost:12801`, and use
  environment
  variable `SW_SERVER_PORT` to change the port. Other Spring-related configurations don't take effect anymore.
* Polish the endpoint list graph.
* Fix styles for an adaptive height.
* Fix setting up a new time range after clicking the refresh button.
* Enhance the process topology graph to support dragging nodes.
* UI-template: Fix metrics calculation in `general-service/mesh-service/faas-function` top-list dashboard.
* Update MySQL dashboard to visualize collected slow SQLs.
* Add virtual cache dashboard
* Remove `responseCode` fields of all OAL sources, as well as examples to avoid user's confusion.
* Remove All from the endpoints selector.
* Enhance menu configurations to make it easier to change.
* Update PostgreSQL dashboard to visualize collected slow SQLs.
* Add Golang runtime metrics and cpu/memory used rate panels in General-Instance dashboard
* Add gateway apisix menu
* Query logs with the specific service ID
* Bump d3-color from 3.0.1 to 3.1.0
* Add Golang runtime metrics and cpu/memory used rate panels in FaaS-Instance dashboard

#### Documentation

* Add `metadata-uid` setup doc about Kubernetes coordinator in the cluster management.
* Add a doc for adding menus to booster UI.
* Move general good read blogs from `Agent Introduction` to `Academy`.
* Add re-post for blog `Scaling with Apache SkyWalking` in the academy list.
* Add re-post for blog `Diagnose Service Mesh Network Performance with eBPF` in the academy list.
* Add **Security Notice** doc.
* Add new docs for `Report Span Attached Events` data collecting protocol.
* Add new docs for `Record` query protocol
* Update `Server Agents` and `Compatibility` for PHP agent.

All issues and pull requests are [here](https://github.com/apache/skywalking/milestone/149?closed=1)<|MERGE_RESOLUTION|>--- conflicted
+++ resolved
@@ -65,12 +65,9 @@
 * Support `sumPerMinLabeled` in `MAL`.
 * Bump up jackson databind, snakeyaml, grpc dependencies.
 * Support export `Trace` and `Log` through Kafka.
-<<<<<<< HEAD
 * Add new config initialization mechanism of module provider. This is a ModuleManager lib kernel level change.
-=======
 * [**Breaking Change**] Support new records query protocol, rename the column named `service_id` to `entity_id` for support difference entity.
   Please re-create `top_n_database_statement` index/table.
->>>>>>> 2e6e3fae
 
 #### UI
 
