## 9.3.0

#### Project

* Bump up the embedded `swctl` version in OAP Docker image.

#### OAP Server

* Add component ID(133) for impala JDBC Java agent plugin and component ID(134) for impala server.
* Use prepareStatement in H2SQLExecutor#getByIDs.(No function change).
* Bump up snakeyaml to 1.32 for fixing CVE.
* Fix `DurationUtils.convertToTimeBucket` missed verify date format.
* Enhance LAL to support converting LogData to DatabaseSlowStatement.
* [**Breaking Change**] Change the LAL script format(Add layer property).
* Adapt ElasticSearch 8.1+, migrate from removed APIs to recommended APIs.
* Support monitoring MySQL slow SQLs.
* Support analyzing cache related spans to provide metrics and slow commands for cache services from client side
* Optimize virtual database, fix dynamic config watcher NPE when default value is null
* Remove physical index existing check and keep template existing check only to avoid meaningless `retry wait`
  in `no-init` mode.
* Make sure instance list ordered in TTL processor to avoid TTL timer never runs.
* Support monitoring PostgreSQL slow SQLs.
* [**Breaking Change**] Support sharding MySQL database instances and tables
  by [Shardingsphere-Proxy](https://shardingsphere.apache.org/document/current/en/overview/#shardingsphere-proxy).
  SQL-Database requires removing tables `log_tag/segment_tag/zipkin_query` before OAP starts, if bump up from previous
  releases.
* Fix meter functions `avgHistogram`, `avgHistogramPercentile`, `avgLabeled`, `sumHistogram` having data conflict when
  downsampling.
* Do sorting `readLabeledMetricsValues` result forcedly in case the storage(database) doesn't return data consistent
  with the parameter list.
* Fix the wrong watch semantics in Kubernetes watchers, which causes heavy traffic to API server in some Kubernetes
  clusters,
  we should use `Get State and Start at Most Recent` semantic instead of `Start at Exact`
  because we don't need the changing history events,
  see https://kubernetes.io/docs/reference/using-api/api-concepts/#semantics-for-watch.
* Unify query services and DAOs codes time range condition to `Duration`.
* [**Breaking Change**]: Remove prometheus-fetcher plugin, please use OpenTelemetry to scrape Prometheus metrics and
  set up SkyWalking OpenTelemetry receiver instead.
* BugFix: histogram metrics sent to MAL should be treated as OpenTelemetry style, not Prometheus style:
  ```
  (-infinity, explicit_bounds[i]] for i == 0
  (explicit_bounds[i-1], explicit_bounds[i]] for 0 < i < size(explicit_bounds)
  (explicit_bounds[i-1], +infinity) for i == size(explicit_bounds)
  ```
* Support Golang runtime metrics analysis.
* Add APISIX metrics monitoring
* Support skywalking-client-js report empty `service version` and `page path` , set default version as `latest` and
  default page path as `/`(root). Fix the
  error `fetching data (/browser_app_page_pv0) : Can't split endpoint id into 2 parts`.
* [**Breaking Change**] Limit the max length of trace/log/alarm tag's `key=value`, set the max length of column `tags`
  in tables`log_tag/segment_tag/alarm_record_tag` and column `query` in `zipkin_query` and column `tag_value` in `tag_autocomplete` to 256.
  SQL-Database requires altering these columns' length or removing these tables before OAP starts, if bump up from previous releases.
* Optimize the creation conditions of profiling task.
* Lazy load the Kubernetes metadata and switch from event-driven to polling.
  Previously we set up watchers to watch the Kubernetes metadata changes, this is perfect when there are deployments changes and
  SkyWalking can react to the changes in real time. However when the cluster has many events (such as in large cluster
  or some special Kubernetes engine like OpenShift), the requests sent from SkyWalking becomes unpredictable, i.e. SkyWalking might
  send massive requests to Kubernetes API server, causing heavy load to the API server.
  This PR switches from the watcher mechanism to polling mechanism, SkyWalking polls the metadata in a specified interval,
  so that the requests sent to API server is predictable (~10 requests every `interval`, 3 minutes), and the requests count is constant
  regardless of the cluster's changes. However with this change SkyWalking can't react to the cluster changes in time, but the delay
  is acceptable in our case.
* Optimize the query time of tasks in ProfileTaskCache.
* Fix metrics was put into wrong slot of the window in the alerting kernel.
* Support `sumPerMinLabeled` in `MAL`.
* Bump up jackson databind, snakeyaml, grpc dependencies.
* Support export `Trace` and `Log` through Kafka.
* Add new config initialization mechanism of module provider. This is a ModuleManager lib kernel level change.
* [**Breaking Change**] Support new records query protocol, rename the column named `service_id` to `entity_id` for support difference entity.
  Please re-create `top_n_database_statement` index/table.
* Remove improper self-obs metrics in JvmMetricsHandler(for Kafka channel).
* gRPC stream canceling code is not logged as an error when the client cancels the stream. The client
  cancels the stream when the pod is terminated.
<<<<<<< HEAD
* [**Breaking Change**] Refactor service mesh protobuf definitions and split TCP-related metrics to individual definition.
* Add `TCP{Service,ServiceInstance,ServiceRelation,ServiceInstanceRelation}` sources and split TCP-related entities out from
  original `Service,ServiceInstance,ServiceRelation,ServiceInstanceRelation`.
* [**Breaking Change**] TCP-related source names are changed, fields of TCP-related sources are changed, please refer to the latest `oal/tcp.oal` file.
=======
* Do not log error logs when failed to create ElasticSearch index because the index is created already.
>>>>>>> 9ba31b63

#### UI

* Fix: tab active incorrectly, when click tab space
* Add impala icon for impala JDBC Java agent plugin.
* (Webapp)Bump up snakeyaml to 1.31 for fixing CVE-2022-25857
* [Breaking Change]: migrate from Spring Web to Armeria, now you should use the environment variable
  name `SW_OAP_ADDRESS`
  to change the OAP backend service addresses, like `SW_OAP_ADDRESS=localhost:12800,localhost:12801`, and use
  environment
  variable `SW_SERVER_PORT` to change the port. Other Spring-related configurations don't take effect anymore.
* Polish the endpoint list graph.
* Fix styles for an adaptive height.
* Fix setting up a new time range after clicking the refresh button.
* Enhance the process topology graph to support dragging nodes.
* UI-template: Fix metrics calculation in `general-service/mesh-service/faas-function` top-list dashboard.
* Update MySQL dashboard to visualize collected slow SQLs.
* Add virtual cache dashboard.
* Remove `responseCode` fields of all OAL sources, as well as examples to avoid user's confusion.
* Remove All from the endpoints selector.
* Enhance menu configurations to make it easier to change.
* Update PostgreSQL dashboard to visualize collected slow SQLs.
* Add Golang runtime metrics and cpu/memory used rate panels in General-Instance dashboard.
* Add gateway apisix menu.
* Query logs with the specific service ID.
* Bump d3-color from 3.0.1 to 3.1.0.
* Add Golang runtime metrics and cpu/memory used rate panels in FaaS-Instance dashboard.
* Revert logs on trace widget.
* Add a sub-menu for virtual mq.
* Add `readRecords` to metric types.
* Verify dashboard names for new dashboards.
* Associate metrics with the trace widget on dashboards.

#### Documentation

* Add `metadata-uid` setup doc about Kubernetes coordinator in the cluster management.
* Add a doc for adding menus to booster UI.
* Move general good read blogs from `Agent Introduction` to `Academy`.
* Add re-post for blog `Scaling with Apache SkyWalking` in the academy list.
* Add re-post for blog `Diagnose Service Mesh Network Performance with eBPF` in the academy list.
* Add **Security Notice** doc.
* Add new docs for `Report Span Attached Events` data collecting protocol.
* Add new docs for `Record` query protocol
* Update `Server Agents` and `Compatibility` for PHP agent.

All issues and pull requests are [here](https://github.com/apache/skywalking/milestone/149?closed=1)<|MERGE_RESOLUTION|>--- conflicted
+++ resolved
@@ -71,14 +71,11 @@
 * Remove improper self-obs metrics in JvmMetricsHandler(for Kafka channel).
 * gRPC stream canceling code is not logged as an error when the client cancels the stream. The client
   cancels the stream when the pod is terminated.
-<<<<<<< HEAD
 * [**Breaking Change**] Refactor service mesh protobuf definitions and split TCP-related metrics to individual definition.
 * Add `TCP{Service,ServiceInstance,ServiceRelation,ServiceInstanceRelation}` sources and split TCP-related entities out from
   original `Service,ServiceInstance,ServiceRelation,ServiceInstanceRelation`.
 * [**Breaking Change**] TCP-related source names are changed, fields of TCP-related sources are changed, please refer to the latest `oal/tcp.oal` file.
-=======
 * Do not log error logs when failed to create ElasticSearch index because the index is created already.
->>>>>>> 9ba31b63
 
 #### UI
 
