--- conflicted
+++ resolved
@@ -52,11 +52,8 @@
 * Fix `index out of bounds exception` in `aggregate_labels` MQE function.
 * Do not print configurations values in logs to avoid sensitive info leaked.
 * Move created the latest index before retrieval indexes by aliases to avoid the 404 exception. This just prevents some interference from manual operations.
-<<<<<<< HEAD
 * Add more Go VM metrics, as new skywalking-go agent provided since its 0.2 release.
-=======
 * Add component ID for Lock (ID=5016).
->>>>>>> 2a08cd86
 
 #### UI
 
