## 9.2.0

#### Project

* Upgrade Armeria to 1.16.0, Kubernetes Java client to 15.0.1.

#### OAP Server

* Add more entities for Zipkin to improve performance.
* ElasticSearch: scroll id should be updated when scrolling as it may change.
* Mesh: fix only last rule works when multiple rules are defined in metadata-service-mapping.yaml.
* Support sending alarm messages to PagerDuty.
* Support Zipkin kafka collector.
* Add `VIRTUAL` detect type to Process for Network Profiling.
* Add component ID(128) for Java Hutool plugin.
* Add Zipkin query exception handler, response error message for illegal arguments.
* Fix a NullPointerException in the endpoint analysis, which would cause missing MQ-related `LocalSpan` in the trace.
* Add `forEach`, `processRelation` function to MAL expression.
* Add `expPrefix`, `initExp` in MAL config.
* Add component ID(7015) for Python Bottle plugin.
* Remove legacy OAL `percentile` functions, `p99`, `p95`, `p90`, `p75`, `p50` func(s).
* Revert [#8066](https://github.com/apache/skywalking/pull/8066). Keep all metrics persistent even it is default value.
* Skip loading UI templates if folder is empty or doesn't exist.
* Optimize ElasticSearch query performance by using `_mGet` and physical index name rather than alias in these scenarios,  (a) Metrics aggregation (b) Zipkin query (c) Metrics query (d) Log query
* Support the `NETWORK` type of eBPF Profiling task.
* Support `sumHistogram` in `MAL`.
* [Breaking Change] Make the eBPF Profiling task support to the service instance level, index/table `ebpf_profiling_task` is required to be re-created when bump up from previous releases.
* Fix race condition in Banyandb storage
* Support `SUM_PER_MIN` downsampling in `MAL`.
* Support `sumHistogramPercentile` in `MAL`.
* Add `VIRTUAL_CACHE` to Layer, to fix conjectured Redis server, which icon can't show on the topology.
* [Breaking Change] Elasticsearch storage merge all metrics/meter and records(without super datasets) indices into one physical index template `metrics-all` and `records-all` on the default setting.
  Provide system environment variable(`SW_STORAGE_ES_LOGIC_SHARDING`) to shard metrics/records indices into multi-physical indices as the previous versions(one index template per metric/meter aggregation function).
  In the current one index mode, users still could choose to adjust ElasticSearch's shard number(`SW_STORAGE_ES_INDEX_SHARDS_NUMBER`) to scale out.
<<<<<<< HEAD
* [Breaking Change] Many columns of metrics and records model names are changed, The H2/Mysql/Tidb/Postgres storage users are required to remove all metrics-related and records-related tables for OAP to re-create or use a new database instance.
=======
* [Breaking Change] Many columns of metrics model names are changed, The H2/Mysql/Tidb/Postgres storage users are required to remove all metrics-related tables for OAP to re-create or use a new database instance.
* Fix Zipkin trace query the max size of spans.
>>>>>>> 85c09153

#### UI

* Fix query conditions for the browser logs.
* Implement a url parameter to activate tab index.
* Fix clear interval fail when switch autoRefresh to off.
* Optimize log tables.
* Fix log detail pop-up page doesn't work.
* Optimize table widget to hide the whole metric column when no metric is set.
* Implement the Event widget. Remove `event` menu.
* Fix span detail text overlap.
* Add Python Bottle Plugin Logo.
* Implement an association between widgets(line, bar, area graphs) with time.
* Fix tag dropdown style.
* Hide the copy button when db.statement is empty.
* Fix legend metrics for topology.
* Dashboard: Add metrics association.
* Dashboard: Fix `FaaS-Root` document link and topology service relation dashboard link.
* Dashboard: Fix `Mesh-Instance` metric `Throughput`.
* Dashboard: Fix `Mesh-Service-Relation` metric `Throughput` and `Proxy Sidecar Internal Latency in Nanoseconds (Client Response)`.
* Dashboard: Fix `Mesh-Instance-Relation` metric `Throughput`.
* Enhance associations for the Event widget.
* Add event widgets in dashboard where applicable.
* Fix dashboard list search box not work.
* Fix short time range.
* Fix event widget incompatibility in Safari.
* Refactor the tags component to support searching for tag keys and values.
* Implement the log widget and the trace widget associate with each other, remove log tables on the trace widget.
* Add log widget to general service root.
* Associate the event widget with the trace and log widget.

#### Documentation

* Fix invalid links in release docs.
* Clean up doc about event metrics.

All issues and pull requests are [here](https://github.com/apache/skywalking/milestone/136?closed=1)<|MERGE_RESOLUTION|>--- conflicted
+++ resolved
@@ -32,12 +32,8 @@
 * [Breaking Change] Elasticsearch storage merge all metrics/meter and records(without super datasets) indices into one physical index template `metrics-all` and `records-all` on the default setting.
   Provide system environment variable(`SW_STORAGE_ES_LOGIC_SHARDING`) to shard metrics/records indices into multi-physical indices as the previous versions(one index template per metric/meter aggregation function).
   In the current one index mode, users still could choose to adjust ElasticSearch's shard number(`SW_STORAGE_ES_INDEX_SHARDS_NUMBER`) to scale out.
-<<<<<<< HEAD
 * [Breaking Change] Many columns of metrics and records model names are changed, The H2/Mysql/Tidb/Postgres storage users are required to remove all metrics-related and records-related tables for OAP to re-create or use a new database instance.
-=======
-* [Breaking Change] Many columns of metrics model names are changed, The H2/Mysql/Tidb/Postgres storage users are required to remove all metrics-related tables for OAP to re-create or use a new database instance.
 * Fix Zipkin trace query the max size of spans.
->>>>>>> 85c09153
 
 #### UI
 
