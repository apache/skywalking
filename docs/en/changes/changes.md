--- conflicted
+++ resolved
@@ -72,14 +72,11 @@
 * Add component ID for Nacos (ID=150).
 * Support `Compare Operation` in MQE.
 * Fix the Kubernetes resource cache not refreshed.
-<<<<<<< HEAD
-* Check results in ALS as per downstream/upstream instead of per log.
-=======
 * Fix wrong classpath that might cause OOM in startup.
 * Enhance the `serviceRelation` in MAL by adding settings for the `delimiter` and `component` fields. 
 * [Breaking change] Support MQE in the Alerting. The Alarm Rules configuration(alarm-settings.yml), 
   add `expression` field and remove `metrics-name/count/threshold/op/only-as-condition` fields and remove `composite-rules` configuration.
->>>>>>> 8763359f
+* Check results in ALS as per downstream/upstream instead of per log.
 
 #### UI
 
