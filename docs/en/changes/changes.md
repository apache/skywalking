## 9.2.0

#### Project

* Upgrade Armeria to 1.16.0, Kubernetes Java client to 15.0.1.

#### OAP Server

* Add more entities for Zipkin to improve performance.
* ElasticSearch: scroll id should be updated when scrolling as it may change.
* Mesh: fix only last rule works when multiple rules are defined in metadata-service-mapping.yaml.
* Support sending alarm messages to PagerDuty.
* Support Zipkin kafka collector.
* Add `VIRTUAL` detect type to Process for Network Profiling.
* Add component ID(128) for Java Hutool plugin.
* Add Zipkin query exception handler, response error message for illegal arguments.
* Fix a NullPointerException in the endpoint analysis, which would cause missing MQ-related `LocalSpan` in the trace.
* Add `forEach`, `processRelation` function to MAL expression.
* Add `expPrefix`, `initExp` in MAL config.
* Add component ID(7015) for Python Bottle plugin.
* Remove legacy OAL `percentile` functions, `p99`, `p95`, `p90`, `p75`, `p50` func(s).
* Revert [#8066](https://github.com/apache/skywalking/pull/8066). Keep all metrics persistent even it is default value.
<<<<<<< HEAD
* Optimize elasticsearch query performance by using `_mGet` and physical index name.
=======
* Skip loading UI templates if folder is empty or doesn't exist.
>>>>>>> bf74b667

#### UI

* Fix query conditions for the browser logs.
* Implement a url parameter to activate tab index.
* Fix clear interval fail when switch autoRefresh to off.
* Optimize log tables.
* Fix log detail pop-up page doesn't work.
* Optimize table widget to hide the whole metric column when no metric is set.
* Implement the Event widget.
* Fix span detail text overlap.
* Add Python Bottle Plugin Logo.
* Implement an association between widgets(line, bar, area graphs) with time

#### Documentation

* Fix invalid links in release docs.
* Clean up doc about event metrics.

All issues and pull requests are [here](https://github.com/apache/skywalking/milestone/136?closed=1)<|MERGE_RESOLUTION|>--- conflicted
+++ resolved
@@ -20,11 +20,8 @@
 * Add component ID(7015) for Python Bottle plugin.
 * Remove legacy OAL `percentile` functions, `p99`, `p95`, `p90`, `p75`, `p50` func(s).
 * Revert [#8066](https://github.com/apache/skywalking/pull/8066). Keep all metrics persistent even it is default value.
-<<<<<<< HEAD
+* Skip loading UI templates if folder is empty or doesn't exist.
 * Optimize elasticsearch query performance by using `_mGet` and physical index name.
-=======
-* Skip loading UI templates if folder is empty or doesn't exist.
->>>>>>> bf74b667
 
 #### UI
 
