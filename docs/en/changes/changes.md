## 10.1.0

#### Project
* E2E: bump up the version of the opentelemetry-collector to 0.102.1.

#### OAP Server

* Fix wrong indices in the eBPF Profiling related models.
* Support exclude the specific namespaces traffic in the eBPF Access Log receiver.
* Add Golang as a supported language for Elasticsearch.
* Remove unnecessary BanyanDB flushing logs(info).
* Increase `SW_CORE_GRPC_MAX_MESSAGE_SIZE` to 50MB.
* Support to query relation metrics through PromQL.
* Support trace MQE query for debugging.
* Add Component ID(158) for the Solon framework.
* Fix metrics tag in HTTP handler of browser receiver plugin.
* Increase `alarm_record#message` column length to 2000 from 200.
* Remove `alarm_record#message` column indexing.
* Add Python as a supported language for Pulsar.
* Make more proper histogram buckets for the `persistence_timer_bulk_prepare_latency`,
  `persistence_timer_bulk_execute_latency` and `persistence_timer_bulk_all_latency` metrics in PersistenceTimer.
* [Break Change] Update Nacos version to 2.3.2. Nacos 1.x server can't serve as cluster coordinator and configuration server.
* Support tracing trace query(SkyWalking and Zipkin) for debugging.
* Fix BanyanDB metrics query: used the wrong `Downsampling` type to find the schema.
* Support fetch cilium flow to monitoring network traffic between cilium services.
* Support `labelCount` function in the OAL engine.
* Support BanyanDB internal metrics query execution tracing.
* BanyanDB client config: rise the default `maxBulkSize` to 10000, add `flushTimeout` and set default to 10s.
* Polish BanyanDB group and schema creation logic to fix the schema creation failure issue in distributed race conditions.
* Support tracing topology query for debugging.
* Fix expression of graph `Current QPS` in MySQL dashboard.
* Support tracing logs query for debugging.
<<<<<<< HEAD
* Support aggregation operators in PromQL query.
=======
* BanyanDB: fix Tag autocomplete data storage and query.
>>>>>>> 641163cf

#### UI
* Highlight search log keywords.
* Add Error URL in the browser log.
* Add a SolonMVC icon.
* Adding cilium icon and i18n for menu.

#### Documentation

* Update the version description supported by zabbix receiver.
* Move the Official Dashboard docs to marketplace docs. 
* Add marketplace introduction docs under `quick start` menu to reduce the confusion of finding feature docs.
* Update Windows Metrics(Swap -> Virtual Memory)

All issues and pull requests are [here](https://github.com/apache/skywalking/milestone/205?closed=1)<|MERGE_RESOLUTION|>--- conflicted
+++ resolved
@@ -30,11 +30,8 @@
 * Support tracing topology query for debugging.
 * Fix expression of graph `Current QPS` in MySQL dashboard.
 * Support tracing logs query for debugging.
-<<<<<<< HEAD
+* BanyanDB: fix Tag autocomplete data storage and query.
 * Support aggregation operators in PromQL query.
-=======
-* BanyanDB: fix Tag autocomplete data storage and query.
->>>>>>> 641163cf
 
 #### UI
 * Highlight search log keywords.
