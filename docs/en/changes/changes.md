## 10.3.0

#### Project

* Bump up BanyanDB dependency version(server and java-client) to 0.9.0.

#### OAP Server

* BanyanDB: Support `hot/warm/cold` stages configuration.
* Fix query continues profiling policies error when the policy is already in the cache.
* Support `hot/warm/cold` stages TTL query in the status API and graphQL API.
* PromQL Service: traffic query support `limit` and regex match.
* Fix an edge case of HashCodeSelector(Integer#MIN_VALUE causes ArrayIndexOutOfBoundsException).
* Support Flink monitoring.
* BanyanDB: Support `@ShardingKey` for Measure tags.
* BanyanDB: Support cold stage data query for metrics/traces/logs.
* Increase the idle check interval of the message queue to 200ms to reduce CPU usage under low load conditions.
* Limit max attempts of DNS resolution of Istio ServiceEntry to 3, and do not wait for first resolution result in case the DNS is not resolvable at all.
* Support analysis waypoint metrics in Envoy ALS receiver.
* Add Ztunnel component in the topology.
* [Break Change] Change `compomentId` to `componentIds` in the K8SServiceRelation Scope. 
* Adapt the mesh metrics if detect the ambient mesh in the eBPF access log receiver.
* Add JSON format support for the `/debugging/config/dump` status API.
* Enhance status APIs to support multiple `accept` header values, e.g. `Accept: application/json; charset=utf-8`.
* Storage: separate `SpanAttachedEventRecord` for SkyWalking trace and Zipkin trace.
* [Break Change]BanyanDB: Setup new Group policy.
* Bump up commons-beanutils to 1.11.0.
* Refactor: simplify the `Accept` http header process.
* [Break Change]Storage: Move `event` from metrics to records.
* Remove string limitation in Jackson deserializer for ElasticSearch client.
* Fix `disable.oal` does not work.
* Enhance the stability of e2e PHP tests and update the PHP agent version.
* Add component ID for the `dameng` JDBC driver.
<<<<<<< HEAD
* refactor: implement OTEL handler with SPI for extensibility.
* chore: add `toString` implementation for `StorageID`.
=======
* BanyanDB: Support custom `TopN pre-aggregation` rules configuration in file `bydb-topn.yml`.
>>>>>>> 47ce2720

#### UI

* Enhance the trace `List/Tree/Table` graph to support displaying multiple refs of spans and distinguishing different parents.
* Fix: correct the same labels for metrics.
* Refactor: use the Fetch API to instead of Axios.
* Support cold stage data for metrics, trace and log.
* Add route to status API `/debugging/config/dump` in the UI.
* Implement the Status API on Settings page.
* Bump vite from 6.2.6 to 6.3.4.
* Enhance async profiling by adding shorter and custom duration options.

#### Documentation

* BanyanDB: Add `Data Lifecycle Stages(Hot/Warm/Cold)` documentation.
* Add `SWIP-9 Support flink monitoring`.
* Fix `Metrics Attributes` menu link.

All issues and pull requests are [here](https://github.com/apache/skywalking/milestone/230?closed=1)
<|MERGE_RESOLUTION|>--- conflicted
+++ resolved
@@ -31,12 +31,9 @@
 * Fix `disable.oal` does not work.
 * Enhance the stability of e2e PHP tests and update the PHP agent version.
 * Add component ID for the `dameng` JDBC driver.
-<<<<<<< HEAD
+* BanyanDB: Support custom `TopN pre-aggregation` rules configuration in file `bydb-topn.yml`.
 * refactor: implement OTEL handler with SPI for extensibility.
 * chore: add `toString` implementation for `StorageID`.
-=======
-* BanyanDB: Support custom `TopN pre-aggregation` rules configuration in file `bydb-topn.yml`.
->>>>>>> 47ce2720
 
 #### UI
 
