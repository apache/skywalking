--- conflicted
+++ resolved
@@ -63,18 +63,15 @@
 * Add Service Hierarchy auto matching layer relationships (upper -> lower) as following:
   - RABBITMQ -> K8S_SERVICE
   - VIRTUAL_MQ -> RABBITMQ
-<<<<<<< HEAD
-* Support ClickHouse server monitoring.
-* Add Service Hierarchy auto matching layer relationships (upper -> lower) as following:
-  - CLICKHOUSE -> K8S_SERVICE
-  - VIRTUAL_DATABASE -> CLICKHOUSE
-=======
 * Remove Column#function mechanism in the kernel.
 * Make query `readMetricValue` always return the average value of the duration.
 * Add Service Hierarchy auto matching layer relationships (upper -> lower) as following:
   - KAFKA -> K8S_SERVICE
   - VIRTUAL_MQ -> KAFKA
->>>>>>> e92c3480
+* Support ClickHouse server monitoring.
+* Add Service Hierarchy auto matching layer relationships (upper -> lower) as following:
+  - CLICKHOUSE -> K8S_SERVICE
+  - VIRTUAL_DATABASE -> CLICKHOUSE
 
 #### UI
 
