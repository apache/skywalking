## 10.3.0

#### Project

* Bump up BanyanDB dependency version(server and java-client) to 0.9.0.
* Fix CVE-2025-54057, restrict and validate url for widgets.
* Fix `MetricsPersistentWorker`, remove DataCarrier queue from `Hour/Day` dimensions metrics persistent process.
  This is important to reduce memory cost and `Hour/Day` dimensions metrics persistent latency.
* [Break Change] BanyanDB: support new Trace model.

#### OAP Server

* BanyanDB: Support `hot/warm/cold` stages configuration.
* Fix query continues profiling policies error when the policy is already in the cache.
* Support `hot/warm/cold` stages TTL query in the status API and graphQL API.
* PromQL Service: traffic query support `limit` and regex match.
* Fix an edge case of HashCodeSelector(Integer#MIN_VALUE causes ArrayIndexOutOfBoundsException).
* Support Flink monitoring.
* BanyanDB: Support `@ShardingKey` for Measure tags.
* BanyanDB: Support cold stage data query for metrics/traces/logs.
* Increase the idle check interval of the message queue to 200ms to reduce CPU usage under low load conditions.
* Limit max attempts of DNS resolution of Istio ServiceEntry to 3, and do not wait for first resolution result in case the DNS is not resolvable at all.
* Support analysis waypoint metrics in Envoy ALS receiver.
* Add Ztunnel component in the topology.
* [Break Change] Change `compomentId` to `componentIds` in the K8SServiceRelation Scope. 
* Adapt the mesh metrics if detect the ambient mesh in the eBPF access log receiver.
* Add JSON format support for the `/debugging/config/dump` status API.
* Enhance status APIs to support multiple `accept` header values, e.g. `Accept: application/json; charset=utf-8`.
* Storage: separate `SpanAttachedEventRecord` for SkyWalking trace and Zipkin trace.
* [Break Change]BanyanDB: Setup new Group policy.
* Bump up commons-beanutils to 1.11.0.
* Refactor: simplify the `Accept` http header process.
* [Break Change]Storage: Move `event` from metrics to records.
* Remove string limitation in Jackson deserializer for ElasticSearch client.
* Fix `disable.oal` does not work.
* Enhance the stability of e2e PHP tests and update the PHP agent version.
* Add component ID for the `dameng` JDBC driver.
* BanyanDB: Support custom `TopN pre-aggregation` rules configuration in file `bydb-topn.yml`.
* refactor: implement OTEL handler with SPI for extensibility.
* chore: add `toString` implementation for `StorageID`.
* chore: add a warning log when connecting to ES takes too long.
* Fix the query time range in the metadata API.
* OAP gRPC-Client support `Health Check`.
* [Break Change] `health_check_xx` metrics make response 1 represents healthy, 0 represents unhealthy.
* Bump up grpc to 1.70.0.
* BanyanDB: support new Index rule type `SKIPPING/TREE`, and update the record `log`'s `trace_id` indexType to `SKIPPING`
* BanyanDB: remove `index-only` from tag setting.
* Fix analysis tracing profiling span failure in ES storage.
* Add UI dashboard for Ruby runtime metrics.
* Tracing Query Execution HTTP APIs: make the argument `service layer` optional.
* GraphQL API: metadata, topology, log and trace support query by name.
* [Break Change] MQE function `sort_values` sorts according to the aggregation result and labels rather than the simple time series values.
* Self Observability: add `metrics_aggregation_queue_used_percentage` and `metrics_persistent_collection_cached_size` metrics for the OAP server.
* Optimize metrics aggregate/persistent worker: separate `OAL` and `MAL` workers and consume pools. The dataflow signal drives the new MAL consumer, 
  the following table shows the pool size，driven mode and queue size for each worker.
  
| Worker                        | poolSize                                 | isSignalDrivenMode | queueChannelSize | queueBufferSize |
|-------------------------------|------------------------------------------|--------------------|------------------|-----------------|
| MetricsAggregateOALWorker     | Math.ceil(availableProcessors * 2 * 1.5) | false              | 2                | 10000           |
| MetricsAggregateMALWorker     | availableProcessors * 2 / 8, at least 1  | true               | 1                | 1000            |
| MetricsPersistentMinOALWorker | availableProcessors * 2 / 8, at least 1  | false              | 1                | 2000            |
| MetricsPersistentMinMALWorker | availableProcessors * 2 / 16, at least 1 | true               | 1                | 1000            |

* Bump up netty to 4.2.4.Final.
* Bump up commons-lang to 3.18.0.
* BanyanDB: support group `replicas` and `user/password` for basic authentication.
* BanyanDB: fix Zipkin query missing tag `QUERY`.
* Fix `IllegalArgumentException: Incorrect number of labels`, tags in the `LogReportServiceHTTPHandler` and `LogReportServiceGrpcHandler` inconsistent with `LogHandler`.
* BanyanDB: fix Zipkin query by `annotationQuery`
* HTTP Server: Use the default shared thread pool rather than creating a new event loop thread pool for each server. Remove the `MAX_THREADS` from each server config.
* Optimize all Armeria HTTP Server(s) to share the `CommonPools` for the whole JVM.
  In the `CommonPools`, the max threads for `EventLoopGroup` is `processor * 2`, and for `BlockingTaskExecutor` is `200` and can be recycled if over the keepAliveTimeMillis (60000L by default).
  Here is a summary of the thread dump without UI query in a simple Kind env deployed by SkyWalking showcase:

| **Thread Type**                 | **Count** | **Main State**              | **Description**                                                                                                                       |
|---------------------------------|-----------|-----------------------------|---------------------------------------------------------------------------------------------------------------------------------------|
| **JVM System Threads**          | 12        | RUNNABLE/WAITING            | Includes Reference Handler, Finalizer, Signal Dispatcher, Service Thread, C2/C1 CompilerThreads, Sweeper thread, Common-Cleaner, etc. |
| **Netty I/O Worker Threads**    | 32        | RUNNABLE                    | Threads named "armeria-common-worker-epoll-*", handling network I/O operations.                                                       |
| **gRPC Worker Threads**         | 16        | RUNNABLE                    | Threads named "grpc-default-worker-*".                                                                                                |
| **HTTP Client Threads**         | 4         | RUNNABLE                    | Threads named "HttpClient-*-SelectorManager".                                                                                         |
| **Data Consumer Threads**       | 47        | TIMED_WAITING (sleeping)    | Threads named "DataCarrier.*", used for metrics data consumption.                                                                     |
| **Scheduled Task Threads**      | 10        | TIMED_WAITING (parking)     | Threads named "pool-*-thread-*".                                                                                                      |
| **ForkJoinPool Worker Threads** | 2         | WAITING (parking)           | Threads named "ForkJoinPool-*".                                                                                                       |
| **BanyanDB Processor Threads**  | 2         | TIMED_WAITING (parking)     | Threads named "BanyanDB BulkProcessor".                                                                                               |
| **gRPC Executor Threads**       | 3         | TIMED_WAITING (parking)     | Threads named "grpc-default-executor-*".                                                                                              |
| **JVM GC Threads**              | 13        | RUNNABLE                    | Threads named "GC Thread#*" for garbage collection.                                                                                   |
| **Other JVM Internal Threads**  | 3         | RUNNABLE                    | Includes VM Thread, G1 Main Marker, VM Periodic Task Thread.                                                                          |
| **Attach Listener**             | 1         | RUNNABLE                    | JVM attach listener thread.                                                                                                           |
| **Total**                       | **158**   | -                           | -                                                                                                                                     |

* BanyanDB: make `BanyanDBMetricsDAO` output `scan all blocks` info log only when the model is not `indexModel`.
* BanyanDB: fix the `BanyanDBMetricsDAO.multiGet` not work properly in `IndexMode`.
* BanyanDB: remove `@StoreIDAsTag`, and automatically create a virtual String tag `id` for the SeriesID in `IndexMode`.
* Remove method `appendMutant` from StorageID.
* Fix otlp log handler reponse error and otlp span convert error.
* Fix service_relation source layer in mq entry span analyse.
* Fix metrics comparison in promql with bool modifier.
* Add rate limiter for Zipkin trace receiver to limit maximum spans per second.
* Open `health-checker` module by default due to latest UI changes. Change the default check period to 30s.
* Refactor Kubernetes coordinator to be more accurate about node readiness.
* Bump up netty to 4.2.5.Final.
<<<<<<< HEAD
* Bump up netty to 4.2.5.Final.
=======
* BanyanDB: fix log query missing order by condition, and fix missing service id condition when query by instance id or endpoint id.
>>>>>>> 360384ee

#### UI

* Enhance the trace `List/Tree/Table` graph to support displaying multiple refs of spans and distinguishing different parents.
* Fix: correct the same labels for metrics.
* Refactor: use the Fetch API to instead of Axios.
* Support cold stage data for metrics, trace and log.
* Add route to status API `/debugging/config/dump` in the UI.
* Implement the Status API on Settings page.
* Bump vite from 6.2.6 to 6.3.4.
* Enhance async profiling by adding shorter and custom duration options.
* Fix select wrong span to analysis in trace profiling.
* Correct the service list for legends in trace graphs.
* Correct endpoint topology data to avoid undefined.
* Fix the snapshot charts unable to display.
* Bump vue-i18n from 9.14.3 to 9.14.5.
* Fix split queries for topology to avoid page crash.
* Self Observability ui-template: Add new panels for monitor `metrics aggregation queue used percentage` and `metrics persistent collection cached size`.
* test: introduce and set up unit tests in the UI.
* test: implement comprehensive unit tests for components.
* refactor: optimize data types for widgets and dashboards.
* fix: optimize appearing the wrong prompt by pop-up for the HTTP environments in copy function.
* refactor the configuration view and implement the optional config for displaying timestamp in Log widget.
* test: implement unit tests for hooks and refactor some types.
* fix: share OAP proxy servies for different endpoins and use health checked endpoints group.

#### Documentation

* BanyanDB: Add `Data Lifecycle Stages(Hot/Warm/Cold)` documentation.
* Add `SWIP-9 Support flink monitoring`.
* Fix `Metrics Attributes` menu link.
* Implement the Status API on Settings page.
* Fix: Add the prefix for http url.
* Enhance the async-profiling duration options.
* Enhance the TTL Tab on Setting page.
* Fix the snapshot charts in alarm page.

All issues and pull requests are [here](https://github.com/apache/skywalking/milestone/230?closed=1)
<|MERGE_RESOLUTION|>--- conflicted
+++ resolved
@@ -99,11 +99,7 @@
 * Open `health-checker` module by default due to latest UI changes. Change the default check period to 30s.
 * Refactor Kubernetes coordinator to be more accurate about node readiness.
 * Bump up netty to 4.2.5.Final.
-<<<<<<< HEAD
-* Bump up netty to 4.2.5.Final.
-=======
 * BanyanDB: fix log query missing order by condition, and fix missing service id condition when query by instance id or endpoint id.
->>>>>>> 360384ee
 
 #### UI
 
