--- conflicted
+++ resolved
@@ -13,6 +13,8 @@
     source tar from the website and publish them to your private maven repository.
 * [Breaking Change] Remove H2 as storage option permanently. BanyanDB 0.8(OAP 10.2 required) is easy, stable and 
   production-ready. Don't need H2 as default storage anymore.
+* Support `labelAvg` function in the OAL engine.
+* Added `maxLabelCount` parameter in the `labelCount` function of OAL to limit the number of labels can be counted.
 
 #### OAP Server
 
@@ -54,13 +56,10 @@
 * Fix `AvgHistogramPercentileFunction` doesn't have proper field definition for `ranks`.
 * BanyanDB: Support the new Property data module.
 * MQE: Support `top_n_of` function for merging multiple metrics topn query.
-<<<<<<< HEAD
-* Remove redundant code.
-=======
 * Support `labelAvg` function in the OAL engine.
 * Added `maxLabelCount` parameter in the `labelCount` function of OAL to limit the number of labels can be counted.
 * Adapt the new Browser API(`/browser/perfData/webVitals`, `/browser/perfData/resources`) protocol.
->>>>>>> 3232b547
+* Remove redundant code.
 
 #### UI
 
