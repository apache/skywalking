--- conflicted
+++ resolved
@@ -67,13 +67,9 @@
 * Add OpenSearch 2.8.0 to our client lib tests.
 * Apply MQE on RabbitMQ Dashboards.
 * Use listening mode for apollo implementation of dynamic configuration.
-<<<<<<< HEAD
+* Add `view_as_seq` function in MQE for listing metrics in the given prioritized sequence.
 * Apply MQE on Virtual-MQ layer UI-templates
 * Apply MQE on Infra-Linux layer UI-templates
-
-=======
-* Add `view_as_seq` function in MQE for listing metrics in the given prioritized sequence.
->>>>>>> 5e7d6f80
 
 #### UI
 
