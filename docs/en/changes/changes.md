--- conflicted
+++ resolved
@@ -96,15 +96,11 @@
   * Optimize data binary parse methods in *LogQueryDAO
   * Support different indexType
   * Support configuration for TTL and (block|segment) intervals
-<<<<<<< HEAD
-* Optimize MQ Topology analysis. Use entry span's peer from the consumer side as source service when no producer instrumentation(no cross-process reference). 
 * Elasticsearch storage: Provide system environment variable(`SW_STORAGE_ES_SPECIFIC_INDEX_SETTINGS`) and support specify the settings `(number_of_shards/number_of_replicas)` for each index individually.
 * Elasticsearch storage: Support update index settings `(number_of_shards/number_of_replicas)` for the index template after rebooting.
-=======
 * Optimize MQ Topology analysis. Use entry span's peer from the consumer side as source service when no producer instrumentation(no cross-process reference).
 * Refactor JDBC storage implementations to reuse logics.
 * Fix `ClassCastException` in `LoggingConfigWatcher`.
->>>>>>> 2e313495
 
 #### UI
 
