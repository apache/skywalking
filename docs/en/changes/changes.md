--- conflicted
+++ resolved
@@ -79,12 +79,8 @@
 * Fix TCP service instances are lack of instance properties like `pod` and `namespace`, which causes Pod log not to work for TCP workloads.
 * Add Python HBase happybase module component ID(94).
 * Fix gRPC alarm cannot update settings from dynamic configuration source.
-<<<<<<< HEAD
 * Add `batchOfBytes` configuration to limit the size of bulk flush.
-
-=======
 * Add Python Websocket module component ID(7018).
->>>>>>> 12fc6884
 
 #### UI
 
