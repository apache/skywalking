## 9.6.0

#### Project

* Bump up Guava to 32.0.1 to avoid the lib listed as vulnerable due to CVE-2020-8908. This API is never used.
* Maven artifact `skywalking-log-recevier-plugin` is renamed to `skywalking-log-receiver-plugin`.

#### OAP Server

* Add Neo4j component ID(112) language: Python.
* Add Istio ServiceEntry registry to resolve unknown IPs in ALS.
* Wrap `deleteProperty` API to the BanyanDBStorageClient.
* [Breaking change] Remove `matchedCounter` from `HttpUriRecognitionService#feedRawData`.
* Remove patterns from `HttpUriRecognitionService#feedRawData` and add max 10 candidates of raw URIs for each pattern.
* Add component ID for WebSphere.
* Fix AI Pipeline uri caching NullPointer and IllegalArgument Exceptions.
* Fix `NPE` in metrics query when the metric is not exist.
* Remove E2E tests for Istio < 1.15, ElasticSearch < 7.16.3, they might still work but are not supported as planed.
* Scroll all results in ElasticSearch storage and refactor scrolling logics, including Service, Instance, Endpoint,
  Process, etc.
* Improve Kubernetes coordinator to remove `Terminating` OAP Pods in cluster.
* Support `SW_CORE_SYNC_PERIOD_HTTP_URI_RECOGNITION_PATTERN` and `SW_CORE_TRAINING_PERIOD_HTTP_URI_RECOGNITION_PATTERN`
  to control the period of training and sync HTTP URI recognition patterns. And shorten the default period to 10s for
  sync and 60s for training.
* Fix ElasticSearch scroller bug.
* Add component ID for Aerospike(ID=149).
* Packages with name `recevier` are renamed to `receiver`.
<<<<<<< HEAD
* Support dynamic UI menu query.
=======
* `BanyanDBMetricsDAO` handles `storeIDTag` in `multiGet` for `BanyanDBModelExtension`.
* Fix endpoint grouping-related logic and enhance the performance of PatternTree retrieval. 
>>>>>>> 37b4896d

#### UI

* Fix metric name `browser_app_error_rate` in `Browser-Root` dashboard.

#### Documentation

* Add Go agent into the server agent documentation.
* Add data unit description in the configuration of continuous profiling policy.

All issues and pull requests are [here](https://github.com/apache/skywalking/milestone/181?closed=1)<|MERGE_RESOLUTION|>--- conflicted
+++ resolved
@@ -25,12 +25,9 @@
 * Fix ElasticSearch scroller bug.
 * Add component ID for Aerospike(ID=149).
 * Packages with name `recevier` are renamed to `receiver`.
-<<<<<<< HEAD
-* Support dynamic UI menu query.
-=======
 * `BanyanDBMetricsDAO` handles `storeIDTag` in `multiGet` for `BanyanDBModelExtension`.
 * Fix endpoint grouping-related logic and enhance the performance of PatternTree retrieval. 
->>>>>>> 37b4896d
+* Support dynamic UI menu query.
 
 #### UI
 
