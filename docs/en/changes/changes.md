--- conflicted
+++ resolved
@@ -77,11 +77,8 @@
   - PULSAR -> K8S_SERVICE
   - VIRTUAL_MQ -> PULSAR
 * Add Golang as a supported language for Kafka.
-<<<<<<< HEAD
+* Support displaying the port services listen to from OAP and UI during server start.
 * Refactor data-generator to support generating metrics.
-=======
-* Support displaying the port services listen to from OAP and UI during server start.
->>>>>>> 935ab0b1
 
 #### UI
 
