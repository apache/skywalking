--- conflicted
+++ resolved
@@ -137,11 +137,8 @@
 * Rename `BanyanDB.ShardingKey` to `BanyanDB.SeriesID`.
 * Self-Observability: Add counters for metrics reading from DB or cached. Dashboard:`Metrics Persistent Cache Count`.
 * Self-Observability: Fix `GC Time` calculation.
-<<<<<<< HEAD
 * Fix Elasticsearch storage: In `No-Sharding Mode`, column's property `indexOnly` not applied and cannot be updated.
-=======
 * Update the `trace_id` field as storage only(cannot be queried) in `top_n_database_statement`, `top_n_cache_read_command`, `top_n_cache_read_command` index.
->>>>>>> a7922d6f
 
 #### UI
 
