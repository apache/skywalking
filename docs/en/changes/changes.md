## 10.3.0

#### Project

* Bump up BanyanDB dependency version(server and java-client) to 0.9.0.
* Fix CVE-2025-54057, restrict and validate url for widgets.
* Fix `MetricsPersistentWorker`, remove DataCarrier queue from `Hour/Day` dimensions metrics persistent process.
  This is important to reduce memory cost and `Hour/Day` dimensions metrics persistent latency.
* [Break Change] BanyanDB: support new Trace model.

#### OAP Server

* BanyanDB: Support `hot/warm/cold` stages configuration.
* Fix query continues profiling policies error when the policy is already in the cache.
* Support `hot/warm/cold` stages TTL query in the status API and graphQL API.
* PromQL Service: traffic query support `limit` and regex match.
* Fix an edge case of HashCodeSelector(Integer#MIN_VALUE causes ArrayIndexOutOfBoundsException).
* Support Flink monitoring.
* BanyanDB: Support `@ShardingKey` for Measure tags.
* BanyanDB: Support cold stage data query for metrics/traces/logs.
* Increase the idle check interval of the message queue to 200ms to reduce CPU usage under low load conditions.
* Limit max attempts of DNS resolution of Istio ServiceEntry to 3, and do not wait for first resolution result in case the DNS is not resolvable at all.
* Support analysis waypoint metrics in Envoy ALS receiver.
* Add Ztunnel component in the topology.
* [Break Change] Change `compomentId` to `componentIds` in the K8SServiceRelation Scope. 
* Adapt the mesh metrics if detect the ambient mesh in the eBPF access log receiver.
* Add JSON format support for the `/debugging/config/dump` status API.
* Enhance status APIs to support multiple `accept` header values, e.g. `Accept: application/json; charset=utf-8`.
* Storage: separate `SpanAttachedEventRecord` for SkyWalking trace and Zipkin trace.
* [Break Change]BanyanDB: Setup new Group policy.
* Bump up commons-beanutils to 1.11.0.
* Refactor: simplify the `Accept` http header process.
* [Break Change]Storage: Move `event` from metrics to records.
* Remove string limitation in Jackson deserializer for ElasticSearch client.
* Fix `disable.oal` does not work.
* Enhance the stability of e2e PHP tests and update the PHP agent version.
* Add component ID for the `dameng` JDBC driver.
* BanyanDB: Support custom `TopN pre-aggregation` rules configuration in file `bydb-topn.yml`.
* refactor: implement OTEL handler with SPI for extensibility.
* chore: add `toString` implementation for `StorageID`.
* chore: add a warning log when connecting to ES takes too long.
* Fix the query time range in the metadata API.
* OAP gRPC-Client support `Health Check`.
* [Break Change] `health_check_xx` metrics make response 1 represents healthy, 0 represents unhealthy.
* Bump up grpc to 1.70.0.
* BanyanDB: support new Index rule type `SKIPPING/TREE`, and update the record `log`'s `trace_id` indexType to `SKIPPING`
* BanyanDB: remove `index-only` from tag setting.
* Fix analysis tracing profiling span failure in ES storage.
* Add UI dashboard for Ruby runtime metrics.
* Tracing Query Execution HTTP APIs: make the argument `service layer` optional.
* GraphQL API: metadata, topology, log and trace support query by name.
* [Break Change] MQE function `sort_values` sorts according to the aggregation result and labels rather than the simple time series values.
* Self Observability: add `metrics_aggregation_queue_used_percentage` and `metrics_persistent_collection_cached_size` metrics for the OAP server.
* Optimize metrics aggregate/persistent worker: separate `OAL` and `MAL` workers and consume pools. The dataflow signal drives the new MAL consumer, 
  the following table shows the pool size，driven mode and queue size for each worker.
  
| Worker                        | poolSize                                 | isSignalDrivenMode | queueChannelSize | queueBufferSize |
|-------------------------------|------------------------------------------|--------------------|------------------|-----------------|
| MetricsAggregateOALWorker     | Math.ceil(availableProcessors * 2 * 1.5) | false              | 2                | 10000           |
| MetricsAggregateMALWorker     | availableProcessors * 2 / 8, at least 1  | true               | 1                | 1000            |
| MetricsPersistentMinOALWorker | availableProcessors * 2 / 8, at least 1  | false              | 1                | 2000            |
| MetricsPersistentMinMALWorker | availableProcessors * 2 / 16, at least 1 | true               | 1                | 1000            |

* Bump up netty to 4.2.4.Final.
* Bump up commons-lang to 3.18.0.
* BanyanDB: support group `replicas` and `user/password` for basic authentication.
* BanyanDB: fix Zipkin query missing tag `QUERY`.
* Fix `IllegalArgumentException: Incorrect number of labels`, tags in the `LogReportServiceHTTPHandler` and `LogReportServiceGrpcHandler` inconsistent with `LogHandler`.
* BanyanDB: fix Zipkin query by `annotationQuery`
* HTTP Server: Use the default shared thread pool rather than creating a new event loop thread pool for each server. Remove the `MAX_THREADS` from each server config.
* Optimize all Armeria HTTP Server(s) to share the `CommonPools` for the whole JVM.
  In the `CommonPools`, the max threads for `EventLoopGroup` is `processor * 2`, and for `BlockingTaskExecutor` is `200` and can be recycled if over the keepAliveTimeMillis (60000L by default).
  Here is a summary of the thread dump without UI query in a simple Kind env deployed by SkyWalking showcase:

| **Thread Type**                 | **Count** | **Main State**              | **Description**                                                                                                                       |
|---------------------------------|-----------|-----------------------------|---------------------------------------------------------------------------------------------------------------------------------------|
| **JVM System Threads**          | 12        | RUNNABLE/WAITING            | Includes Reference Handler, Finalizer, Signal Dispatcher, Service Thread, C2/C1 CompilerThreads, Sweeper thread, Common-Cleaner, etc. |
| **Netty I/O Worker Threads**    | 32        | RUNNABLE                    | Threads named "armeria-common-worker-epoll-*", handling network I/O operations.                                                       |
| **gRPC Worker Threads**         | 16        | RUNNABLE                    | Threads named "grpc-default-worker-*".                                                                                                |
| **HTTP Client Threads**         | 4         | RUNNABLE                    | Threads named "HttpClient-*-SelectorManager".                                                                                         |
| **Data Consumer Threads**       | 47        | TIMED_WAITING (sleeping)    | Threads named "DataCarrier.*", used for metrics data consumption.                                                                     |
| **Scheduled Task Threads**      | 10        | TIMED_WAITING (parking)     | Threads named "pool-*-thread-*".                                                                                                      |
| **ForkJoinPool Worker Threads** | 2         | WAITING (parking)           | Threads named "ForkJoinPool-*".                                                                                                       |
| **BanyanDB Processor Threads**  | 2         | TIMED_WAITING (parking)     | Threads named "BanyanDB BulkProcessor".                                                                                               |
| **gRPC Executor Threads**       | 3         | TIMED_WAITING (parking)     | Threads named "grpc-default-executor-*".                                                                                              |
| **JVM GC Threads**              | 13        | RUNNABLE                    | Threads named "GC Thread#*" for garbage collection.                                                                                   |
| **Other JVM Internal Threads**  | 3         | RUNNABLE                    | Includes VM Thread, G1 Main Marker, VM Periodic Task Thread.                                                                          |
| **Attach Listener**             | 1         | RUNNABLE                    | JVM attach listener thread.                                                                                                           |
| **Total**                       | **158**   | -                           | -                                                                                                                                     |

* BanyanDB: make `BanyanDBMetricsDAO` output `scan all blocks` info log only when the model is not `indexModel`.
* BanyanDB: fix the `BanyanDBMetricsDAO.multiGet` not work properly in `IndexMode`.
* BanyanDB: remove `@StoreIDAsTag`, and automatically create a virtual String tag `id` for the SeriesID in `IndexMode`.
* Remove method `appendMutant` from StorageID.
* Fix otlp log handler reponse error and otlp span convert error.
* Fix service_relation source layer in mq entry span analyse.
* Fix metrics comparison in promql with bool modifier.
* Add rate limiter for Zipkin trace receiver to limit maximum spans per second.
* Open `health-checker` module by default due to latest UI changes. Change the default check period to 30s.
* Refactor Kubernetes coordinator to be more accurate about node readiness.
* Bump up netty to 4.2.5.Final.
* BanyanDB: fix log query missing order by condition, and fix missing service id condition when query by instance id or endpoint id.
* Fix potential NPE in the `AlarmStatusQueryHandler`.
* Aggregate TopN Slow SQL by service dimension.
* BanyanDB: support add group prefix (namespace) for BanyanDB groups.
* BanyanDB: fix when setting `@BanyanDB.TimestampColumn`, the column should not be indexed.
* OAP Self Observability: make Trace analysis metrics separate by label `protocol`, add Zipkin span dropped metrics.
<<<<<<< HEAD
* Enhance the alarm kernel with recovered status notification capability
=======
* BanyanDB: Move data write logic from BanyanDB Java Client to OAP and support observe metrics for write operations.
>>>>>>> b81ef194

#### UI

* Enhance the trace `List/Tree/Table` graph to support displaying multiple refs of spans and distinguishing different parents.
* Fix: correct the same labels for metrics.
* Refactor: use the Fetch API to instead of Axios.
* Support cold stage data for metrics, trace and log.
* Add route to status API `/debugging/config/dump` in the UI.
* Implement the Status API on Settings page.
* Bump vite from 6.2.6 to 6.3.6.
* Enhance async profiling by adding shorter and custom duration options.
* Fix select wrong span to analysis in trace profiling.
* Correct the service list for legends in trace graphs.
* Correct endpoint topology data to avoid undefined.
* Fix the snapshot charts unable to display.
* Bump vue-i18n from 9.14.3 to 9.14.5.
* Fix split queries for topology to avoid page crash.
* Self Observability ui-template: Add new panels for monitor `metrics aggregation queue used percentage` and `metrics persistent collection cached size`.
* test: introduce and set up unit tests in the UI.
* test: implement comprehensive unit tests for components.
* refactor: optimize data types for widgets and dashboards.
* fix: optimize appearing the wrong prompt by pop-up for the HTTP environments in copy function.
* refactor the configuration view and implement the optional config for displaying timestamp in Log widget.
* test: implement unit tests for hooks and refactor some types.
* fix: share OAP proxy servies for different endpoins and use health checked endpoints group.
* Optimize buttons in time picker component.
* Optimize the router system and implement unit tests for router.
* Bump element-plus from 2.9.4 to 2.11.0.
* Adapt new trace protocol and implement new trace view.
* Implement Trace page.
* Support collapsing and expanding for the event widget.

#### Documentation

* BanyanDB: Add `Data Lifecycle Stages(Hot/Warm/Cold)` documentation.
* Add `SWIP-9 Support flink monitoring`.
* Fix `Metrics Attributes` menu link.
* Implement the Status API on Settings page.
* Fix: Add the prefix for http url.
* Enhance the async-profiling duration options.
* Enhance the TTL Tab on Setting page.
* Fix the snapshot charts in alarm page.

All issues and pull requests are [here](https://github.com/apache/skywalking/milestone/230?closed=1)
<|MERGE_RESOLUTION|>--- conflicted
+++ resolved
@@ -105,11 +105,8 @@
 * BanyanDB: support add group prefix (namespace) for BanyanDB groups.
 * BanyanDB: fix when setting `@BanyanDB.TimestampColumn`, the column should not be indexed.
 * OAP Self Observability: make Trace analysis metrics separate by label `protocol`, add Zipkin span dropped metrics.
-<<<<<<< HEAD
 * Enhance the alarm kernel with recovered status notification capability
-=======
 * BanyanDB: Move data write logic from BanyanDB Java Client to OAP and support observe metrics for write operations.
->>>>>>> b81ef194
 
 #### UI
 
