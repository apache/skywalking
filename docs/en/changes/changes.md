--- conflicted
+++ resolved
@@ -69,11 +69,8 @@
 * Correct the TopN record query DAO of BanyanDB.
 * Tweak interval settings of BanyanDB.
 * Support monitoring AWS Cloud EKS.
-<<<<<<< HEAD
+* Bump BanyanDB Java client to 0.3.0-rc0.
 * Remove `id` tag from measures.
-=======
-* Bump BanyanDB Java client to 0.3.0-rc0.
->>>>>>> 18075740
 
 #### UI
 
