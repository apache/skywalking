## 9.6.0

#### Project

* Bump up Guava to 32.0.1 to avoid the lib listed as vulnerable due to CVE-2020-8908. This API is never used.
* Maven artifact `skywalking-log-recevier-plugin` is renamed to `skywalking-log-receiver-plugin`.

#### OAP Server

* Add Neo4j component ID(112) language: Python.
* Add Istio ServiceEntry registry to resolve unknown IPs in ALS.
* Wrap `deleteProperty` API to the BanyanDBStorageClient.
* [Breaking change] Remove `matchedCounter` from `HttpUriRecognitionService#feedRawData`.
* Remove patterns from `HttpUriRecognitionService#feedRawData` and add max 10 candidates of raw URIs for each pattern.
* Add component ID for WebSphere.
* Fix AI Pipeline uri caching NullPointer and IllegalArgument Exceptions.
* Fix `NPE` in metrics query when the metric is not exist.
* Remove E2E tests for Istio < 1.15, ElasticSearch < 7.16.3, they might still work but are not supported as planed.
* Scroll all results in ElasticSearch storage and refactor scrolling logics, including Service, Instance, Endpoint,
  Process, etc.
* Improve Kubernetes coordinator to remove `Terminating` OAP Pods in cluster.
* Support `SW_CORE_SYNC_PERIOD_HTTP_URI_RECOGNITION_PATTERN` and `SW_CORE_TRAINING_PERIOD_HTTP_URI_RECOGNITION_PATTERN`
  to control the period of training and sync HTTP URI recognition patterns. And shorten the default period to 10s for
  sync and 60s for training.
* Fix ElasticSearch scroller bug.
* Add component ID for Aerospike(ID=149).
* Packages with name `recevier` are renamed to `receiver`.
* `BanyanDBMetricsDAO` handles `storeIDTag` in `multiGet` for `BanyanDBModelExtension`.
* Fix endpoint grouping-related logic and enhance the performance of PatternTree retrieval. 
* Fix metric session cache saving after batch insert when using `mysql-connector-java`.
* Support dynamic UI menu query.
* Add comment for `docker/.env` to explain the usage.
* Fix wrong environment variable name `SW_OTEL_RECEIVER_ENABLED_OTEL_RULES` to right `SW_OTEL_RECEIVER_ENABLED_OTEL_METRICS_RULES`.
* Fix instance query in JDBC implementation.
* Set the `SW_QUERY_MAX_QUERY_COMPLEXITY` default value to 3000(was 1000).
* Accept `length=4000` parameter value of the event. It was 2000. 
* Tolerate parameter value in illegal JSON format.
* Update BanyanDB Java Client to 0.4.0
* Support aggregate `Labeled Value Metrics` in MQE.
* [Breaking change] Change the default label name in MQE from `labe`l to `_`.
* Bump up grpc version to 1.53.0.
* [Breaking change] Removed '&' symbols from shell scripts to avoid OAP server process running as a background process.
<<<<<<< HEAD
* Revert part of #10616 to fix the unexpected changes: if there is no data we should return an array with `0`s,
  but in #10616, an empty array is returned.
=======
* Cache all service entity in memory for query.
>>>>>>> b060dc16

#### UI

* Fix metric name `browser_app_error_rate` in `Browser-Root` dashboard.
* Fix display name of `endpoint_cpm` for endpoint list in `General-Service` dashboard.
* Implement customize menus.
* Fix minTraceDuration and maxTraceDuration types.
* Fix init minTime to Infinity.
* Bump dependencies to fix vulnerabilities.
* Add scss variables.
* Fix the title of instance list and notices in the continue profiling.
* Add a link to explain the expression metric, add units in the continue profiling widget.
* Calculate string width to set Tabs name width.
* [Breaking change] Removed '&' symbols from shell scripts to avoid web application server process running as a background process.

#### Documentation

* Add Go agent into the server agent documentation.
* Add data unit description in the configuration of continuous profiling policy.
* Remove `storage extension` doc, as it is expired.
* Remove `how to add menu` doc, as SkyWalking supports marketplace and new backend-based setup.
* Separate contribution docs to a new menu structure.
* Add a doc to explain how to manage i18n.

All issues and pull requests are [here](https://github.com/apache/skywalking/milestone/181?closed=1)<|MERGE_RESOLUTION|>--- conflicted
+++ resolved
@@ -40,12 +40,9 @@
 * [Breaking change] Change the default label name in MQE from `labe`l to `_`.
 * Bump up grpc version to 1.53.0.
 * [Breaking change] Removed '&' symbols from shell scripts to avoid OAP server process running as a background process.
-<<<<<<< HEAD
 * Revert part of #10616 to fix the unexpected changes: if there is no data we should return an array with `0`s,
   but in #10616, an empty array is returned.
-=======
 * Cache all service entity in memory for query.
->>>>>>> b060dc16
 
 #### UI
 
