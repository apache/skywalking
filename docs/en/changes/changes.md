## 10.0.0

#### Project
* Support Java 21 runtime.
* Support oap-java21 image for Java 21 runtime.
* Upgrade `OTEL collector` version to `0.92.0` in all e2e tests.
* Switch CI macOS runner to m1.
* Upgrade PostgreSQL driver to `42.4.4` to fix CVE-2024-1597.
* Remove CLI(`swctl`) from the image.
* Remove CLI_VERSION variable from Makefile build.
* Add BanyanDB to docker-compose quickstart.
* Bump up Armeria, jackson, netty, jetcd and grpc to fix CVEs.

#### OAP Server

* Add `layer` parameter to the global topology graphQL query.
* Add `is_present` function in MQE for check if the list metrics has a value or not.
* Remove unreasonable default configurations for gRPC thread executor.
* Remove `gRPCThreadPoolQueueSize (SW_RECEIVER_GRPC_POOL_QUEUE_SIZE)` configuration.
* Allow excluding ServiceEntries in some namespaces when looking up ServiceEntries as a final resolution method of
  service metadata.
* Set up the length of source and dest IDs in relation entities of service, instance, endpoint, and process to 250(was
  200).
* Support build Service/Instance Hierarchy and query.
* Change the string field in Elasticsearch storage from **keyword** type to **text** type if it set more than `32766` length.
* [Break Change] Change the configuration field of `ui_template` and `ui_menu` in Elasticsearch storage from **keyword** type to **text**.
* Support Service Hierarchy auto matching, add auto matching layer relationships (upper -> lower) as following:
  - MESH -> MESH_DP
  - MESH -> K8S_SERVICE
  - MESH_DP -> K8S_SERVICE
  - GENERAL -> K8S_SERVICE
* Add `namespace` suffix for `K8S_SERVICE_NAME_RULE/ISTIO_SERVICE_NAME_RULE` and `metadata-service-mapping.yaml` as default.
* Allow using a dedicated port for ALS receiver.
* Fix log query by traceId in `JDBCLogQueryDAO`.
* Support handler eBPF access log protocol.
* Fix SumPerMinFunctionTest error function.
* Remove unnecessary annotations and functions from Meter Functions.
* Add `max` and `min` functions for MAL down sampling.
* Fix critical bug of uncontrolled memory cost of TopN statistics. Change topN group key from `StorageId` to `entityId + timeBucket`.
* Add Service Hierarchy auto matching layer relationships (upper -> lower) as following:
  - MYSQL -> K8S_SERVICE
  - POSTGRESQL -> K8S_SERVICE
  - SO11Y_OAP -> K8S_SERVICE
  - VIRTUAL_DATABASE -> MYSQL
  - VIRTUAL_DATABASE -> POSTGRESQL
* Add Golang as a supported language for AMQP.
* Support available layers of service in the topology.
* Add `count` aggregation function for MAL
* Add Service Hierarchy auto matching layer relationships (upper -> lower) as following:
  - NGINX -> K8S_SERVICE
  - APISIX -> K8S_SERVICE
  - GENERAL -> APISIX
* Add Golang as a supported language for RocketMQ.
* Support Apache RocketMQ server monitoring.
* Add Service Hierarchy auto matching layer relationships (upper -> lower) as following:
  - ROCKETMQ -> K8S_SERVICE
  - VIRTUAL_MQ -> ROCKETMQ
* Fix ServiceInstance `in` query.
* Mock `/api/v1/status/buildinfo` for PromQL API.
* Fix table exists check in the JDBC Storage Plugin.
* Fix day-based table rolling time range strategy in JDBC storage.
* Add `maxInboundMessageSize (SW_DCS_MAX_INBOUND_MESSAGE_SIZE)` configuration to change the max inbound message size of DCS.
* Fix Service Layer when building Events in the EventHookCallback.
* Add Golang as a supported language for Pulsar.
* Add Service Hierarchy auto matching layer relationships (upper -> lower) as following:
  - RABBITMQ -> K8S_SERVICE
  - VIRTUAL_MQ -> RABBITMQ
* Remove Column#function mechanism in the kernel.
* Make query `readMetricValue` always return the average value of the duration.
* Add Service Hierarchy auto matching layer relationships (upper -> lower) as following:
  - KAFKA -> K8S_SERVICE
  - VIRTUAL_MQ -> KAFKA
* Support ClickHouse server monitoring.
* Add Service Hierarchy auto matching layer relationships (upper -> lower) as following:
  - CLICKHOUSE -> K8S_SERVICE
  - VIRTUAL_DATABASE -> CLICKHOUSE
* Add Service Hierarchy auto matching layer relationships (upper -> lower) as following:
  - PULSAR -> K8S_SERVICE
  - VIRTUAL_MQ -> PULSAR
* Add Golang as a supported language for Kafka.
* Support displaying the port services listen to from OAP and UI during server start.
* Refactor data-generator to support generating metrics.
* Fix `AvgHistogramPercentileFunction` legacy name.
* [Break Change] Labeled Metrics support multiple labels.
  - Storage: store all label names and values instead of only the values.
  - MQE: 
    - Support querying by multiple labels(name and value) instead using `_` as the anonymous label name.
    - `aggregate_labels` function support aggregate by specific labels.
    - `relabels` function require target label and rename label name and value.
  - PromQL:
    - Support querying by multiple labels(name and value) instead using `lables` as the anonymous label name.
    - Remove general labels `labels/relabels/label` function.
    - API `/api/v1/labels` and `/api/v1/label/<label_name>/values` support return matched metrics labels.
  - OAL:
    - Deprecate `percentile` function and introduce `percentile2` function instead.
* Bump up Kafka to fix CVE.
* Fix `NullPointerException` in Istio ServiceEntry registry.
* Remove unnecessary `componentIds` as series ID in the `ServiceRelationClientSideMetrics` and `ServiceRelationServerSideMetrics` entities.
* Fix not throw error when part of expression not matched any expression node in the `MQE` and `PromQL.
* Remove `kafka-fetcher/default/createTopicIfNotExist` as the creation is automatically since [#7326](https://github.com/apache/skywalking/issues/7326) (v8.7.0).
* Fix inaccuracy nginx service metrics.
* Fix/Change Windows metrics name(Swap -> Virtual Memory)
  - `memory_swap_free` -> `memory_virtual_memory_free`
  - `memory_swap_total` -> `memory_virtual_memory_total`
  - `memory_swap_percentage` -> `memory_virtual_memory_percentage`
* Fix/Change UI init setting for Windows Swap -> Virtual Memory
<<<<<<< HEAD
* Fix `Memory Swap Usage`/`Virtual Memory Usage` display with UI init.(Linux/Windows).
* Fix inaccurate APISIX metrics.
* Support Apache ActiveMQ server monitoring. 
* Add Service Hierarchy auto matching layer relationships (upper -> lower) as following:
  - ACTIVEMQ -> K8S_SERVICE
=======
* Fix `Memory Swap Usage`/`Virtual Memory Usage` display with UI init.(Linux/Windows)
* Fix inaccurate APISIX metrics
* Fix inaccurate MongoDB Metrics.
>>>>>>> d71f858f

#### UI

* Fix the mismatch between the unit and calculation of the "Network Bandwidth Usage" widget in Linux-Service Dashboard.
* Add theme change animation.
* Implement the Service and Instance hierarchy topology.
* Support Tabs in the widget visible when MQE expressions.
* Support search on Marketplace.
* Fix default route.
* Fix layout on the Log widget.
* Fix Trace associates with Log widget.
* Add isDefault to the dashboard configuration.
* Add expressions to dashboard configurations on the dashboard list page.
* Update Kubernetes related UI templates for adapt data from eBPF access log. 
* Fix dashboard `K8S-Service-Root` metrics expression.
* Add dashboards for Service/Instance Hierarchy.
* Fix MQE in dashboards when using `Card widget`.
* Optimize tooltips style.
* Fix resizing window causes the trace graph to display incorrectly.
* Add the not found page(404).
* Enhance VNode logic and support multiple Trace IDs in span's ref.
* Add the layers filed and associate layers dashboards for the service topology nodes.
* Fix `Nginx-Instance` metrics to instance level.
* Update tabs of the Kubernetes service page. 
* Add Airflow menu i18n.
* Add Support for dragging in the trace panel.
* Add workflow icon.
* Metrics support multiple labels.
* Support the `SINGLE_VALUE` for table widgets.
* Remove the General metric mode and related logical code.
* Remove metrics for unreal nodes in the topology.
* Enhance the Trace widget for batch consuming spans.
* Clean the unused elements in the UI-templates.

#### Documentation

* Update the release doc to remove the announcement as the tests are through e2e rather than manually.
* Update the release notification mail a little.
* Polish docs structure. Move customization docs separately from the introduction docs.
* Add webhook/gRPC hooks settings example for `backend-alarm.md`.
* Begin the process of `SWIP - SkyWalking Improvement Proposal`.
* Add `SWIP-1 Create and detect Service Hierarchy Relationship`.
* Add `SWIP-2 Collecting and Gathering Kubernetes Monitoring Data`.
* Update the `Overview` docs to add the `Service Hierarchy Relationship` section.
* Fix incorrect words for `backend-bookkeeper-monitoring.md` and `backend-pulsar-monitoring.md`
* Document a new way to load balance OAP.
* Add `SWIP-3 Support RocketMQ monitoring`.
* Add `OpenTelemetry SkyWalking Exporter` deprecated warning doc.
* Update i18n for rocketmq monitoring.
* Fix: remove click event after unmounted.
* Fix: end loading without query results.
* Update nanoid version to 3.3.7.
* Update postcss version to 8.4.33.
* Fix kafka topic name in exporter doc.
* Fix query-protocol.md, make it consistent with the GraphQL query protocol.
* Add `SWIP-5 Support ClickHouse Monitoring`.
* Remove `OpenTelemetry Exporter` support from meter doc, as this has been flagged as unmaintained on OTEL upstream.
* Add doc of one-line quick start script for different storage types.
* Add FAQ for `Why is Clickhouse or Loki or xxx not supported as a storage option?`.
* Add `SWIP-8 Support ActiveMQ Monitoring`.

All issues and pull requests are [here](https://github.com/apache/skywalking/milestone/202?closed=1)<|MERGE_RESOLUTION|>--- conflicted
+++ resolved
@@ -104,17 +104,14 @@
   - `memory_swap_total` -> `memory_virtual_memory_total`
   - `memory_swap_percentage` -> `memory_virtual_memory_percentage`
 * Fix/Change UI init setting for Windows Swap -> Virtual Memory
-<<<<<<< HEAD
+* Fix `Memory Swap Usage`/`Virtual Memory Usage` display with UI init.(Linux/Windows)
+* Fix inaccurate APISIX metrics
+* Fix inaccurate MongoDB Metrics.
 * Fix `Memory Swap Usage`/`Virtual Memory Usage` display with UI init.(Linux/Windows).
 * Fix inaccurate APISIX metrics.
 * Support Apache ActiveMQ server monitoring. 
 * Add Service Hierarchy auto matching layer relationships (upper -> lower) as following:
   - ACTIVEMQ -> K8S_SERVICE
-=======
-* Fix `Memory Swap Usage`/`Virtual Memory Usage` display with UI init.(Linux/Windows)
-* Fix inaccurate APISIX metrics
-* Fix inaccurate MongoDB Metrics.
->>>>>>> d71f858f
 
 #### UI
 
