## 10.3.0

#### Project

* Bump up BanyanDB dependency version(server and java-client) to 0.9.0.
* Fix CVE-2025-54057, restrict and validate url for widgets.
* Fix `MetricsPersistentWorker`, remove DataCarrier queue from `Hour/Day` dimensions metrics persistent process.
  This is important to reduce memory cost and `Hour/Day` dimensions metrics persistent latency.
* [Break Change] BanyanDB: support new Trace model.

#### OAP Server

* BanyanDB: Support `hot/warm/cold` stages configuration.
* Fix query continues profiling policies error when the policy is already in the cache.
* Support `hot/warm/cold` stages TTL query in the status API and graphQL API.
* PromQL Service: traffic query support `limit` and regex match.
* Fix an edge case of HashCodeSelector(Integer#MIN_VALUE causes ArrayIndexOutOfBoundsException).
* Support Flink monitoring.
* BanyanDB: Support `@ShardingKey` for Measure tags.
* BanyanDB: Support cold stage data query for metrics/traces/logs.
* Increase the idle check interval of the message queue to 200ms to reduce CPU usage under low load conditions.
* Limit max attempts of DNS resolution of Istio ServiceEntry to 3, and do not wait for first resolution result in case the DNS is not resolvable at all.
* Support analysis waypoint metrics in Envoy ALS receiver.
* Add Ztunnel component in the topology.
* [Break Change] Change `compomentId` to `componentIds` in the K8SServiceRelation Scope. 
* Adapt the mesh metrics if detect the ambient mesh in the eBPF access log receiver.
* Add JSON format support for the `/debugging/config/dump` status API.
* Enhance status APIs to support multiple `accept` header values, e.g. `Accept: application/json; charset=utf-8`.
* Storage: separate `SpanAttachedEventRecord` for SkyWalking trace and Zipkin trace.
* [Break Change]BanyanDB: Setup new Group policy.
* Bump up commons-beanutils to 1.11.0.
* Refactor: simplify the `Accept` http header process.
* [Break Change]Storage: Move `event` from metrics to records.
* Remove string limitation in Jackson deserializer for ElasticSearch client.
* Fix `disable.oal` does not work.
* Enhance the stability of e2e PHP tests and update the PHP agent version.
* Add component ID for the `dameng` JDBC driver.
* BanyanDB: Support custom `TopN pre-aggregation` rules configuration in file `bydb-topn.yml`.
* refactor: implement OTEL handler with SPI for extensibility.
* chore: add `toString` implementation for `StorageID`.
* chore: add a warning log when connecting to ES takes too long.
* Fix the query time range in the metadata API.
* OAP gRPC-Client support `Health Check`.
* [Break Change] `health_check_xx` metrics make response 1 represents healthy, 0 represents unhealthy.
* Bump up grpc to 1.70.0.
* BanyanDB: support new Index rule type `SKIPPING/TREE`, and update the record `log`'s `trace_id` indexType to `SKIPPING`
* BanyanDB: remove `index-only` from tag setting.
* Fix analysis tracing profiling span failure in ES storage.
* Add UI dashboard for Ruby runtime metrics.
* Tracing Query Execution HTTP APIs: make the argument `service layer` optional.
* GraphQL API: metadata, topology, log and trace support query by name.
* [Break Change] MQE function `sort_values` sorts according to the aggregation result and labels rather than the simple time series values.
* Self Observability: add `metrics_aggregation_queue_used_percentage` and `metrics_persistent_collection_cached_size` metrics for the OAP server.
* Optimize metrics aggregate/persistent worker: separate `OAL` and `MAL` workers and consume pools. The dataflow signal drives the new MAL consumer, 
  the following table shows the pool size，driven mode and queue size for each worker.
  
| Worker                        | poolSize                                 | isSignalDrivenMode | queueChannelSize | queueBufferSize |
|-------------------------------|------------------------------------------|--------------------|------------------|-----------------|
| MetricsAggregateOALWorker     | Math.ceil(availableProcessors * 2 * 1.5) | false              | 2                | 10000           |
| MetricsAggregateMALWorker     | availableProcessors * 2 / 8, at least 1  | true               | 1                | 1000            |
| MetricsPersistentMinOALWorker | availableProcessors * 2 / 8, at least 1  | false              | 1                | 2000            |
| MetricsPersistentMinMALWorker | availableProcessors * 2 / 16, at least 1 | true               | 1                | 1000            |

* Bump up netty to 4.2.4.Final.
* Bump up commons-lang to 3.18.0.
* BanyanDB: support group `replicas` and `user/password` for basic authentication.
* BanyanDB: fix Zipkin query missing tag `QUERY`.
* Fix `IllegalArgumentException: Incorrect number of labels`, tags in the `LogReportServiceHTTPHandler` and `LogReportServiceGrpcHandler` inconsistent with `LogHandler`.
* BanyanDB: fix Zipkin query by `annotationQuery`
* HTTP Server: Use the default shared thread pool rather than creating a new event loop thread pool for each server. Remove the `MAX_THREADS` from each server config.
* Optimize all Armeria HTTP Server(s) to share the `CommonPools` for the whole JVM.
  In the `CommonPools`, the max threads for `EventLoopGroup` is `processor * 2`, and for `BlockingTaskExecutor` is `200` and can be recycled if over the keepAliveTimeMillis (60000L by default).
  Here is a summary of the thread dump without UI query in a simple Kind env deployed by SkyWalking showcase:

| **Thread Type**                 | **Count** | **Main State**              | **Description**                                                                                                                       |
|---------------------------------|-----------|-----------------------------|---------------------------------------------------------------------------------------------------------------------------------------|
| **JVM System Threads**          | 12        | RUNNABLE/WAITING            | Includes Reference Handler, Finalizer, Signal Dispatcher, Service Thread, C2/C1 CompilerThreads, Sweeper thread, Common-Cleaner, etc. |
| **Netty I/O Worker Threads**    | 32        | RUNNABLE                    | Threads named "armeria-common-worker-epoll-*", handling network I/O operations.                                                       |
| **gRPC Worker Threads**         | 16        | RUNNABLE                    | Threads named "grpc-default-worker-*".                                                                                                |
| **HTTP Client Threads**         | 4         | RUNNABLE                    | Threads named "HttpClient-*-SelectorManager".                                                                                         |
| **Data Consumer Threads**       | 47        | TIMED_WAITING (sleeping)    | Threads named "DataCarrier.*", used for metrics data consumption.                                                                     |
| **Scheduled Task Threads**      | 10        | TIMED_WAITING (parking)     | Threads named "pool-*-thread-*".                                                                                                      |
| **ForkJoinPool Worker Threads** | 2         | WAITING (parking)           | Threads named "ForkJoinPool-*".                                                                                                       |
| **BanyanDB Processor Threads**  | 2         | TIMED_WAITING (parking)     | Threads named "BanyanDB BulkProcessor".                                                                                               |
| **gRPC Executor Threads**       | 3         | TIMED_WAITING (parking)     | Threads named "grpc-default-executor-*".                                                                                              |
| **JVM GC Threads**              | 13        | RUNNABLE                    | Threads named "GC Thread#*" for garbage collection.                                                                                   |
| **Other JVM Internal Threads**  | 3         | RUNNABLE                    | Includes VM Thread, G1 Main Marker, VM Periodic Task Thread.                                                                          |
| **Attach Listener**             | 1         | RUNNABLE                    | JVM attach listener thread.                                                                                                           |
| **Total**                       | **158**   | -                           | -                                                                                                                                     |

* BanyanDB: make `BanyanDBMetricsDAO` output `scan all blocks` info log only when the model is not `indexModel`.
* BanyanDB: fix the `BanyanDBMetricsDAO.multiGet` not work properly in `IndexMode`.
* BanyanDB: remove `@StoreIDAsTag`, and automatically create a virtual String tag `id` for the SeriesID in `IndexMode`.
* Remove method `appendMutant` from StorageID.
* Fix otlp log handler reponse error and otlp span convert error.
* Fix service_relation source layer in mq entry span analyse.
* Fix metrics comparison in promql with bool modifier.
* Add rate limiter for Zipkin trace receiver to limit maximum spans per second.
* Open `health-checker` module by default due to latest UI changes. Change the default check period to 30s.
* Refactor Kubernetes coordinator to be more accurate about node readiness.
* Bump up netty to 4.2.5.Final.
* BanyanDB: fix log query missing order by condition, and fix missing service id condition when query by instance id or endpoint id.
<<<<<<< HEAD
* Aggregate TopN Slow SQL by service dimension.
=======
* Fix potential NPE in the `AlarmStatusQueryHandler`.
>>>>>>> c48cdf3c

#### UI

* Enhance the trace `List/Tree/Table` graph to support displaying multiple refs of spans and distinguishing different parents.
* Fix: correct the same labels for metrics.
* Refactor: use the Fetch API to instead of Axios.
* Support cold stage data for metrics, trace and log.
* Add route to status API `/debugging/config/dump` in the UI.
* Implement the Status API on Settings page.
* Bump vite from 6.2.6 to 6.3.4.
* Enhance async profiling by adding shorter and custom duration options.
* Fix select wrong span to analysis in trace profiling.
* Correct the service list for legends in trace graphs.
* Correct endpoint topology data to avoid undefined.
* Fix the snapshot charts unable to display.
* Bump vue-i18n from 9.14.3 to 9.14.5.
* Fix split queries for topology to avoid page crash.
* Self Observability ui-template: Add new panels for monitor `metrics aggregation queue used percentage` and `metrics persistent collection cached size`.
* test: introduce and set up unit tests in the UI.
* test: implement comprehensive unit tests for components.
* refactor: optimize data types for widgets and dashboards.
* fix: optimize appearing the wrong prompt by pop-up for the HTTP environments in copy function.
* refactor the configuration view and implement the optional config for displaying timestamp in Log widget.
* test: implement unit tests for hooks and refactor some types.
* fix: share OAP proxy servies for different endpoins and use health checked endpoints group.

#### Documentation

* BanyanDB: Add `Data Lifecycle Stages(Hot/Warm/Cold)` documentation.
* Add `SWIP-9 Support flink monitoring`.
* Fix `Metrics Attributes` menu link.
* Implement the Status API on Settings page.
* Fix: Add the prefix for http url.
* Enhance the async-profiling duration options.
* Enhance the TTL Tab on Setting page.
* Fix the snapshot charts in alarm page.

All issues and pull requests are [here](https://github.com/apache/skywalking/milestone/230?closed=1)
<|MERGE_RESOLUTION|>--- conflicted
+++ resolved
@@ -100,11 +100,8 @@
 * Refactor Kubernetes coordinator to be more accurate about node readiness.
 * Bump up netty to 4.2.5.Final.
 * BanyanDB: fix log query missing order by condition, and fix missing service id condition when query by instance id or endpoint id.
-<<<<<<< HEAD
+* Fix potential NPE in the `AlarmStatusQueryHandler`.
 * Aggregate TopN Slow SQL by service dimension.
-=======
-* Fix potential NPE in the `AlarmStatusQueryHandler`.
->>>>>>> c48cdf3c
 
 #### UI
 
