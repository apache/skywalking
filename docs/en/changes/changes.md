--- conflicted
+++ resolved
@@ -15,14 +15,11 @@
 * Support build Service/Instance Hierarchy and query.
 * Change the string field in Elasticsearch storage from **keyword** type to **text** type if it set more than `32766` length.
 * [Break Change] Change the configuration field of `ui_template` and `ui_menu` in Elasticsearch storage from **keyword** type to **text**.
-<<<<<<< HEAD
-* Support handler eBPF access log protocol.
-=======
 * Support Service Hierarchy auto matching.
 * Add `namespace` suffix for `K8S_SERVICE_NAME_RULE/ISTIO_SERVICE_NAME_RULE` and `metadata-service-mapping.yaml` as default.
 * Allow using a dedicated port for ALS receiver.
 * Fix log query by traceId in `JDBCLogQueryDAO`.
->>>>>>> e004762d
+* Support handler eBPF access log protocol.
 
 #### UI
 
