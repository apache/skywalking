--- conflicted
+++ resolved
@@ -9,12 +9,8 @@
 * Polish eBPF so11y metrics and add error count for query metrics.
 * Support query endpoint list with duration parameter(optional).
 * Change the endpoint_traffic to updatable for the additional column `last_ping`.
-<<<<<<< HEAD
+* Add Component ID(5023) for the GoZero framework.
 * Support Kong monitoring.
-=======
-* Add Component ID(5023) for the GoZero framework.
-
->>>>>>> 41b00c86
 
 #### UI
 
