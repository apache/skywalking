## 9.7.0

#### Project

* Add distribution/graal module to make preliminary preparations for supporting native-image.
* Bump Java agent to 9.1-dev in the e2e tests.
* Bump up netty to 4.1.100.
* Add eclipse-temurin:21-jre as a new image runtime. Now, eclipse-temurin:11-jre as default. Both eclipse-temurin:17-jre
  eclipse-temurin:21-jre are available for every commit and release.

#### OAP Server

* ElasticSearchClient: Add `deleteById` API.
* Fix Custom alarm rules are overwritten by 'resource/alarm-settings.yml'
* Support Kafka Monitoring.
* [Breaking Change] Elasticsearch storage merge all management data indices into one index `management`, 
  including `ui_template，ui_menu，continuous_profiling_policy`.
* Add a release mechanism for alarm windows when it is expired in case of OOM.
* Fix Zipkin trace receiver response: make the HTTP status code from `200` to `202`.
* Update BanyanDB Java Client to 0.5.0.
* Fix getInstances query in the BanyanDB Metadata DAO.
* BanyanDBStorageClient: Add `keepAliveProperty` API.
* Fix table exists check in the JDBC Storage Plugin.
* Enhance extensibility of HTTP Server library.
* Adjust `AlarmRecord` alarmMessage column length to 512.
* Fix `EventHookCallback` build event: build the layer from `Service's Layer`.
* Fix `AlarmCore` doAlarm: catch exception for each callback to avoid interruption.
* Optimize queryBasicTraces in TraceQueryEsDAO.
* Fix `WebhookCallback` send incorrect messages, add catch exception for each callback HTTP Post.
* Fix AlarmRule expression validation: add labeled metrics mock data for check.
<<<<<<< HEAD
* Support GraalVM native-image (Experimental).
=======
* Support collect ZGC memory pool metrics.
* Add a component ID for Netty-http (ID=151).
* Add a component ID for Fiber (ID=5021).
* BanyanDBStorageClient: Add `define(Property property, PropertyStore.Strategy strategy)` API.
>>>>>>> 789df669

#### UI

* Add new menu for kafka monitoring.
* Fix independent widget duration.
* Fix the display height of the link tree structure.
* Replace the name by shortName on service widget.
* Refactor: update pagination style. No visualization style change.
* Apply MQE on K8s layer UI-templates.
* Fix icons display in trace tree diagram.
* Fix: update tooltip style to support multiple metrics scrolling view in a metrics graph.
* Add a new widget to show jvm memory pool detail.
* Fix: avoid querying data with empty parameters.
* Add a title and a description for trace segments.
* Add Netty icon for Netty HTTP plugin.
* Add Pulsar menu i18n files.

#### Documentation

* Separate storage docs to different files, and add an estimated timeline for BanyanDB(end of 2023). 
* Add topology configuration in UI-Grafana doc.
* Add missing metrics to the `OpenTelemetry Metrics` doc.
* Polish docs of `Concepts and Designs`.

All issues and pull requests are [here](https://github.com/apache/skywalking/milestone/193?closed=1)<|MERGE_RESOLUTION|>--- conflicted
+++ resolved
@@ -28,14 +28,11 @@
 * Optimize queryBasicTraces in TraceQueryEsDAO.
 * Fix `WebhookCallback` send incorrect messages, add catch exception for each callback HTTP Post.
 * Fix AlarmRule expression validation: add labeled metrics mock data for check.
-<<<<<<< HEAD
-* Support GraalVM native-image (Experimental).
-=======
 * Support collect ZGC memory pool metrics.
 * Add a component ID for Netty-http (ID=151).
 * Add a component ID for Fiber (ID=5021).
 * BanyanDBStorageClient: Add `define(Property property, PropertyStore.Strategy strategy)` API.
->>>>>>> 789df669
+* Support GraalVM native-image (Experimental).
 
 #### UI
 
