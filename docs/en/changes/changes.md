## 9.1.0

#### Project

* Upgrade zipkin to 2.23.16.

#### OAP Server

* Add component definition(ID=127) for `Apache ShenYu (incubating)`.
* Fix Zipkin receiver: Decode spans error, missing `Layer` for V9 and wrong time bucket for generate Service and
  Endpoint.
* [Refactor] Move SQLDatabase(H2/MySQL/PostgreSQL), ElasticSearch and BanyanDB specific configurations out of column.
* Support BanyanDB global index for entities. Log and Segment record entities declare this new feature.
* Remove unnecessary analyzer settings in columns of templates. Many were added due to analyzer's default value.
<<<<<<< HEAD
* [Breaking Change] Update the eBPF Profiling task to the service level,
  please delete index/table: `ebpf_profiling_task`, `process_traffic`.

=======
* Simplify the Kafka Fetch configuration in cluster mode.
>>>>>>> 9059ff58

#### UI

* General service instance: move `Thread Pool` from JVM to Overview, fix `JVM GC Count` calculation.
* Add Apache ShenYu (incubating) component LOGO.

#### Documentation

All issues and pull requests are [here](https://github.com/apache/skywalking/milestone/128?closed=1)
<|MERGE_RESOLUTION|>--- conflicted
+++ resolved
@@ -12,13 +12,9 @@
 * [Refactor] Move SQLDatabase(H2/MySQL/PostgreSQL), ElasticSearch and BanyanDB specific configurations out of column.
 * Support BanyanDB global index for entities. Log and Segment record entities declare this new feature.
 * Remove unnecessary analyzer settings in columns of templates. Many were added due to analyzer's default value.
-<<<<<<< HEAD
+* Simplify the Kafka Fetch configuration in cluster mode.
 * [Breaking Change] Update the eBPF Profiling task to the service level,
   please delete index/table: `ebpf_profiling_task`, `process_traffic`.
-
-=======
-* Simplify the Kafka Fetch configuration in cluster mode.
->>>>>>> 9059ff58
 
 #### UI
 
