## 10.1.0

#### Project

* E2E: bump up the version of the opentelemetry-collector to 0.102.1.
* Push snapshot data-generator docker image to ghcr.io.

#### OAP Server

* Fix wrong indices in the eBPF Profiling related models.
* Support exclude the specific namespaces traffic in the eBPF Access Log receiver.
* Add Golang as a supported language for Elasticsearch.
* Remove unnecessary BanyanDB flushing logs(info).
* Increase `SW_CORE_GRPC_MAX_MESSAGE_SIZE` to 50MB.
* Support to query relation metrics through PromQL.
* Support trace MQE query for debugging.
* Add Component ID(158) for the Solon framework.
* Fix metrics tag in HTTP handler of browser receiver plugin.
* Increase `alarm_record#message` column length to 2000 from 200.
* Remove `alarm_record#message` column indexing.
* Add Python as a supported language for Pulsar.
* Make more proper histogram buckets for the `persistence_timer_bulk_prepare_latency`,
  `persistence_timer_bulk_execute_latency` and `persistence_timer_bulk_all_latency` metrics in PersistenceTimer.
* [Break Change] Update Nacos version to 2.3.2. Nacos 1.x server can't serve as cluster coordinator and configuration server.
* Support tracing trace query(SkyWalking and Zipkin) for debugging.
* Fix BanyanDB metrics query: used the wrong `Downsampling` type to find the schema.
* Support fetch cilium flow to monitoring network traffic between cilium services.
* Support `labelCount` function in the OAL engine.
* Support BanyanDB internal measure query execution tracing.
* BanyanDB client config: rise the default `maxBulkSize` to 10000, add `flushTimeout` and set default to 10s.
* Polish BanyanDB group and schema creation logic to fix the schema creation failure issue in distributed race conditions.
* Support tracing topology query for debugging.
* Fix expression of graph `Current QPS` in MySQL dashboard.
* Support tracing logs query for debugging.
* BanyanDB: fix Tag autocomplete data storage and query.
* Support aggregation operators in PromQL query.
* Update the kubernetes HTTP latency related metrics source unit from `ns` to `ms`.
* Support BanyanDB internal stream query execution tracing.
* Fix Elasticsearch, MySQL, RabbitMQ dashboards typos and missing expressions.
* BanyanDB: Zipkin Module set service as Entity for improving the query performance.
* MQE: check the metrics value before do binary operation to improve robustness.
* Replace workaround with Armeria native supported context path.
<<<<<<< HEAD
* BanyanDB: if the model column is already a `@BanyanDB.TimestampColumn`, set `@BanyanDB.NoIndexing` on it to reduce indexes.
* BanyanDB: stream sort-by `time` query, use internal time-series rather than `index` to improve the query performance.
=======
* Add an http endpoint wrapper for health check.
* Bump up Armeria and transitive dependencies.
>>>>>>> 6462436a

#### UI

* Highlight search log keywords.
* Add Error URL in the browser log.
* Add a SolonMVC icon.
* Adding cilium icon and i18n for menu.
* Fix the mismatch between the unit and calculation of the "Network Bandwidth Usage" widget in Windows-Service Dashboard.


#### Documentation

* Update the version description supported by zabbix receiver.
* Move the Official Dashboard docs to marketplace docs.
* Add marketplace introduction docs under `quick start` menu to reduce the confusion of finding feature docs.
* Update Windows Metrics(Swap -> Virtual Memory)

All issues and pull requests are [here](https://github.com/apache/skywalking/milestone/205?closed=1)<|MERGE_RESOLUTION|>--- conflicted
+++ resolved
@@ -40,13 +40,10 @@
 * BanyanDB: Zipkin Module set service as Entity for improving the query performance.
 * MQE: check the metrics value before do binary operation to improve robustness.
 * Replace workaround with Armeria native supported context path.
-<<<<<<< HEAD
+* Add an http endpoint wrapper for health check.
+* Bump up Armeria and transitive dependencies.
 * BanyanDB: if the model column is already a `@BanyanDB.TimestampColumn`, set `@BanyanDB.NoIndexing` on it to reduce indexes.
 * BanyanDB: stream sort-by `time` query, use internal time-series rather than `index` to improve the query performance.
-=======
-* Add an http endpoint wrapper for health check.
-* Bump up Armeria and transitive dependencies.
->>>>>>> 6462436a
 
 #### UI
 
