--- conflicted
+++ resolved
@@ -9,12 +9,9 @@
 * Add Neo4j component ID(112) language: Python.
 * Add Istio ServiceEntry registry to resolve unknown IPs in ALS.
 * Improve Kubernetes coordinator to only select ready OAP Pods to build cluster.
-<<<<<<< HEAD
+* Wrap `deleteProperty` API to the BanyanDBStorageClient.
 * [Breaking change] Remove `matchedCounter` from `HttpUriRecognitionService#feedRawData`.
 * Remove patterns from `HttpUriRecognitionService#feedRawData` and add max 10 candidates of raw URIs for each pattern.
-=======
-* Wrap `deleteProperty` API to the BanyanDBStorageClient.
->>>>>>> ba771097
 
 #### UI
 
