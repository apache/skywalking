## 9.4.0

#### Project

* Bump up Zipkin and Zipkin lens UI dependency to 2.24.0.

#### OAP Server

* Add `ServerStatusService` in the core module to provide a new way to expose booting status to other modules.
* Adds Micrometer as a new component.(ID=141)
* Refactor session cache in MetricsPersistentWorker.
* Cache enhancement - don't read new metrics from database in minute dimensionality.

```
    // When
    // (1) the time bucket of the server's latest stability status is provided
    //     1.1 the OAP has booted successfully
    //     1.2 the current dimensionality is in minute.
    //     1.3 the OAP cluster is rebalanced due to scaling
    // (2) the metrics are from the time after the timeOfLatestStabilitySts
    // (3) the metrics don't exist in the cache
    // the kernel should NOT try to load it from the database.
    //
    // Notice, about condition (2),
    // for the specific minute of booted successfully, the metrics are expected to load from database when
    // it doesn't exist in the cache.
```

* Remove the offset of metric session timeout according to worker creation sequence.
* Correct `MetricsExtension` annotations declarations in manual entities.
* Support component IDs' priority in process relation metrics.
* Remove abandon logic in MergableBufferedData, which caused unexpected no-update.
* Fix miss set `LastUpdateTimestamp` that caused the metrics session to expire.
* Rename MAL rule `spring-sleuth.yaml` to `spring-micrometer.yaml`.
* Fix memory leak in Zipkin API.
* Remove the dependency of `refresh_interval` of ElasticSearch indices from `elasticsearch/flushInterval` config. Now,
  it uses `core/persistentPeriod` + 5s as `refresh_interval` for all indices instead.
* Change `elasticsearch/flushInterval` to 5s(was 15s).
* Optimize `flushInterval` of ElasticSearch BulkProcessor to avoid extra periodical flush in the continuous bulk streams.
* An unexpected dot is added when exp is a pure metric name and expPrefix != null.
* Support monitoring MariaDB.
* Remove measure/stream specific interval settings in BanyanDB.
* Add global-specific settings used to override global configurations (e.g `segmentIntervalDays`, `blockIntervalHours`) in BanyanDB.
* Use TTL-driven interval settings for the `measure-default` group in BanyanDB.
* Fix wrong group of non time-relative metadata in BanyanDB.
* Refactor `StorageData#id` to the new StorageID object from a String type.
* Support multiple component IDs in the service topology level.
* Add `ElasticSearch.Keyword` annotation to declare the target field type as `keyword`.
* [Breaking Change] Column `component_id` of `service_relation_client_side` and `service_relation_server_side` have been replaced by `component_ids`.
* Support `priority` definition in the `component-libraries.yml`.
* Enhance service topology query. When there are multiple components detected from the server side,
  the component type of the node would be determined by the priority, which was random in the previous release.
* Remove `component_id` from `service_instance_relation_client_side` and `service_instance_relation_server_side`.
* Make the satellite E2E test more stable.
* Add Istio 1.16 to test matrix.
<<<<<<< HEAD
* Fix cannot display attached events when using Zipkin Lens UI query traces.
=======
* Register ValueColumn as Tag for Record in BanyanDB storage plugin.
* Bump up Netty to 4.1.86.
* Remove unnecessary additional columns when storage is in logical sharding mode.
* The cluster coordinator support watch mechanism for notifying `RemoteClientManager` and `ServerStatusService`.
* Fix ServiceMeshServiceDispatcher overwrite ServiceDispatcher debug file when open SW_OAL_ENGINE_DEBUG.
* Use `groupBy` and `in` operators to optimize topology query for BanyanDB storage plugin.
* Support server status watcher for `MetricsPersistentWorker` to check the metrics whether required initialization.
* Fix the meter value are not correct when using `sumPerMinLabeld` or `sumHistogramPercentile` MAL function.
>>>>>>> 449b2495

#### UI

* Add Zipkin Lens UI to webapp, and proxy it to context path `/zipkin`.
* Migrate the build tool from vue cli to Vite4.
* Fix Instance Relation and Endpoint Relation dashboards show up.

#### Documentation

* Remove Spring Sleuth docs, and add `Spring MicroMeter Observations Analysis` with the latest Java agent side
  enhancement.
* Update `monitoring MySQL document` to add the `MariaDB` part.
* Reorganize the protocols docs to a more clear API docs.

All issues and pull requests are [here](https://github.com/apache/skywalking/milestone/160?closed=1)<|MERGE_RESOLUTION|>--- conflicted
+++ resolved
@@ -53,9 +53,6 @@
 * Remove `component_id` from `service_instance_relation_client_side` and `service_instance_relation_server_side`.
 * Make the satellite E2E test more stable.
 * Add Istio 1.16 to test matrix.
-<<<<<<< HEAD
-* Fix cannot display attached events when using Zipkin Lens UI query traces.
-=======
 * Register ValueColumn as Tag for Record in BanyanDB storage plugin.
 * Bump up Netty to 4.1.86.
 * Remove unnecessary additional columns when storage is in logical sharding mode.
@@ -64,7 +61,7 @@
 * Use `groupBy` and `in` operators to optimize topology query for BanyanDB storage plugin.
 * Support server status watcher for `MetricsPersistentWorker` to check the metrics whether required initialization.
 * Fix the meter value are not correct when using `sumPerMinLabeld` or `sumHistogramPercentile` MAL function.
->>>>>>> 449b2495
+* Fix cannot display attached events when using Zipkin Lens UI query traces.
 
 #### UI
 
