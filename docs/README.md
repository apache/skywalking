<<<<<<< HEAD
## Documents
[![cn doc](https://img.shields.io/badge/document-中文-blue.svg)](README_ZH.md)

  * Getting Started
    * [Quick start](en/Quick-start.md)
    * [Supported middlewares, frameworks and libraries](Supported-list.md)
      * [How to disable plugins?](en/How-to-disable-plugin.md)
      * [Optional plugins](en/Optional-plugins.md)
  * Advanced Features
    * [Override settings through System.properties or System.env](en/Setting-override.md)
    * [Direct uplink and disable naming discovery](en/Direct-uplink.md)
    * [Open TLS](en/TLS.md)
    * [Namespace Isolation](en/Namespace.md)
    * [Token Authentication](en/Token-auth.md)
    * [Add your own component library settings in collector](en/Component-libraries-extend.md)
    * [Use Sharding JDBC as storage implementor](en/Shardingjdbc.md)
  * Incubating Features
    * [Abstract](en/Incubating/Abstract.md)
  * Application Toolkit
    * [Overview](en/Applicaton-toolkit.md)
    * [OpenTracing Tracer](en/Opentracing.md)
    * Logging
      * [log4j](en/Application-toolkit-log4j-1.x.md)
      * [log4j2](en/Application-toolkit-log4j-2.x.md)
      * [logback](en/Application-toolkit-logback-1.x.md)
    * [Trace](en/Application-toolkit-trace.md)
    * [Propagate Context across Thread](en/Application-toolkit-trace-cross-thread.md)
  * Testing
    * [Plugin Test](https://github.com/SkywalkingTest/agent-integration-test-report)
    * [Java Agent Performance Test](https://skywalkingtest.github.io/Agent-Benchmarks/)
  * Development Guides
    * [How to build project](en/How-to-build.md)
    * [Plugin development guide](en/Plugin-Development-Guide.md)
    * [Collector table description](en/Collector-Table-Description.md)
    * Protocol
      * [Cross Process Propagation Headers Protocol, v1.0](en/Skywalking-Cross-Process-Propagation-Headers-Protocol-v1.md)
      * [SkyWalking Trace Data Protocol](en/Trace-Data-Protocol.md)
    * [Release Guide](en/How-to-release.md)
  * [Roadmap](ROADMAP.md)
  * Resources provided by community
    * [Public speakings](https://github.com/OpenSkywalking/Community#public-speakings)
    * [Videos](https://github.com/OpenSkywalking/Community#videos)
    * [Articles](https://github.com/OpenSkywalking/Community#articles)
  * FAQ
    * [Why only traces in UI?](en/FAQ/Why-have-traces-no-others.md)
    * [Too many GRPC logs in the console](en/FAQ/Too-many-gRPC-logs.md)
    * [The trace doesn't continue in kafka consumer side](en/FAQ/kafka-plugin.md)
    * [Agent or collector version upgrade](en/FAQ/Upgrade.md)
    * [Protoc plugin fails in maven build](en/FAQ/Protoc-Plugin-Fails-When-Build.md)
    * [EnhanceRequireObjectCache class cast exception](en/FAQ/EnhanceRequireObjectCache-Cast-Exception.md)
    
=======
## Documents
[![cn doc](https://img.shields.io/badge/document-中文-blue.svg)](README_ZH.md)

  * Getting Started
    * [Quick start](en/Quick-start.md)
    * [Supported middlewares, frameworks and libraries](Supported-list.md)
      * [How to disable plugins?](en/How-to-disable-plugin.md)
      * [Optional plugins](en/Optional-plugins.md)
  * Advanced Features
    * [Override settings through System.properties or System.env](en/Setting-override.md)
    * [Direct uplink and disable naming discovery](en/Direct-uplink.md)
    * [Open TLS](en/TLS.md)
    * [Namespace Isolation](en/Namespace.md)
    * [Token Authentication](en/Token-auth.md)
    * [Add your own component library settings in collector](en/Component-libraries-extend.md)
  * Incubating Features
    * [Abstract](en/Incubating/Abstract.md)
  * Application Toolkit
    * [Overview](en/Applicaton-toolkit.md)
    * [OpenTracing Tracer](en/Opentracing.md)
    * Logging
      * [log4j](en/Application-toolkit-log4j-1.x.md)
      * [log4j2](en/Application-toolkit-log4j-2.x.md)
      * [logback](en/Application-toolkit-logback-1.x.md)
    * [Trace](en/Application-toolkit-trace.md)
    * [Propagate Context across Thread](en/Application-toolkit-trace-cross-thread.md)
  * Testing
    * [Plugin Test](https://github.com/SkywalkingTest/agent-integration-test-report)
    * [Java Agent Performance Test](https://skywalkingtest.github.io/Agent-Benchmarks/)
  * Development Guides
    * [How to build project](en/How-to-build.md)
    * [Plugin development guide](en/Plugin-Development-Guide.md)
    * [Collector table description](en/Collector-Table-Description.md)
    * Protocol
      * [Cross Process Propagation Headers Protocol, v1.0](en/Skywalking-Cross-Process-Propagation-Headers-Protocol-v1.md)
      * [SkyWalking Trace Data Protocol](en/Trace-Data-Protocol.md)
    * [Release Guide](en/How-to-release.md)
  * [Roadmap](ROADMAP.md)
  * Resources provided by community
    * [Public speakings](https://github.com/OpenSkywalking/Community#public-speakings)
    * [Videos](https://github.com/OpenSkywalking/Community#videos)
    * [Articles](https://github.com/OpenSkywalking/Community#articles)
  * FAQ
    * [Why only traces in UI?](en/FAQ/Why-have-traces-no-others.md)
    * [Too many GRPC logs in the console](en/FAQ/Too-many-gRPC-logs.md)
    * [The trace doesn't continue in kafka consumer side](en/FAQ/kafka-plugin.md)
    * [Agent or collector version upgrade](en/FAQ/Upgrade.md)
    * [Protoc plugin fails in maven build](en/FAQ/Protoc-Plugin-Fails-When-Build.md)
    * [EnhanceRequireObjectCache class cast exception](en/FAQ/EnhanceRequireObjectCache-Cast-Exception.md)

    
>>>>>>> 1bbd5e1c
<|MERGE_RESOLUTION|>--- conflicted
+++ resolved
@@ -1,4 +1,3 @@
-<<<<<<< HEAD
 ## Documents
 [![cn doc](https://img.shields.io/badge/document-中文-blue.svg)](README_ZH.md)
 
@@ -49,57 +48,5 @@
     * [Agent or collector version upgrade](en/FAQ/Upgrade.md)
     * [Protoc plugin fails in maven build](en/FAQ/Protoc-Plugin-Fails-When-Build.md)
     * [EnhanceRequireObjectCache class cast exception](en/FAQ/EnhanceRequireObjectCache-Cast-Exception.md)
-    
-=======
-## Documents
-[![cn doc](https://img.shields.io/badge/document-中文-blue.svg)](README_ZH.md)
 
-  * Getting Started
-    * [Quick start](en/Quick-start.md)
-    * [Supported middlewares, frameworks and libraries](Supported-list.md)
-      * [How to disable plugins?](en/How-to-disable-plugin.md)
-      * [Optional plugins](en/Optional-plugins.md)
-  * Advanced Features
-    * [Override settings through System.properties or System.env](en/Setting-override.md)
-    * [Direct uplink and disable naming discovery](en/Direct-uplink.md)
-    * [Open TLS](en/TLS.md)
-    * [Namespace Isolation](en/Namespace.md)
-    * [Token Authentication](en/Token-auth.md)
-    * [Add your own component library settings in collector](en/Component-libraries-extend.md)
-  * Incubating Features
-    * [Abstract](en/Incubating/Abstract.md)
-  * Application Toolkit
-    * [Overview](en/Applicaton-toolkit.md)
-    * [OpenTracing Tracer](en/Opentracing.md)
-    * Logging
-      * [log4j](en/Application-toolkit-log4j-1.x.md)
-      * [log4j2](en/Application-toolkit-log4j-2.x.md)
-      * [logback](en/Application-toolkit-logback-1.x.md)
-    * [Trace](en/Application-toolkit-trace.md)
-    * [Propagate Context across Thread](en/Application-toolkit-trace-cross-thread.md)
-  * Testing
-    * [Plugin Test](https://github.com/SkywalkingTest/agent-integration-test-report)
-    * [Java Agent Performance Test](https://skywalkingtest.github.io/Agent-Benchmarks/)
-  * Development Guides
-    * [How to build project](en/How-to-build.md)
-    * [Plugin development guide](en/Plugin-Development-Guide.md)
-    * [Collector table description](en/Collector-Table-Description.md)
-    * Protocol
-      * [Cross Process Propagation Headers Protocol, v1.0](en/Skywalking-Cross-Process-Propagation-Headers-Protocol-v1.md)
-      * [SkyWalking Trace Data Protocol](en/Trace-Data-Protocol.md)
-    * [Release Guide](en/How-to-release.md)
-  * [Roadmap](ROADMAP.md)
-  * Resources provided by community
-    * [Public speakings](https://github.com/OpenSkywalking/Community#public-speakings)
-    * [Videos](https://github.com/OpenSkywalking/Community#videos)
-    * [Articles](https://github.com/OpenSkywalking/Community#articles)
-  * FAQ
-    * [Why only traces in UI?](en/FAQ/Why-have-traces-no-others.md)
-    * [Too many GRPC logs in the console](en/FAQ/Too-many-gRPC-logs.md)
-    * [The trace doesn't continue in kafka consumer side](en/FAQ/kafka-plugin.md)
-    * [Agent or collector version upgrade](en/FAQ/Upgrade.md)
-    * [Protoc plugin fails in maven build](en/FAQ/Protoc-Plugin-Fails-When-Build.md)
-    * [EnhanceRequireObjectCache class cast exception](en/FAQ/EnhanceRequireObjectCache-Cast-Exception.md)
-
-    
->>>>>>> 1bbd5e1c
+    