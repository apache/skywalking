--- conflicted
+++ resolved
@@ -668,15 +668,12 @@
             config: test/e2e-v2/cases/virtual-mq/e2e.yaml
           - name: AWS Cloud EKS
             config: test/e2e-v2/cases/aws/eks/e2e.yaml
-<<<<<<< HEAD
           - name: Windows
             config: test/e2e-v2/cases/win/e2e.yaml
           - name: AWS Cloud S3
             config: test/e2e-v2/cases/aws/s3/e2e.yaml
-=======
           - name: AWS Cloud DynamoDB
             config: test/e2e-v2/cases/aws/dynamodb/e2e.yaml
->>>>>>> 5783e479
     steps:
       - uses: actions/checkout@v3
         with:
