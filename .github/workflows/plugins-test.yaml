# Licensed to the Apache Software Foundation (ASF) under one
# or more contributor license agreements.  See the NOTICE file
# distributed with this work for additional information
# regarding copyright ownership.  The ASF licenses this file
# to you under the Apache License, Version 2.0 (the
# "License"); you may not use this file except in compliance
# with the License.  You may obtain a copy of the License at
#
#     http://www.apache.org/licenses/LICENSE-2.0
#
# Unless required by applicable law or agreed to in writing, software
# distributed under the License is distributed on an "AS IS" BASIS,
# WITHOUT WARRANTIES OR CONDITIONS OF ANY KIND, either express or implied.
# See the License for the specific language governing permissions and
# limitations under the License.

name: PluginsTest

on:
  pull_request:
    paths:
      - '**/pom.xml'
      - 'apm-commons/**'
      - 'apm-protocol/**'
      - 'apm-sniffer/**'
      - 'test/plugin/**'
      - 'apm-application-toolkit/**'
      - '.github/workflows/plugins-test.yaml'

jobs:
  Spring_Dubbo:
    runs-on: ubuntu-18.04
    timeout-minutes: 90
    strategy:
      fail-fast: true
    steps:
      - uses: actions/checkout@v1
        with:
          submodules: true
      - uses: actions/setup-java@v1
        with:
          java-version: 8
      - name: Build SkyWalking Agent
        run: ./mvnw clean package -DskipTests -Pagent >/dev/null
      - name: Build the Docker image
        run: ./mvnw -f test/plugin/pom.xml clean package -DskipTests docker:build -DBUILD_NO=local >/dev/null
      - name: Run spring-tx 4.x+ (10)
        run: bash test/plugin/run.sh spring-tx-scenario
      - name: Run dubbo 2.5.x-2.6.x (10)
        run: bash test/plugin/run.sh dubbo-2.5.x-scenario
      - name: Run dubbo 2.7.x (4)
        run: bash test/plugin/run.sh dubbo-2.7.x-scenario
      - name: Run okhttp 3.0.x-3.14.x (34)
        run: bash test/plugin/run.sh okhttp-scenario

  Spring31x_ES5_Gateway:
    runs-on: ubuntu-18.04
    timeout-minutes: 90
    strategy:
      fail-fast: true
    steps:
      - uses: actions/checkout@v1
        with:
          submodules: true
      - uses: actions/cache@v1
        with:
          path: ~/.m2/repository
          key: ${{ runner.os }}-maven-${{ hashFiles('**/pom.xml') }}
          restore-keys: |
            ${{ runner.os }}-maven-
      - uses: actions/setup-java@v1
        with:
          java-version: 8
      - name: Build SkyWalking Agent
        run: ./mvnw clean package -DskipTests -Pagent >/dev/null
      - name: Build the Docker image
        run: ./mvnw -f test/plugin/pom.xml clean package -DskipTests docker:build -DBUILD_NO=local >/dev/null
      - name: Run spring 3.1.x-4.0.x (25)
        run: bash test/plugin/run.sh spring-3.1.x-scenario
      - name: Run spring-cloud-gateway 2.1.x (3)
        run: bash test/plugin/run.sh gateway-scenario
      - name: Run elasticsearch 5.x (3)
        run: bash test/plugin/run.sh elasticsearch-5.x-scenario

  Toolkit_Webflux_SocketIO_RabbitMQ_GSON:
    runs-on: ubuntu-18.04
    timeout-minutes: 90
    strategy:
      fail-fast: true
    steps:
      - uses: actions/checkout@v1
        with:
          submodules: true
      - uses: actions/cache@v1
        with:
          path: ~/.m2/repository
          key: ${{ runner.os }}-maven-${{ hashFiles('**/pom.xml') }}
          restore-keys: |
            ${{ runner.os }}-maven-
      - uses: actions/setup-java@v1
        with:
          java-version: 8
      - name: Build SkyWalking Agent
        run: ./mvnw clean package -DskipTests -Pagent >/dev/null
      - name: Build the Docker image
        run: ./mvnw -f test/plugin/pom.xml clean package -DskipTests docker:build -DBUILD_NO=local >/dev/null
      - name: Run apm-toolkit-trace (1)
        run: bash test/plugin/run.sh apm-toolkit-trace-scenario
      - name: Run spring-webflux 2.x (7)
        run: bash test/plugin/run.sh webflux-scenario
      - name: Run netty-socketio 1.x (4)
        run: bash test/plugin/run.sh netty-socketio-scenario
      - name: Run rabbitmq-scenario (12)
        run: bash test/plugin/run.sh rabbitmq-scenario
      - name: Run gson-scenario (7)
        run: bash test/plugin/run.sh gson-scenario

  Feign_Canal_Armeria:
    runs-on: ubuntu-18.04
    timeout-minutes: 90
    strategy:
      fail-fast: true
    steps:
      - uses: actions/checkout@v1
        with:
          submodules: true
      - uses: actions/cache@v1
        with:
          path: ~/.m2/repository
          key: ${{ runner.os }}-maven-${{ hashFiles('**/pom.xml') }}
          restore-keys: |
            ${{ runner.os }}-maven-
      - uses: actions/setup-java@v1
        with:
          java-version: 8
      - name: Build SkyWalking Agent
        run: ./mvnw clean package -DskipTests -Pagent >/dev/null
      - name: Build the Docker image
        run: ./mvnw -f test/plugin/pom.xml clean package -DskipTests docker:build -DBUILD_NO=local >/dev/null
      - name: Run feign 9.0.0-9.5.1 (8)
        run: bash test/plugin/run.sh feign-scenario
      - name: Run customize (1)
        run: bash test/plugin/run.sh customize-scenario
      - name: Run canal 1.0.24-1.1.2 (5)
        run: bash test/plugin/run.sh canal-scenario
      - name: Run Pulsar 2.2.0-2.4.1 (7)
        run: bash test/plugin/run.sh pulsar-scenario
      - name: Run Armeria 0.63.0-0.95.0 (20)
        run: bash test/plugin/run.sh armeria-0.96minus-scenario
      - name: Run Armeria 0.96.0-0.97.0 (2)
        run: bash test/plugin/run.sh armeria-0.96plus-scenario


  Cassandra_Hystrix_SofaRPC_Spring30x:
    runs-on: ubuntu-18.04
    timeout-minutes: 90
    strategy:
      fail-fast: true
    steps:
      - uses: actions/checkout@v1
        with:
          submodules: true
      - uses: actions/cache@v1
        with:
          path: ~/.m2/repository
          key: ${{ runner.os }}-maven-${{ hashFiles('**/pom.xml') }}
          restore-keys: |
            ${{ runner.os }}-maven-
      - uses: actions/setup-java@v1
        with:
          java-version: 8
      - name: Build SkyWalking Agent
        run: ./mvnw clean package -DskipTests -Pagent >/dev/null
      - name: Build the Docker image
        run: ./mvnw -f test/plugin/pom.xml clean package -DskipTests docker:build -DBUILD_NO=local >/dev/null
      - name: Run cassandra 3.7.0-3.7.2 (3)
        run: bash test/plugin/run.sh cassandra-java-driver-3.x-scenario
      - name: Run hystrix 1.4.20-1.5.12 (20)
        run: bash test/plugin/run.sh hystrix-scenario
      - name: Run sofarpc 5.4.0-5.6.2 (23)
        run: bash test/plugin/run.sh sofarpc-scenario
      - name: Run spring 3.0.x (8)
        run: bash test/plugin/run.sh spring-3.0.x-scenario

  SpringAsync_gRPC:
    runs-on: ubuntu-18.04
    timeout-minutes: 90
    strategy:
      fail-fast: true
    steps:
      - uses: actions/checkout@v1
        with:
          submodules: true
      - uses: actions/cache@v1
        with:
          path: ~/.m2/repository
          key: ${{ runner.os }}-maven-${{ hashFiles('**/pom.xml') }}
          restore-keys: |
            ${{ runner.os }}-maven-
      - uses: actions/setup-java@v1
        with:
          java-version: 8
      - name: Build SkyWalking Agent
        run: ./mvnw clean package -DskipTests -Pagent >/dev/null
      - name: Build the Docker image
        run: ./mvnw -f test/plugin/pom.xml clean package -DskipTests docker:build -DBUILD_NO=local >/dev/null
      - name: Run spring async 4.3.x-5.1.x (35)
        run: bash test/plugin/run.sh spring-async-scenario
      - name: Run grpc 1.6.0-1.25.0 (22)
        run: bash test/plugin/run.sh grpc-scenario

  Ehcache_Undertow_Jedis:
    runs-on: ubuntu-18.04
    timeout-minutes: 90
    strategy:
      fail-fast: true
    steps:
      - uses: actions/checkout@v1
        with:
          submodules: true
      - uses: actions/cache@v1
        with:
          path: ~/.m2/repository
          key: ${{ runner.os }}-maven-${{ hashFiles('**/pom.xml') }}
          restore-keys: |
            ${{ runner.os }}-maven-
      - uses: actions/setup-java@v1
        with:
          java-version: 8
      - name: Build SkyWalking Agent
        run: ./mvnw clean package -DskipTests -Pagent >/dev/null
      - name: Build the Docker image
        run: ./mvnw -f test/plugin/pom.xml clean package -DskipTests docker:build -DBUILD_NO=local >/dev/null
      - name: Run ehcache 2.8.x-2.10.x (19)
        run: bash test/plugin/run.sh ehcache-2.x-scenario
      - name: Run undertow 1.3.0-2.0.27 (23)
        run: bash test/plugin/run.sh undertow-scenario
      - name: Run jedis 2.4.0-2.9.0 (18)
        run: bash test/plugin/run.sh jedis-scenario

  Spring41x_SolrJ-Http:
    runs-on: ubuntu-18.04
    timeout-minutes: 90
    strategy:
      fail-fast: true
    steps:
      - uses: actions/checkout@v1
        with:
          submodules: true
      - uses: actions/cache@v1
        with:
          path: ~/.m2/repository
          key: ${{ runner.os }}-maven-${{ hashFiles('**/pom.xml') }}
          restore-keys: |
            ${{ runner.os }}-maven-
      - uses: actions/setup-java@v1
        with:
          java-version: 8
      - name: Build SkyWalking Agent
        run: ./mvnw clean package -DskipTests -Pagent >/dev/null
      - name: Build the Docker image
        run: ./mvnw -f test/plugin/pom.xml clean package -DskipTests docker:build -DBUILD_NO=local >/dev/null
      - name: Run spring 4.1.x-4.2.x (20)
        run: bash test/plugin/run.sh spring-4.1.x-scenario
      - name: Run solrj 7.x (12)
        run: bash test/plugin/run.sh solrj-7.x-scenario
      - name: Run httpclient 2.0-3.1 (5)
        run: bash test/plugin/run.sh httpclient-3.x-scenario
      - name: Run httpclient 4.3.x-4.5.x (14)
        run: bash test/plugin/run.sh httpclient-4.3.x-scenario
      - name: Run httpasyncclient 4.0-4.1.3 (7)
        run: bash test/plugin/run.sh httpasyncclient-scenario

  MongoDB:
    runs-on: ubuntu-18.04
    timeout-minutes: 90
    strategy:
      fail-fast: true
    steps:
      - uses: actions/checkout@v1
        with:
          submodules: true
      - uses: actions/cache@v1
        with:
          path: ~/.m2/repository
          key: ${{ runner.os }}-maven-${{ hashFiles('**/pom.xml') }}
          restore-keys: |
            ${{ runner.os }}-maven-
      - uses: actions/setup-java@v1
        with:
          java-version: 8
      - name: Build SkyWalking Agent
        run: ./mvnw clean package -DskipTests -Pagent >/dev/null
      - name: Build the Docker image
        run: ./mvnw -f test/plugin/pom.xml clean package -DskipTests docker:build -DBUILD_NO=local >/dev/null
      - name: Run mongodb 3.4.0-3.11.1 (17)
        run: bash test/plugin/run.sh mongodb-3.x-scenario

  Redisson_ShardingSphere_Zookeeper:
    runs-on: ubuntu-18.04
    timeout-minutes: 90
    strategy:
      fail-fast: true
    steps:
      - uses: actions/checkout@v1
        with:
          submodules: true
      - uses: actions/cache@v1
        with:
          path: ~/.m2/repository
          key: ${{ runner.os }}-maven-${{ hashFiles('**/pom.xml') }}
          restore-keys: |
            ${{ runner.os }}-maven-
      - uses: actions/setup-java@v1
        with:
          java-version: 8
      - name: Build SkyWalking Agent
        run: ./mvnw clean package -DskipTests -Pagent >/dev/null
      - name: Build the Docker image
        run: ./mvnw -f test/plugin/pom.xml clean package -DskipTests docker:build -DBUILD_NO=local >/dev/null
      - name: Run redisson 3.x (37)
        run: bash test/plugin/run.sh redisson-scenario
      - name: Run shardingsphere-3.x-scenario 3.0.0 (1)
        run: bash test/plugin/run.sh shardingsphere-3.x-scenario
<<<<<<< HEAD
      - name: Run shardingsphere-4.x-RC1-RC2-scenario 4.0.0-RC1-4.0.0-RC2 (2)
        run: bash test/plugin/run.sh shardingsphere-4.x-RC1-RC2-scenario
=======
      - name: Run zookeeper 3.4.x (14)
        run: bash test/plugin/run.sh zookeeper-scenario
>>>>>>> 1e9f929f

  Spring43:
    runs-on: ubuntu-18.04
    timeout-minutes: 90
    strategy:
      fail-fast: true
    steps:
      - uses: actions/checkout@v1
        with:
          submodules: true
      - uses: actions/cache@v1
        with:
          path: ~/.m2/repository
          key: ${{ runner.os }}-maven-${{ hashFiles('**/pom.xml') }}
          restore-keys: |
            ${{ runner.os }}-maven-
      - uses: actions/setup-java@v1
        with:
          java-version: 8
      - name: Build SkyWalking Agent
        run: ./mvnw clean package -DskipTests -Pagent >/dev/null
      - name: Build the Docker image
        run: ./mvnw -f test/plugin/pom.xml clean package -DskipTests docker:build -DBUILD_NO=local >/dev/null
      - name: Run spring 4.3.x-5.2.x (54)
        run: bash test/plugin/run.sh spring-4.3.x-scenario

  PostgreSQL94:
    runs-on: ubuntu-18.04
    timeout-minutes: 90
    strategy:
      fail-fast: true
    steps:
      - uses: actions/checkout@v1
        with:
          submodules: true
      - uses: actions/cache@v1
        with:
          path: ~/.m2/repository
          key: ${{ runner.os }}-maven-${{ hashFiles('**/pom.xml') }}
          restore-keys: |
            ${{ runner.os }}-maven-
      - uses: actions/setup-java@v1
        with:
          java-version: 8
      - name: Build SkyWalking Agent
        run: ./mvnw clean package -DskipTests -Pagent >/dev/null
      - name: Build the Docker image
        run: ./mvnw -f test/plugin/pom.xml clean package -DskipTests docker:build -DBUILD_NO=local >/dev/null
      - name: Run postgresql 9.4.1207+ (62)
        run: bash test/plugin/run.sh postgresql-above9.4.1207-scenario

  PostgreSQL92_ServiceComb:
    runs-on: ubuntu-18.04
    timeout-minutes: 90
    strategy:
      fail-fast: true
    steps:
      - uses: actions/checkout@v1
        with:
          submodules: true
      - uses: actions/cache@v1
        with:
          path: ~/.m2/repository
          key: ${{ runner.os }}-maven-${{ hashFiles('**/pom.xml') }}
          restore-keys: |
            ${{ runner.os }}-maven-
      - uses: actions/setup-java@v1
        with:
          java-version: 8
      - name: Build SkyWalking Agent
        run: ./mvnw clean package -DskipTests -Pagent >/dev/null
      - name: Build the Docker image
        run: ./mvnw -f test/plugin/pom.xml clean package -DskipTests docker:build -DBUILD_NO=local >/dev/null
      - name: Run postgresql 9.2.x-9.4.x (36)
        run: bash test/plugin/run.sh postgresql-scenario
      - name: Run servicecomb 0.x (5)
        run: bash test/plugin/run.sh servicecomb-0.x-scenario
      - name: Run servicecomb 1.x (5)
        run: bash test/plugin/run.sh servicecomb-1.x-scenario

  Jetty:
    runs-on: ubuntu-18.04
    timeout-minutes: 90
    strategy:
      fail-fast: true
    steps:
      - uses: actions/checkout@v1
        with:
          submodules: true
      - uses: actions/cache@v1
        with:
          path: ~/.m2/repository
          key: ${{ runner.os }}-maven-${{ hashFiles('**/pom.xml') }}
          restore-keys: |
            ${{ runner.os }}-maven-
      - uses: actions/setup-java@v1
        with:
          java-version: 8
      - name: Build SkyWalking Agent
        run: ./mvnw clean package -DskipTests -Pagent >/dev/null
      - name: Build the Docker image
        run: ./mvnw -f test/plugin/pom.xml clean package -DskipTests docker:build -DBUILD_NO=local >/dev/null
      - name: Run jetty 9.x (63)
        run: bash test/plugin/run.sh jetty-scenario

  ElasticSearch6_7:
    runs-on: ubuntu-18.04
    timeout-minutes: 90
    strategy:
      fail-fast: true
    steps:
      - uses: actions/checkout@v1
        with:
          submodules: true
      - uses: actions/cache@v1
        with:
          path: ~/.m2/repository
          key: ${{ runner.os }}-maven-${{ hashFiles('**/pom.xml') }}
          restore-keys: |
            ${{ runner.os }}-maven-
      - uses: actions/setup-java@v1
        with:
          java-version: 8
      - name: Build SkyWalking Agent
        run: ./mvnw clean package -DskipTests -Pagent >/dev/null
      - name: Build the Docker image
        run: ./mvnw -f test/plugin/pom.xml clean package -DskipTests docker:build -DBUILD_NO=local >/dev/null
      - name: Run elasticsearch-7.x-scenario 7.0.0-7.5.0 (12)
        run: bash test/plugin/run.sh elasticsearch-7.x-scenario
      - name: Run elasticsearch-6.x-scenario 6.7.1-6.8.4 (7)
        run: bash test/plugin/run.sh elasticsearch-6.x-scenario

  Oracle_Kafka_JdkHttp_JdkThreading:
    runs-on: ubuntu-18.04
    timeout-minutes: 90
    strategy:
      fail-fast: true
    steps:
      - uses: actions/checkout@v1
        with:
          submodules: true
      - uses: actions/cache@v1
        with:
          path: ~/.m2/repository
          key: ${{ runner.os }}-maven-${{ hashFiles('**/pom.xml') }}
          restore-keys: |
            ${{ runner.os }}-maven-
      - uses: actions/setup-java@v1
        with:
          java-version: 8
      - name: Build SkyWalking Agent
        run: ./mvnw clean package -DskipTests -Pagent >/dev/null
      - name: Run oracle 10.2.0.4.0 (1)
        run: |
          curl -L -o ./skywalking-agent/plugins/apm-oracle-10.x-plugin-1.0.1.jar https://github.com/SkyAPM/java-plugin-extensions/releases/download/1.0.1/apm-oracle-10.x-plugin-1.0.1.jar
          curl -O https://skyapm.github.io/ci-assist/jars/ojdbc14-10.2.0.4.0.jar
          ./mvnw install:install-file  -Dfile=ojdbc14-10.2.0.4.0.jar  -DgroupId=com.oracle  -DartifactId=ojdbc14 -Dversion=10.2.0.4.0 -Dpackaging=jar
          ./mvnw -f test/plugin/pom.xml clean package -DskipTests docker:build -DBUILD_NO=local >/dev/null
          bash test/plugin/run.sh oracle-scenario
      - name: Run kafka 0.11.0.0-2.3.0 (16)
        run: bash test/plugin/run.sh kafka-scenario
      - name: Run jdk http (1)
        run: bash test/plugin/run.sh jdk-http-scenario
      - name: Run jdk threading (1)
        run: bash test/plugin/run.sh jdk-threading-scenario

  MySQL:
    runs-on: ubuntu-18.04
    timeout-minutes: 90
    strategy:
      fail-fast: true
    steps:
      - uses: actions/checkout@v1
        with:
          submodules: true
      - uses: actions/cache@v1
        with:
          path: ~/.m2/repository
          key: ${{ runner.os }}-maven-${{ hashFiles('**/pom.xml') }}
          restore-keys: |
            ${{ runner.os }}-maven-
      - uses: actions/setup-java@v1
        with:
          java-version: 8
      - name: Build SkyWalking Agent
        run: ./mvnw clean package -DskipTests -Pagent >/dev/null
      - name: Build the Docker image
        run: ./mvnw -f test/plugin/pom.xml clean package -DskipTests docker:build -DBUILD_NO=local >/dev/null
      - name: Run mysql 5.1.2-8.0.15 (53)
        run: bash test/plugin/run.sh mysql-scenario

  LETTUCE:
    runs-on: ubuntu-18.04
    timeout-minutes: 90
    strategy:
      fail-fast: true
    steps:
      - uses: actions/checkout@v1
        with:
          submodules: true
      - uses: actions/cache@v1
        with:
          path: ~/.m2/repository
          key: ${{ runner.os }}-maven-${{ hashFiles('**/pom.xml') }}
          restore-keys: |
            ${{ runner.os }}-maven-
      - uses: actions/setup-java@v1
        with:
          java-version: 8
      - name: Build SkyWalking Agent
        run: ./mvnw clean package -DskipTests -Pagent >/dev/null
      - name: Build the Docker image
        run: ./mvnw -f test/plugin/pom.xml clean package -DskipTests docker:build -DBUILD_NO=local >/dev/null
      - name: Run lettuce-scenario 5.x (17)
        run: bash test/plugin/run.sh lettuce-scenario<|MERGE_RESOLUTION|>--- conflicted
+++ resolved
@@ -322,13 +322,10 @@
         run: bash test/plugin/run.sh redisson-scenario
       - name: Run shardingsphere-3.x-scenario 3.0.0 (1)
         run: bash test/plugin/run.sh shardingsphere-3.x-scenario
-<<<<<<< HEAD
       - name: Run shardingsphere-4.x-RC1-RC2-scenario 4.0.0-RC1-4.0.0-RC2 (2)
         run: bash test/plugin/run.sh shardingsphere-4.x-RC1-RC2-scenario
-=======
       - name: Run zookeeper 3.4.x (14)
         run: bash test/plugin/run.sh zookeeper-scenario
->>>>>>> 1e9f929f
 
   Spring43:
     runs-on: ubuntu-18.04
