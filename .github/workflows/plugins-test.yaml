# Licensed to the Apache Software Foundation (ASF) under one
# or more contributor license agreements.  See the NOTICE file
# distributed with this work for additional information
# regarding copyright ownership.  The ASF licenses this file
# to you under the Apache License, Version 2.0 (the
# "License"); you may not use this file except in compliance
# with the License.  You may obtain a copy of the License at
#
#     http://www.apache.org/licenses/LICENSE-2.0
#
# Unless required by applicable law or agreed to in writing, software
# distributed under the License is distributed on an "AS IS" BASIS,
# WITHOUT WARRANTIES OR CONDITIONS OF ANY KIND, either express or implied.
# See the License for the specific language governing permissions and
# limitations under the License.

name: PluginsTest

on:
  pull_request:
    paths:
      - '**/pom.xml'
      - 'apm-commons/**'
      - 'apm-protocol/**'
      - 'apm-sniffer/**'
      - 'test/plugin/**'
      - 'apm-application-toolkit/**'
      - '.github/workflows/plugins-test.yaml'

jobs:
  Spring_Dubbo:
    runs-on: ubuntu-18.04
    timeout-minutes: 90
    strategy:
      fail-fast: true
    steps:
      - uses: actions/checkout@v1
        with:
          submodules: true
      - uses: actions/setup-java@v1
        with:
          java-version: 8
      - name: Build SkyWalking Agent
        run: ./mvnw --batch-mode clean package -DskipTests -Pagent >/dev/null
      - name: Build the Docker image
        run: ./mvnw --batch-mode -f test/plugin/pom.xml clean package -DskipTests docker:build -DBUILD_NO=local >/dev/null
      - name: Run spring-tx 4.x+ (10)
        run: bash test/plugin/run.sh spring-tx-scenario
      - name: Run dubbo 2.5.x-2.6.x (10)
        run: bash test/plugin/run.sh dubbo-2.5.x-scenario
      - name: Run dubbo 2.7.x (4)
        run: bash test/plugin/run.sh dubbo-2.7.x-scenario
      - name: Run okhttp 3.0.x-3.14.x (34)
        run: bash test/plugin/run.sh okhttp-scenario

  Spring31x_ES5_Gateway_Avro:
    runs-on: ubuntu-18.04
    timeout-minutes: 90
    strategy:
      fail-fast: true
    steps:
      - uses: actions/checkout@v1
        with:
          submodules: true
      - uses: actions/cache@v1
        with:
          path: ~/.m2/repository
          key: ${{ runner.os }}-maven-${{ hashFiles('**/pom.xml') }}
          restore-keys: |
            ${{ runner.os }}-maven-
      - uses: actions/setup-java@v1
        with:
          java-version: 8
      - name: Build SkyWalking Agent
        run: ./mvnw --batch-mode clean package -DskipTests -Pagent >/dev/null
      - name: Build the Docker image
        run: ./mvnw --batch-mode -f test/plugin/pom.xml clean package -DskipTests docker:build -DBUILD_NO=local >/dev/null
      - name: Run spring 3.1.x-4.0.x (25)
        run: bash test/plugin/run.sh spring-3.1.x-scenario
      - name: Run spring-cloud-gateway 2.1.x (3)
        run: bash test/plugin/run.sh gateway-scenario
      - name: Run elasticsearch 5.x (3)
        run: bash test/plugin/run.sh elasticsearch-5.x-scenario
      - name: Run avro 1.7.0-1.8.2 (10)
        run: bash test/plugin/run.sh avro-scenario

  Toolkit_Webflux_SocketIO_RabbitMQ_GSON:
    runs-on: ubuntu-18.04
    timeout-minutes: 90
    strategy:
      fail-fast: true
    steps:
      - uses: actions/checkout@v1
        with:
          submodules: true
      - uses: actions/cache@v1
        with:
          path: ~/.m2/repository
          key: ${{ runner.os }}-maven-${{ hashFiles('**/pom.xml') }}
          restore-keys: |
            ${{ runner.os }}-maven-
      - uses: actions/setup-java@v1
        with:
          java-version: 8
      - name: Build SkyWalking Agent
        run: ./mvnw --batch-mode clean package -DskipTests -Pagent >/dev/null
      - name: Build the Docker image
        run: ./mvnw --batch-mode -f test/plugin/pom.xml clean package -DskipTests docker:build -DBUILD_NO=local >/dev/null
      - name: Run apm-toolkit-trace (1)
        run: bash test/plugin/run.sh apm-toolkit-trace-scenario
      - name: Run spring-webflux 2.x (7)
        run: bash test/plugin/run.sh webflux-scenario
      - name: Run netty-socketio 1.x (4)
        run: bash test/plugin/run.sh netty-socketio-scenario
      - name: Run rabbitmq-scenario (12)
        run: bash test/plugin/run.sh rabbitmq-scenario
      - name: Run gson-scenario (7)
        run: bash test/plugin/run.sh gson-scenario

  Feign_Canal_Armeria:
    runs-on: ubuntu-18.04
    timeout-minutes: 90
    strategy:
      fail-fast: true
    steps:
      - uses: actions/checkout@v1
        with:
          submodules: true
      - uses: actions/cache@v1
        with:
          path: ~/.m2/repository
          key: ${{ runner.os }}-maven-${{ hashFiles('**/pom.xml') }}
          restore-keys: |
            ${{ runner.os }}-maven-
      - uses: actions/setup-java@v1
        with:
          java-version: 8
      - name: Build SkyWalking Agent
        run: ./mvnw --batch-mode clean package -DskipTests -Pagent >/dev/null
      - name: Build the Docker image
        run: ./mvnw --batch-mode -f test/plugin/pom.xml clean package -DskipTests docker:build -DBUILD_NO=local >/dev/null
      - name: Run feign 9.0.0-9.5.1 (8)
        run: bash test/plugin/run.sh feign-scenario
      - name: Run customize (1)
        run: bash test/plugin/run.sh customize-scenario
      - name: Run canal 1.0.24-1.1.2 (5)
        run: bash test/plugin/run.sh canal-scenario
      - name: Run Pulsar 2.2.0-2.4.1 (7)
        run: bash test/plugin/run.sh pulsar-scenario
      - name: Run Armeria 0.63.0-0.95.0 (20)
        run: bash test/plugin/run.sh armeria-0.96minus-scenario
      - name: Run Armeria 0.96.0-0.97.0 (2)
        run: bash test/plugin/run.sh armeria-0.96plus-scenario


  Cassandra_Hystrix_SofaRPC_Spring30x:
    runs-on: ubuntu-18.04
    timeout-minutes: 90
    strategy:
      fail-fast: true
    steps:
      - uses: actions/checkout@v1
        with:
          submodules: true
      - uses: actions/cache@v1
        with:
          path: ~/.m2/repository
          key: ${{ runner.os }}-maven-${{ hashFiles('**/pom.xml') }}
          restore-keys: |
            ${{ runner.os }}-maven-
      - uses: actions/setup-java@v1
        with:
          java-version: 8
      - name: Build SkyWalking Agent
        run: ./mvnw --batch-mode clean package -DskipTests -Pagent >/dev/null
      - name: Build the Docker image
        run: ./mvnw --batch-mode -f test/plugin/pom.xml clean package -DskipTests docker:build -DBUILD_NO=local >/dev/null
      - name: Run cassandra 3.7.0-3.7.2 (3)
        run: bash test/plugin/run.sh cassandra-java-driver-3.x-scenario
      - name: Run hystrix 1.4.20-1.5.12 (20)
        run: bash test/plugin/run.sh hystrix-scenario
      - name: Run sofarpc 5.4.0-5.6.2 (23)
        run: bash test/plugin/run.sh sofarpc-scenario
      - name: Run spring 3.0.x (8)
        run: bash test/plugin/run.sh spring-3.0.x-scenario

  SpringAsync_gRPC_KotlinCoroutine:
    runs-on: ubuntu-18.04
    timeout-minutes: 90
    strategy:
      fail-fast: true
    steps:
      - uses: actions/checkout@v1
        with:
          submodules: true
      - uses: actions/cache@v1
        with:
          path: ~/.m2/repository
          key: ${{ runner.os }}-maven-${{ hashFiles('**/pom.xml') }}
          restore-keys: |
            ${{ runner.os }}-maven-
      - uses: actions/setup-java@v1
        with:
          java-version: 8
      - name: Build SkyWalking Agent
        run: ./mvnw --batch-mode clean package -DskipTests -Pagent >/dev/null
      - name: Build the Docker image
        run: ./mvnw --batch-mode -f test/plugin/pom.xml clean package -DskipTests docker:build -DBUILD_NO=local >/dev/null
      - name: Run spring async 4.3.x-5.1.x (35)
        run: bash test/plugin/run.sh spring-async-scenario
      - name: Run grpc 1.6.0-1.25.0 (22)
        run: bash test/plugin/run.sh grpc-scenario
      - name: Run kotlin coroutine 1.0.1-1.3.3 (4)
        run: bash test/plugin/run.sh kotlin-coroutine-scenario

  Ehcache_Undertow_Jedis:
    runs-on: ubuntu-18.04
    timeout-minutes: 90
    strategy:
      fail-fast: true
    steps:
      - uses: actions/checkout@v1
        with:
          submodules: true
      - uses: actions/cache@v1
        with:
          path: ~/.m2/repository
          key: ${{ runner.os }}-maven-${{ hashFiles('**/pom.xml') }}
          restore-keys: |
            ${{ runner.os }}-maven-
      - uses: actions/setup-java@v1
        with:
          java-version: 8
      - name: Build SkyWalking Agent
        run: ./mvnw --batch-mode clean package -DskipTests -Pagent >/dev/null
      - name: Build the Docker image
        run: ./mvnw --batch-mode -f test/plugin/pom.xml clean package -DskipTests docker:build -DBUILD_NO=local >/dev/null
      - name: Run ehcache 2.8.x-2.10.x (19)
        run: bash test/plugin/run.sh ehcache-2.x-scenario
      - name: Run undertow 1.3.0-2.0.27 (23)
        run: bash test/plugin/run.sh undertow-scenario
      - name: Run jedis 2.4.0-2.9.0 (18)
        run: bash test/plugin/run.sh jedis-scenario

  Spring41x_SolrJ-Http:
    runs-on: ubuntu-18.04
    timeout-minutes: 90
    strategy:
      fail-fast: true
    steps:
      - uses: actions/checkout@v1
        with:
          submodules: true
      - uses: actions/cache@v1
        with:
          path: ~/.m2/repository
          key: ${{ runner.os }}-maven-${{ hashFiles('**/pom.xml') }}
          restore-keys: |
            ${{ runner.os }}-maven-
      - uses: actions/setup-java@v1
        with:
          java-version: 8
      - name: Build SkyWalking Agent
        run: ./mvnw --batch-mode clean package -DskipTests -Pagent >/dev/null
      - name: Build the Docker image
        run: ./mvnw --batch-mode -f test/plugin/pom.xml clean package -DskipTests docker:build -DBUILD_NO=local >/dev/null
      - name: Run spring 4.1.x-4.2.x (20)
        run: bash test/plugin/run.sh spring-4.1.x-scenario
      - name: Run solrj 7.x (12)
        run: bash test/plugin/run.sh solrj-7.x-scenario
      - name: Run httpclient 2.0-3.1 (5)
        run: bash test/plugin/run.sh httpclient-3.x-scenario
      - name: Run httpclient 4.3.x-4.5.x (14)
        run: bash test/plugin/run.sh httpclient-4.3.x-scenario
      - name: Run httpasyncclient 4.0-4.1.3 (7)
        run: bash test/plugin/run.sh httpasyncclient-scenario

  MongoDB:
    runs-on: ubuntu-18.04
    timeout-minutes: 90
    strategy:
      fail-fast: true
    steps:
      - uses: actions/checkout@v1
        with:
          submodules: true
      - uses: actions/cache@v1
        with:
          path: ~/.m2/repository
          key: ${{ runner.os }}-maven-${{ hashFiles('**/pom.xml') }}
          restore-keys: |
            ${{ runner.os }}-maven-
      - uses: actions/setup-java@v1
        with:
          java-version: 8
      - name: Build SkyWalking Agent
        run: ./mvnw --batch-mode clean package -DskipTests -Pagent >/dev/null
      - name: Build the Docker image
<<<<<<< HEAD
        run: ./mvnw -f test/plugin/pom.xml clean package -DskipTests docker:build -DBUILD_NO=local >/dev/null
=======
        run: ./mvnw --batch-mode -f test/plugin/pom.xml clean package -DskipTests docker:build -DBUILD_NO=local >/dev/null
>>>>>>> a07bfe14
      - name: Run mongodb 3.4.0-3.11.1 (22)
        run: bash test/plugin/run.sh mongodb-3.x-scenario

  Redisson_ShardingSphere_Zookeeper:
    runs-on: ubuntu-18.04
    timeout-minutes: 90
    strategy:
      fail-fast: true
    steps:
      - uses: actions/checkout@v1
        with:
          submodules: true
      - uses: actions/cache@v1
        with:
          path: ~/.m2/repository
          key: ${{ runner.os }}-maven-${{ hashFiles('**/pom.xml') }}
          restore-keys: |
            ${{ runner.os }}-maven-
      - uses: actions/setup-java@v1
        with:
          java-version: 8
      - name: Build SkyWalking Agent
        run: ./mvnw --batch-mode clean package -DskipTests -Pagent >/dev/null
      - name: Build the Docker image
        run: ./mvnw --batch-mode -f test/plugin/pom.xml clean package -DskipTests docker:build -DBUILD_NO=local >/dev/null
      - name: Run redisson 3.x (37)
        run: bash test/plugin/run.sh redisson-scenario
      - name: Run shardingsphere-3.x-scenario 3.0.0 (1)
        run: bash test/plugin/run.sh shardingsphere-3.x-scenario
      - name: Run shardingsphere-4.x-RC1-RC2-scenario 4.0.0-RC1-4.0.0-RC2 (2)
        run: bash test/plugin/run.sh shardingsphere-4.x-RC1-RC2-scenario
      - name: Run shardingsphere-4.x-RC3-scenario 4.0.0-RC3 (1)
        run: bash test/plugin/run.sh shardingsphere-4.x-RC3-scenario
      - name: Run zookeeper 3.4.x (14)
        run: bash test/plugin/run.sh zookeeper-scenario

  Spring43:
    runs-on: ubuntu-18.04
    timeout-minutes: 90
    strategy:
      fail-fast: true
    steps:
      - uses: actions/checkout@v1
        with:
          submodules: true
      - uses: actions/cache@v1
        with:
          path: ~/.m2/repository
          key: ${{ runner.os }}-maven-${{ hashFiles('**/pom.xml') }}
          restore-keys: |
            ${{ runner.os }}-maven-
      - uses: actions/setup-java@v1
        with:
          java-version: 8
      - name: Build SkyWalking Agent
        run: ./mvnw --batch-mode clean package -DskipTests -Pagent >/dev/null
      - name: Build the Docker image
        run: ./mvnw --batch-mode -f test/plugin/pom.xml clean package -DskipTests docker:build -DBUILD_NO=local >/dev/null
      - name: Run spring 4.3.x-5.2.x (54)
        run: bash test/plugin/run.sh spring-4.3.x-scenario

  PostgreSQL94:
    runs-on: ubuntu-18.04
    timeout-minutes: 90
    strategy:
      fail-fast: true
    steps:
      - uses: actions/checkout@v1
        with:
          submodules: true
      - uses: actions/cache@v1
        with:
          path: ~/.m2/repository
          key: ${{ runner.os }}-maven-${{ hashFiles('**/pom.xml') }}
          restore-keys: |
            ${{ runner.os }}-maven-
      - uses: actions/setup-java@v1
        with:
          java-version: 8
      - name: Build SkyWalking Agent
        run: ./mvnw --batch-mode clean package -DskipTests -Pagent >/dev/null
      - name: Build the Docker image
        run: ./mvnw --batch-mode -f test/plugin/pom.xml clean package -DskipTests docker:build -DBUILD_NO=local >/dev/null
      - name: Run postgresql 9.4.1207+ (62)
        run: bash test/plugin/run.sh postgresql-above9.4.1207-scenario

  PostgreSQL92_ServiceComb:
    runs-on: ubuntu-18.04
    timeout-minutes: 90
    strategy:
      fail-fast: true
    steps:
      - uses: actions/checkout@v1
        with:
          submodules: true
      - uses: actions/cache@v1
        with:
          path: ~/.m2/repository
          key: ${{ runner.os }}-maven-${{ hashFiles('**/pom.xml') }}
          restore-keys: |
            ${{ runner.os }}-maven-
      - uses: actions/setup-java@v1
        with:
          java-version: 8
      - name: Build SkyWalking Agent
        run: ./mvnw --batch-mode clean package -DskipTests -Pagent >/dev/null
      - name: Build the Docker image
        run: ./mvnw --batch-mode -f test/plugin/pom.xml clean package -DskipTests docker:build -DBUILD_NO=local >/dev/null
      - name: Run postgresql 9.2.x-9.4.x (36)
        run: bash test/plugin/run.sh postgresql-scenario
      - name: Run servicecomb 0.x (5)
        run: bash test/plugin/run.sh servicecomb-0.x-scenario
      - name: Run servicecomb 1.x (5)
        run: bash test/plugin/run.sh servicecomb-1.x-scenario

  Jetty:
    runs-on: ubuntu-18.04
    timeout-minutes: 90
    strategy:
      fail-fast: true
    steps:
      - uses: actions/checkout@v1
        with:
          submodules: true
      - uses: actions/cache@v1
        with:
          path: ~/.m2/repository
          key: ${{ runner.os }}-maven-${{ hashFiles('**/pom.xml') }}
          restore-keys: |
            ${{ runner.os }}-maven-
      - uses: actions/setup-java@v1
        with:
          java-version: 8
      - name: Build SkyWalking Agent
        run: ./mvnw --batch-mode clean package -DskipTests -Pagent >/dev/null
      - name: Build the Docker image
        run: ./mvnw --batch-mode -f test/plugin/pom.xml clean package -DskipTests docker:build -DBUILD_NO=local >/dev/null
      - name: Run jetty 9.x (63)
        run: bash test/plugin/run.sh jetty-scenario

  ElasticSearch6_7:
    runs-on: ubuntu-18.04
    timeout-minutes: 90
    strategy:
      fail-fast: true
    steps:
      - uses: actions/checkout@v1
        with:
          submodules: true
      - uses: actions/cache@v1
        with:
          path: ~/.m2/repository
          key: ${{ runner.os }}-maven-${{ hashFiles('**/pom.xml') }}
          restore-keys: |
            ${{ runner.os }}-maven-
      - uses: actions/setup-java@v1
        with:
          java-version: 8
      - name: Build SkyWalking Agent
        run: ./mvnw --batch-mode clean package -DskipTests -Pagent >/dev/null
      - name: Build the Docker image
        run: ./mvnw --batch-mode -f test/plugin/pom.xml clean package -DskipTests docker:build -DBUILD_NO=local >/dev/null
      - name: Run elasticsearch-7.x-scenario 7.0.0-7.5.2 (14)
        run: bash test/plugin/run.sh elasticsearch-7.x-scenario
      - name: Run elasticsearch-6.x-scenario 6.7.1-6.8.4 (7)
        run: bash test/plugin/run.sh elasticsearch-6.x-scenario

  Oracle_Activemq_Kafka_JdkHttp_JdkThreading:
    runs-on: ubuntu-18.04
    timeout-minutes: 90
    strategy:
      fail-fast: true
    steps:
      - uses: actions/checkout@v1
        with:
          submodules: true
      - uses: actions/cache@v1
        with:
          path: ~/.m2/repository
          key: ${{ runner.os }}-maven-${{ hashFiles('**/pom.xml') }}
          restore-keys: |
            ${{ runner.os }}-maven-
      - uses: actions/setup-java@v1
        with:
          java-version: 8
      - name: Build SkyWalking Agent
        run: ./mvnw --batch-mode clean package -DskipTests -Pagent >/dev/null
      - name: Run oracle 10.2.0.4.0 (1)
        run: |
          curl -L -o ./skywalking-agent/plugins/apm-oracle-10.x-plugin-1.0.1.jar https://github.com/SkyAPM/java-plugin-extensions/releases/download/1.0.1/apm-oracle-10.x-plugin-1.0.1.jar
          curl -O https://skyapm.github.io/ci-assist/jars/ojdbc14-10.2.0.4.0.jar
          ./mvnw --batch-mode install:install-file  -Dfile=ojdbc14-10.2.0.4.0.jar  -DgroupId=com.oracle  -DartifactId=ojdbc14 -Dversion=10.2.0.4.0 -Dpackaging=jar
          ./mvnw --batch-mode -f test/plugin/pom.xml clean package -DskipTests docker:build -DBUILD_NO=local >/dev/null
          bash test/plugin/run.sh oracle-scenario
      - name: Run activemq 5.10.0-5.15.4 (22)
        run: bash test/plugin/run.sh activemq-scenario
      - name: Run kafka 0.11.0.0-2.3.0 (16)
        run: bash test/plugin/run.sh kafka-scenario
      - name: Run jdk http (1)
        run: bash test/plugin/run.sh jdk-http-scenario
      - name: Run jdk threading (1)
        run: bash test/plugin/run.sh jdk-threading-scenario

  MySQL:
    runs-on: ubuntu-18.04
    timeout-minutes: 90
    strategy:
      fail-fast: true
    steps:
      - uses: actions/checkout@v1
        with:
          submodules: true
      - uses: actions/cache@v1
        with:
          path: ~/.m2/repository
          key: ${{ runner.os }}-maven-${{ hashFiles('**/pom.xml') }}
          restore-keys: |
            ${{ runner.os }}-maven-
      - uses: actions/setup-java@v1
        with:
          java-version: 8
      - name: Build SkyWalking Agent
        run: ./mvnw --batch-mode clean package -DskipTests -Pagent >/dev/null
      - name: Build the Docker image
        run: ./mvnw --batch-mode -f test/plugin/pom.xml clean package -DskipTests docker:build -DBUILD_NO=local >/dev/null
      - name: Run mysql 5.1.2-8.0.15 (53)
        run: bash test/plugin/run.sh mysql-scenario

  LETTUCE_PlayFramework:
    runs-on: ubuntu-18.04
    timeout-minutes: 90
    strategy:
      fail-fast: true
    steps:
      - uses: actions/checkout@v1
        with:
          submodules: true
      - uses: actions/cache@v1
        with:
          path: ~/.m2/repository
          key: ${{ runner.os }}-maven-${{ hashFiles('**/pom.xml') }}
          restore-keys: |
            ${{ runner.os }}-maven-
      - uses: actions/setup-java@v1
        with:
          java-version: 8
      - name: Build SkyWalking Agent
        run: ./mvnw --batch-mode clean package -DskipTests -Pagent >/dev/null
      - name: Build the Docker image
        run: ./mvnw --batch-mode -f test/plugin/pom.xml clean package -DskipTests docker:build -DBUILD_NO=local >/dev/null
      - name: Run lettuce-scenario 5.x (17)
        run: bash test/plugin/run.sh lettuce-scenario
      - name: Run Play! Framework
        run: bash test/plugin/run.sh play-scenario<|MERGE_RESOLUTION|>--- conflicted
+++ resolved
@@ -296,11 +296,7 @@
       - name: Build SkyWalking Agent
         run: ./mvnw --batch-mode clean package -DskipTests -Pagent >/dev/null
       - name: Build the Docker image
-<<<<<<< HEAD
-        run: ./mvnw -f test/plugin/pom.xml clean package -DskipTests docker:build -DBUILD_NO=local >/dev/null
-=======
-        run: ./mvnw --batch-mode -f test/plugin/pom.xml clean package -DskipTests docker:build -DBUILD_NO=local >/dev/null
->>>>>>> a07bfe14
+        run: ./mvnw --batch-mode -f test/plugin/pom.xml clean package -DskipTests docker:build -DBUILD_NO=local >/dev/null
       - name: Run mongodb 3.4.0-3.11.1 (22)
         run: bash test/plugin/run.sh mongodb-3.x-scenario
 
