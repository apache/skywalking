# Licensed to the Apache Software Foundation (ASF) under one
# or more contributor license agreements.  See the NOTICE file
# distributed with this work for additional information
# regarding copyright ownership.  The ASF licenses this file
# to you under the Apache License, Version 2.0 (the
# "License"); you may not use this file except in compliance
# with the License.  You may obtain a copy of the License at
#
#     http://www.apache.org/licenses/LICENSE-2.0
#
# Unless required by applicable law or agreed to in writing, software
# distributed under the License is distributed on an "AS IS" BASIS,
# WITHOUT WARRANTIES OR CONDITIONS OF ANY KIND, either express or implied.
# See the License for the specific language governing permissions and
# limitations under the License.

name: PluginsTest

on:
  pull_request:
    paths:
      - '**/pom.xml'
      - 'apm-commons/**'
      - 'apm-protocol/**'
      - 'apm-sniffer/**'
      - 'test/plugin/**'
      - 'apm-application-toolkit/**'
      - '.github/workflows/plugins-test.yaml'

jobs:
  Spring_Dubbo:
    runs-on: ubuntu-18.04
    timeout-minutes: 90
    strategy:
      fail-fast: true
    steps:
      - uses: actions/checkout@v1
        with:
          submodules: true
      - uses: actions/setup-java@v1
        with:
          java-version: 8
      - name: Build SkyWalking Agent
        run: ./mvnw clean package -DskipTests -Pagent >/dev/null
      - name: Build the Docker image
        run: ./mvnw -f test/plugin/pom.xml clean package -DskipTests docker:build -DBUILD_NO=local >/dev/null
      - name: Run spring-tx 4.x+ (10)
        run: bash test/plugin/run.sh spring-tx-scenario
      - name: Run dubbo 2.5.x-2.6.x (10)
        run: bash test/plugin/run.sh dubbo-2.5.x-scenario
      - name: Run dubbo 2.7.x (4)
        run: bash test/plugin/run.sh dubbo-2.7.x-scenario
      - name: Run okhttp 3.0.x-3.14.x (34)
        run: bash test/plugin/run.sh okhttp-scenario

  Spring31x_ES5_Gateway:
    runs-on: ubuntu-18.04
    timeout-minutes: 90
    strategy:
      fail-fast: true
    steps:
      - uses: actions/checkout@v1
        with:
          submodules: true
      - uses: actions/cache@v1
        with:
          path: ~/.m2/repository
          key: ${{ runner.os }}-maven-${{ hashFiles('**/pom.xml') }}
          restore-keys: |
            ${{ runner.os }}-maven-
      - uses: actions/setup-java@v1
        with:
          java-version: 8
      - name: Build SkyWalking Agent
        run: ./mvnw clean package -DskipTests -Pagent >/dev/null
      - name: Build the Docker image
        run: ./mvnw -f test/plugin/pom.xml clean package -DskipTests docker:build -DBUILD_NO=local >/dev/null
      - name: Run spring 3.1.x-4.0.x (25)
        run: bash test/plugin/run.sh spring-3.1.x-scenario
      - name: Run spring-cloud-gateway 2.1.x (3)
        run: bash test/plugin/run.sh gateway-scenario
      - name: Run elasticsearch 5.x (3)
        run: bash test/plugin/run.sh elasticsearch-5.x-scenario

  Toolkit_Webflux_SocketIO_RabbitMQ_GSON:
    runs-on: ubuntu-18.04
    timeout-minutes: 90
    strategy:
      fail-fast: true
    steps:
      - uses: actions/checkout@v1
        with:
          submodules: true
      - uses: actions/cache@v1
        with:
          path: ~/.m2/repository
          key: ${{ runner.os }}-maven-${{ hashFiles('**/pom.xml') }}
          restore-keys: |
            ${{ runner.os }}-maven-
      - uses: actions/setup-java@v1
        with:
          java-version: 8
      - name: Build SkyWalking Agent
        run: ./mvnw clean package -DskipTests -Pagent >/dev/null
      - name: Build the Docker image
        run: ./mvnw -f test/plugin/pom.xml clean package -DskipTests docker:build -DBUILD_NO=local >/dev/null
      - name: Run apm-toolkit-trace (1)
        run: bash test/plugin/run.sh apm-toolkit-trace-scenario
      - name: Run spring-webflux 2.x (7)
        run: bash test/plugin/run.sh webflux-scenario
      - name: Run netty-socketio 1.x (4)
        run: bash test/plugin/run.sh netty-socketio-scenario
      - name: Run rabbitmq-scenario (12)
        run: bash test/plugin/run.sh rabbitmq-scenario
      - name: Run gson-scenario (7)
        run: bash test/plugin/run.sh gson-scenario

  Feign_Canal_Armeria:
    runs-on: ubuntu-18.04
    timeout-minutes: 90
    strategy:
      fail-fast: true
    steps:
      - uses: actions/checkout@v1
        with:
          submodules: true
      - uses: actions/cache@v1
        with:
          path: ~/.m2/repository
          key: ${{ runner.os }}-maven-${{ hashFiles('**/pom.xml') }}
          restore-keys: |
            ${{ runner.os }}-maven-
      - uses: actions/setup-java@v1
        with:
          java-version: 8
      - name: Build SkyWalking Agent
        run: ./mvnw clean package -DskipTests -Pagent >/dev/null
      - name: Build the Docker image
        run: ./mvnw -f test/plugin/pom.xml clean package -DskipTests docker:build -DBUILD_NO=local >/dev/null
      - name: Run feign 9.0.0-9.5.1 (8)
        run: bash test/plugin/run.sh feign-scenario
      - name: Run customize (1)
        run: bash test/plugin/run.sh customize-scenario
      - name: Run canal 1.0.24-1.1.2 (5)
        run: bash test/plugin/run.sh canal-scenario
      - name: Run Pulsar 2.2.0-2.4.1 (7)
        run: bash test/plugin/run.sh pulsar-scenario
      - name: Run Armeria 0.63.0-0.95.0 (20)
        run: bash test/plugin/run.sh armeria-0.96minus-scenario
      - name: Run Armeria 0.96.0-0.97.0 (2)
        run: bash test/plugin/run.sh armeria-0.96plus-scenario


  Cassandra_Hystrix_SofaRPC_Spring30x:
    runs-on: ubuntu-18.04
    timeout-minutes: 90
    strategy:
      fail-fast: true
    steps:
      - uses: actions/checkout@v1
        with:
          submodules: true
      - uses: actions/cache@v1
        with:
          path: ~/.m2/repository
          key: ${{ runner.os }}-maven-${{ hashFiles('**/pom.xml') }}
          restore-keys: |
            ${{ runner.os }}-maven-
      - uses: actions/setup-java@v1
        with:
          java-version: 8
      - name: Build SkyWalking Agent
        run: ./mvnw clean package -DskipTests -Pagent >/dev/null
      - name: Build the Docker image
        run: ./mvnw -f test/plugin/pom.xml clean package -DskipTests docker:build -DBUILD_NO=local >/dev/null
      - name: Run cassandra 3.7.0-3.7.2 (3)
        run: bash test/plugin/run.sh cassandra-java-driver-3.x-scenario
      - name: Run hystrix 1.4.20-1.5.12 (20)
        run: bash test/plugin/run.sh hystrix-scenario
      - name: Run sofarpc 5.4.0-5.6.2 (23)
        run: bash test/plugin/run.sh sofarpc-scenario
      - name: Run spring 3.0.x (8)
        run: bash test/plugin/run.sh spring-3.0.x-scenario

  SpringAsync_gRPC:
    runs-on: ubuntu-18.04
    timeout-minutes: 90
    strategy:
      fail-fast: true
    steps:
      - uses: actions/checkout@v1
        with:
          submodules: true
      - uses: actions/cache@v1
        with:
          path: ~/.m2/repository
          key: ${{ runner.os }}-maven-${{ hashFiles('**/pom.xml') }}
          restore-keys: |
            ${{ runner.os }}-maven-
      - uses: actions/setup-java@v1
        with:
          java-version: 8
      - name: Build SkyWalking Agent
        run: ./mvnw clean package -DskipTests -Pagent >/dev/null
      - name: Build the Docker image
        run: ./mvnw -f test/plugin/pom.xml clean package -DskipTests docker:build -DBUILD_NO=local >/dev/null
      - name: Run spring async 4.3.x-5.1.x (35)
        run: bash test/plugin/run.sh spring-async-scenario
      - name: Run grpc 1.6.0-1.25.0 (22)
        run: bash test/plugin/run.sh grpc-scenario

  Ehcache_Undertow_Jedis:
    runs-on: ubuntu-18.04
    timeout-minutes: 90
    strategy:
      fail-fast: true
    steps:
      - uses: actions/checkout@v1
        with:
          submodules: true
      - uses: actions/cache@v1
        with:
          path: ~/.m2/repository
          key: ${{ runner.os }}-maven-${{ hashFiles('**/pom.xml') }}
          restore-keys: |
            ${{ runner.os }}-maven-
      - uses: actions/setup-java@v1
        with:
          java-version: 8
      - name: Build SkyWalking Agent
        run: ./mvnw clean package -DskipTests -Pagent >/dev/null
      - name: Build the Docker image
        run: ./mvnw -f test/plugin/pom.xml clean package -DskipTests docker:build -DBUILD_NO=local >/dev/null
      - name: Run ehcache 2.8.x-2.10.x (19)
        run: bash test/plugin/run.sh ehcache-2.x-scenario
      - name: Run undertow 1.3.0-2.0.27 (23)
        run: bash test/plugin/run.sh undertow-scenario
      - name: Run jedis 2.4.0-2.9.0 (18)
        run: bash test/plugin/run.sh jedis-scenario

  Spring41x_SolrJ-Http:
    runs-on: ubuntu-18.04
    timeout-minutes: 90
    strategy:
      fail-fast: true
    steps:
      - uses: actions/checkout@v1
        with:
          submodules: true
      - uses: actions/cache@v1
        with:
          path: ~/.m2/repository
          key: ${{ runner.os }}-maven-${{ hashFiles('**/pom.xml') }}
          restore-keys: |
            ${{ runner.os }}-maven-
      - uses: actions/setup-java@v1
        with:
          java-version: 8
      - name: Build SkyWalking Agent
        run: ./mvnw clean package -DskipTests -Pagent >/dev/null
      - name: Build the Docker image
        run: ./mvnw -f test/plugin/pom.xml clean package -DskipTests docker:build -DBUILD_NO=local >/dev/null
      - name: Run spring 4.1.x-4.2.x (20)
        run: bash test/plugin/run.sh spring-4.1.x-scenario
      - name: Run solrj 7.x (12)
        run: bash test/plugin/run.sh solrj-7.x-scenario
      - name: Run httpclient 2.0-3.1 (5)
        run: bash test/plugin/run.sh httpclient-3.x-scenario
      - name: Run httpclient 4.3.x-4.5.x (14)
        run: bash test/plugin/run.sh httpclient-4.3.x-scenario
      - name: Run httpasyncclient 4.0-4.1.3 (7)
        run: bash test/plugin/run.sh httpasyncclient-scenario

  MongoDB:
    runs-on: ubuntu-18.04
    timeout-minutes: 90
    strategy:
      fail-fast: true
    steps:
      - uses: actions/checkout@v1
        with:
          submodules: true
      - uses: actions/cache@v1
        with:
          path: ~/.m2/repository
          key: ${{ runner.os }}-maven-${{ hashFiles('**/pom.xml') }}
          restore-keys: |
            ${{ runner.os }}-maven-
      - uses: actions/setup-java@v1
        with:
          java-version: 8
      - name: Build SkyWalking Agent
        run: ./mvnw clean package -DskipTests -Pagent >/dev/null
      - name: Build the Docker image
        run: ./mvnw -f test/plugin/pom.xml clean package -DskipTests docker:build -DBUILD_NO=local >/dev/null
      - name: Run mongodb 3.4.0-3.11.1 (17)
        run: bash test/plugin/run.sh mongodb-3.x-scenario

  Redisson_ShardingSphere_Zookeeper:
    runs-on: ubuntu-18.04
    timeout-minutes: 90
    strategy:
      fail-fast: true
    steps:
      - uses: actions/checkout@v1
        with:
          submodules: true
      - uses: actions/cache@v1
        with:
          path: ~/.m2/repository
          key: ${{ runner.os }}-maven-${{ hashFiles('**/pom.xml') }}
          restore-keys: |
            ${{ runner.os }}-maven-
      - uses: actions/setup-java@v1
        with:
          java-version: 8
      - name: Build SkyWalking Agent
        run: ./mvnw clean package -DskipTests -Pagent >/dev/null
      - name: Build the Docker image
        run: ./mvnw -f test/plugin/pom.xml clean package -DskipTests docker:build -DBUILD_NO=local >/dev/null
      - name: Run redisson 3.x (37)
        run: bash test/plugin/run.sh redisson-scenario
      - name: Run shardingsphere-3.x-scenario 3.0.0 (1)
        run: bash test/plugin/run.sh shardingsphere-3.x-scenario
      - name: Run shardingsphere-4.x-RC1-RC2-scenario 4.0.0-RC1-4.0.0-RC2 (2)
        run: bash test/plugin/run.sh shardingsphere-4.x-RC1-RC2-scenario
<<<<<<< HEAD
      - name: Run shardingsphere-4.x-RC3-scenario 4.0.0-RC3 (1)
        run: bash test/plugin/run.sh shardingsphere-4.x-RC3-scenario
=======
      - name: Run zookeeper 3.4.x (14)
        run: bash test/plugin/run.sh zookeeper-scenario

>>>>>>> 2fcf7c46
  Spring43:
    runs-on: ubuntu-18.04
    timeout-minutes: 90
    strategy:
      fail-fast: true
    steps:
      - uses: actions/checkout@v1
        with:
          submodules: true
      - uses: actions/cache@v1
        with:
          path: ~/.m2/repository
          key: ${{ runner.os }}-maven-${{ hashFiles('**/pom.xml') }}
          restore-keys: |
            ${{ runner.os }}-maven-
      - uses: actions/setup-java@v1
        with:
          java-version: 8
      - name: Build SkyWalking Agent
        run: ./mvnw clean package -DskipTests -Pagent >/dev/null
      - name: Build the Docker image
        run: ./mvnw -f test/plugin/pom.xml clean package -DskipTests docker:build -DBUILD_NO=local >/dev/null
      - name: Run spring 4.3.x-5.2.x (54)
        run: bash test/plugin/run.sh spring-4.3.x-scenario

  PostgreSQL94:
    runs-on: ubuntu-18.04
    timeout-minutes: 90
    strategy:
      fail-fast: true
    steps:
      - uses: actions/checkout@v1
        with:
          submodules: true
      - uses: actions/cache@v1
        with:
          path: ~/.m2/repository
          key: ${{ runner.os }}-maven-${{ hashFiles('**/pom.xml') }}
          restore-keys: |
            ${{ runner.os }}-maven-
      - uses: actions/setup-java@v1
        with:
          java-version: 8
      - name: Build SkyWalking Agent
        run: ./mvnw clean package -DskipTests -Pagent >/dev/null
      - name: Build the Docker image
        run: ./mvnw -f test/plugin/pom.xml clean package -DskipTests docker:build -DBUILD_NO=local >/dev/null
      - name: Run postgresql 9.4.1207+ (62)
        run: bash test/plugin/run.sh postgresql-above9.4.1207-scenario

  PostgreSQL92_ServiceComb:
    runs-on: ubuntu-18.04
    timeout-minutes: 90
    strategy:
      fail-fast: true
    steps:
      - uses: actions/checkout@v1
        with:
          submodules: true
      - uses: actions/cache@v1
        with:
          path: ~/.m2/repository
          key: ${{ runner.os }}-maven-${{ hashFiles('**/pom.xml') }}
          restore-keys: |
            ${{ runner.os }}-maven-
      - uses: actions/setup-java@v1
        with:
          java-version: 8
      - name: Build SkyWalking Agent
        run: ./mvnw clean package -DskipTests -Pagent >/dev/null
      - name: Build the Docker image
        run: ./mvnw -f test/plugin/pom.xml clean package -DskipTests docker:build -DBUILD_NO=local >/dev/null
      - name: Run postgresql 9.2.x-9.4.x (36)
        run: bash test/plugin/run.sh postgresql-scenario
      - name: Run servicecomb 0.x (5)
        run: bash test/plugin/run.sh servicecomb-0.x-scenario
      - name: Run servicecomb 1.x (5)
        run: bash test/plugin/run.sh servicecomb-1.x-scenario

  Jetty:
    runs-on: ubuntu-18.04
    timeout-minutes: 90
    strategy:
      fail-fast: true
    steps:
      - uses: actions/checkout@v1
        with:
          submodules: true
      - uses: actions/cache@v1
        with:
          path: ~/.m2/repository
          key: ${{ runner.os }}-maven-${{ hashFiles('**/pom.xml') }}
          restore-keys: |
            ${{ runner.os }}-maven-
      - uses: actions/setup-java@v1
        with:
          java-version: 8
      - name: Build SkyWalking Agent
        run: ./mvnw clean package -DskipTests -Pagent >/dev/null
      - name: Build the Docker image
        run: ./mvnw -f test/plugin/pom.xml clean package -DskipTests docker:build -DBUILD_NO=local >/dev/null
      - name: Run jetty 9.x (63)
        run: bash test/plugin/run.sh jetty-scenario

  ElasticSearch6_7:
    runs-on: ubuntu-18.04
    timeout-minutes: 90
    strategy:
      fail-fast: true
    steps:
      - uses: actions/checkout@v1
        with:
          submodules: true
      - uses: actions/cache@v1
        with:
          path: ~/.m2/repository
          key: ${{ runner.os }}-maven-${{ hashFiles('**/pom.xml') }}
          restore-keys: |
            ${{ runner.os }}-maven-
      - uses: actions/setup-java@v1
        with:
          java-version: 8
      - name: Build SkyWalking Agent
        run: ./mvnw clean package -DskipTests -Pagent >/dev/null
      - name: Build the Docker image
        run: ./mvnw -f test/plugin/pom.xml clean package -DskipTests docker:build -DBUILD_NO=local >/dev/null
      - name: Run elasticsearch-7.x-scenario 7.0.0-7.5.0 (12)
        run: bash test/plugin/run.sh elasticsearch-7.x-scenario
      - name: Run elasticsearch-6.x-scenario 6.7.1-6.8.4 (7)
        run: bash test/plugin/run.sh elasticsearch-6.x-scenario

  Oracle_Kafka_JdkHttp_JdkThreading:
    runs-on: ubuntu-18.04
    timeout-minutes: 90
    strategy:
      fail-fast: true
    steps:
      - uses: actions/checkout@v1
        with:
          submodules: true
      - uses: actions/cache@v1
        with:
          path: ~/.m2/repository
          key: ${{ runner.os }}-maven-${{ hashFiles('**/pom.xml') }}
          restore-keys: |
            ${{ runner.os }}-maven-
      - uses: actions/setup-java@v1
        with:
          java-version: 8
      - name: Build SkyWalking Agent
        run: ./mvnw clean package -DskipTests -Pagent >/dev/null
      - name: Run oracle 10.2.0.4.0 (1)
        run: |
          curl -L -o ./skywalking-agent/plugins/apm-oracle-10.x-plugin-1.0.1.jar https://github.com/SkyAPM/java-plugin-extensions/releases/download/1.0.1/apm-oracle-10.x-plugin-1.0.1.jar
          curl -O https://skyapm.github.io/ci-assist/jars/ojdbc14-10.2.0.4.0.jar
          ./mvnw install:install-file  -Dfile=ojdbc14-10.2.0.4.0.jar  -DgroupId=com.oracle  -DartifactId=ojdbc14 -Dversion=10.2.0.4.0 -Dpackaging=jar
          ./mvnw -f test/plugin/pom.xml clean package -DskipTests docker:build -DBUILD_NO=local >/dev/null
          bash test/plugin/run.sh oracle-scenario
      - name: Run kafka 0.11.0.0-2.3.0 (16)
        run: bash test/plugin/run.sh kafka-scenario
      - name: Run jdk http (1)
        run: bash test/plugin/run.sh jdk-http-scenario
      - name: Run jdk threading (1)
        run: bash test/plugin/run.sh jdk-threading-scenario

  MySQL:
    runs-on: ubuntu-18.04
    timeout-minutes: 90
    strategy:
      fail-fast: true
    steps:
      - uses: actions/checkout@v1
        with:
          submodules: true
      - uses: actions/cache@v1
        with:
          path: ~/.m2/repository
          key: ${{ runner.os }}-maven-${{ hashFiles('**/pom.xml') }}
          restore-keys: |
            ${{ runner.os }}-maven-
      - uses: actions/setup-java@v1
        with:
          java-version: 8
      - name: Build SkyWalking Agent
        run: ./mvnw clean package -DskipTests -Pagent >/dev/null
      - name: Build the Docker image
        run: ./mvnw -f test/plugin/pom.xml clean package -DskipTests docker:build -DBUILD_NO=local >/dev/null
      - name: Run mysql 5.1.2-8.0.15 (53)
        run: bash test/plugin/run.sh mysql-scenario

  LETTUCE_PlayFramework:
    runs-on: ubuntu-18.04
    timeout-minutes: 90
    strategy:
      fail-fast: true
    steps:
      - uses: actions/checkout@v1
        with:
          submodules: true
      - uses: actions/cache@v1
        with:
          path: ~/.m2/repository
          key: ${{ runner.os }}-maven-${{ hashFiles('**/pom.xml') }}
          restore-keys: |
            ${{ runner.os }}-maven-
      - uses: actions/setup-java@v1
        with:
          java-version: 8
      - name: Build SkyWalking Agent
        run: ./mvnw clean package -DskipTests -Pagent >/dev/null
      - name: Build the Docker image
        run: ./mvnw -f test/plugin/pom.xml clean package -DskipTests docker:build -DBUILD_NO=local >/dev/null
      - name: Run lettuce-scenario 5.x (17)
        run: bash test/plugin/run.sh lettuce-scenario
      - name: Run Play! Framework
        run: bash test/plugin/run.sh play-scenario<|MERGE_RESOLUTION|>--- conflicted
+++ resolved
@@ -324,14 +324,11 @@
         run: bash test/plugin/run.sh shardingsphere-3.x-scenario
       - name: Run shardingsphere-4.x-RC1-RC2-scenario 4.0.0-RC1-4.0.0-RC2 (2)
         run: bash test/plugin/run.sh shardingsphere-4.x-RC1-RC2-scenario
-<<<<<<< HEAD
       - name: Run shardingsphere-4.x-RC3-scenario 4.0.0-RC3 (1)
         run: bash test/plugin/run.sh shardingsphere-4.x-RC3-scenario
-=======
       - name: Run zookeeper 3.4.x (14)
         run: bash test/plugin/run.sh zookeeper-scenario
 
->>>>>>> 2fcf7c46
   Spring43:
     runs-on: ubuntu-18.04
     timeout-minutes: 90
@@ -522,7 +519,7 @@
       - name: Run mysql 5.1.2-8.0.15 (53)
         run: bash test/plugin/run.sh mysql-scenario
 
-  LETTUCE_PlayFramework:
+  LETTUCE:
     runs-on: ubuntu-18.04
     timeout-minutes: 90
     strategy:
