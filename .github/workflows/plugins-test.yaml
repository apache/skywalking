--- conflicted
+++ resolved
@@ -263,10 +263,6 @@
         run: bash test/plugin/run.sh httpclient-4.3.x-scenario
       - name: Run httpasyncclient 4.0-4.1.3 (7)
         run: bash test/plugin/run.sh httpasyncclient-scenario
-<<<<<<< HEAD
-      - name: Run mysqlscenario 5.1.2-8.0.15 (53)
-        run: bash test/plugin/run.sh mysql-scenario
-=======
 
   MongoDB:
     runs-on: ubuntu-18.04
@@ -469,4 +465,3 @@
         run: ./mvnw -f test/plugin/pom.xml clean package -DskipTests docker:build -DBUILD_NO=local >/dev/null
       - name: Run kafka 0.11.0.0-2.3.0 (16)
         run: bash test/plugin/run.sh kafka-scenario
->>>>>>> bdc06092
