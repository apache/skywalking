--- conflicted
+++ resolved
@@ -16,11 +16,7 @@
 
 name: istio-mixer-ci
 
-<<<<<<< HEAD
-on: [push, pull_request]
-=======
 on: [pull_request]
->>>>>>> 4cec38b1
 env:
   SCRIPTS_DIR: ./test/e2e-mesh/e2e-istio/scripts
   LOG_DIR: /tmp/skywalking
