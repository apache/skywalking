/*
 * Licensed to the Apache Software Foundation (ASF) under one or more
 * contributor license agreements.  See the NOTICE file distributed with
 * this work for additional information regarding copyright ownership.
 * The ASF licenses this file to You under the Apache License, Version 2.0
 * (the "License"); you may not use this file except in compliance with
 * the License.  You may obtain a copy of the License at
 *
 *     http://www.apache.org/licenses/LICENSE-2.0
 *
 * Unless required by applicable law or agreed to in writing, software
 * distributed under the License is distributed on an "AS IS" BASIS,
 * WITHOUT WARRANTIES OR CONDITIONS OF ANY KIND, either express or implied.
 * See the License for the specific language governing permissions and
 * limitations under the License.
 *
 */

pipeline {
    agent {
        label 'skywalking'
    }

    options {
        timestamps()
        timeout(time: 5, unit: 'HOURS')
    }

    tools {
        jdk 'JDK 1.8 (latest)'
    }

    environment {
        MAVEN_OPTS = '-Dmaven.repo.local=.m2/repository -XX:+TieredCompilation -XX:TieredStopAtLevel=1 -XX:+CMSClassUnloadingEnabled -XX:+UseConcMarkSweepGC -XX:-UseGCOverheadLimit -Xmx3g'
    }

    stages {
        stage('Checkout Source Code') {
            steps {
                deleteDir()
                checkout scm
                sh 'git submodule update --init'
            }
        }

        stage('Compile agent Codes') {
            steps {
                sh './mvnw -Pagent clean package -DskipTests'
            }
        }

        stage('Compile plugin-test tools Codes') {
            steps {
                sh './mvnw -f test/plugin/pom.xml clean package -DskipTests -Dbuild_id=${BUILD_ID} docker:build'
            }
        }
<<<<<<< HEAD
        stage('Test Cases Report (96)') {
=======
        stage('Test Cases Report (106)') {
>>>>>>> ed6e75e7
            steps {
                echo "reserve."
            }
        }
        stage('Run Agent Plugin Tests') {
            parallel {
                stage('Group1') {
                    stages {
                        stage('kafka 0.11.0.0-2.3.0 (16)') {
                            steps {
                                sh 'bash test/plugin/run.sh --build_id=${BUILD_ID} kafka-scenario'
                            }
                        }
                        stage('canal 1.0.24-1.1.2 (5)') {
                            steps {
                                sh 'bash test/plugin/run.sh --build_id=${BUILD_ID} canal-scenario'
                            }
                        }
                        state('sofarpc 5.4.0-5.6.2 (23)') {
                            steps {
                                sh 'bash test/plugin/run.sh --build_id=${BUILD_ID} sofarpc-scenario'
                            }
                        }
                    }
                }
                stage('Group2') {
                    stages {
                        stage('postgresql 9.2.x-9.4.x (36)') {
                            steps {
                                sh 'bash test/plugin/run.sh --build_id=${BUILD_ID} postgresql-scenario'
                            }
                        }
                        stage('postgresql-9.4.1207+ (49)') {
                            steps {
                                sh 'bash test/plugin/run.sh --build_id=${BUILD_ID} postgresql-above9.4.1207-scenario'
                            }
                        }
                    }
                }
            }
        }
    }

    post {
        cleanup {
            sh 'bash test/plugin/run.sh --build_id=${BUILD_ID} --cleanup'
            deleteDir()
        }
    }
}<|MERGE_RESOLUTION|>--- conflicted
+++ resolved
@@ -54,11 +54,8 @@
                 sh './mvnw -f test/plugin/pom.xml clean package -DskipTests -Dbuild_id=${BUILD_ID} docker:build'
             }
         }
-<<<<<<< HEAD
-        stage('Test Cases Report (96)') {
-=======
-        stage('Test Cases Report (106)') {
->>>>>>> ed6e75e7
+
+        stage('Test Cases Report (129)') {
             steps {
                 echo "reserve."
             }
