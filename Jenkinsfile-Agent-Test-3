/*
 * Licensed to the Apache Software Foundation (ASF) under one or more
 * contributor license agreements.  See the NOTICE file distributed with
 * this work for additional information regarding copyright ownership.
 * The ASF licenses this file to You under the Apache License, Version 2.0
 * (the "License"); you may not use this file except in compliance with
 * the License.  You may obtain a copy of the License at
 *
 *     http://www.apache.org/licenses/LICENSE-2.0
 *
 * Unless required by applicable law or agreed to in writing, software
 * distributed under the License is distributed on an "AS IS" BASIS,
 * WITHOUT WARRANTIES OR CONDITIONS OF ANY KIND, either express or implied.
 * See the License for the specific language governing permissions and
 * limitations under the License.
 *
 */

pipeline {
    agent {
        label 'skywalking'
    }

    options {
        timestamps()
        timeout(time: 5, unit: 'HOURS')
        parallelsAlwaysFailFast()
    }

    tools {
        jdk 'JDK 1.8 (latest)'
    }

    environment {
        MAVEN_OPTS = '-Dmaven.repo.local=.m2/repository -XX:+TieredCompilation -XX:TieredStopAtLevel=1 -XX:+CMSClassUnloadingEnabled -XX:+UseConcMarkSweepGC -XX:-UseGCOverheadLimit -Xmx3g'
    }

    stages {
        stage('Checkout Source Code') {
            steps {
                sh 'bash ./test/plugin/script/systeminfo.sh'
                deleteDir()
                checkout scm
                sh 'git submodule update --init'
            }
        }

        stage('Compile agent Codes') {
            steps {
                sh './mvnw -Pagent clean package -DskipTests'
            }
        }

        stage('Compile plugin-test tools Codes') {
            steps {
                sh './mvnw -f test/plugin/pom.xml clean package -DskipTests -Dbuild_id=wl3_${BUILD_ID} docker:build'
            }
        }
<<<<<<< HEAD
        stage('Test Cases Report (78)') {
=======
        stage('Test Cases Report (106)') {
>>>>>>> 3b2b6834
            steps {
                echo "reserve."
            }
        }
        stage('Run Agent Plugin Tests') {
            parallel {
                stage('Group1') {
                    stages {
                        stage('kafka 0.11.0.0-2.3.0 (16)') {
                            steps {
                                sh 'bash test/plugin/run.sh --build_id=wl3_${BUILD_ID} kafka-scenario'
                            }
                        }
                        stage('canal 1.0.24-1.1.2 (5)') {
                            steps {
                                sh 'bash test/plugin/run.sh --build_id=wl3_${BUILD_ID} canal-scenario'
                            }
                        }
                        stage('mongodb 3.0-3.5.0 (5)') {
                            steps {
                                sh 'bash test/plugin/run.sh --build_id=wl3_${BUILD_ID} mongodb-3.x-scenario'
                            }
                        }
                    }
                }
                stage('Group2') {
                    stages {
                        stage('postgresql 9.2.x-9.4.x (36)') {
                            steps {
                                sh 'bash test/plugin/run.sh --build_id=wl3_${BUILD_ID} postgresql-scenario'
                            }
                        }
                        stage('postgresql-9.4.1207+ (49)') {
                            steps {
                                sh 'bash test/plugin/run.sh --build_id=wl3_${BUILD_ID} postgresql-above9.4.1207-scenario'
                            }
                        }
                    }
                }
            }
        }
    }

    post {
        cleanup {
            sh 'bash test/plugin/run.sh --build_id=wl3_${BUILD_ID} --cleanup'
            deleteDir()
        }
    }
}<|MERGE_RESOLUTION|>--- conflicted
+++ resolved
@@ -56,11 +56,7 @@
                 sh './mvnw -f test/plugin/pom.xml clean package -DskipTests -Dbuild_id=wl3_${BUILD_ID} docker:build'
             }
         }
-<<<<<<< HEAD
-        stage('Test Cases Report (78)') {
-=======
-        stage('Test Cases Report (106)') {
->>>>>>> 3b2b6834
+        stage('Test Cases Report (111)') {
             steps {
                 echo "reserve."
             }
