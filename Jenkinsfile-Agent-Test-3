--- conflicted
+++ resolved
@@ -56,12 +56,7 @@
                 sh './mvnw -f test/plugin/pom.xml clean package -DskipTests -Dbuild_id=wl3_${BUILD_ID} docker:build'
             }
         }
-<<<<<<< HEAD
-        stage('Test Cases Report (134)') {
-=======
-
-        stage('Test Cases Report (132)') {
->>>>>>> 7273e630
+        stage('Test Cases Report (137)') {
             steps {
                 echo "reserve."
             }
@@ -85,15 +80,14 @@
                                 sh 'bash test/plugin/run.sh --build_id=wl3_${BUILD_ID} sofarpc-scenario'
                             }
                         }
-<<<<<<< HEAD
                         stage('mongodb 3.0-3.5.0 (5)') {
                             steps {
                                 sh 'bash test/plugin/run.sh --build_id=wl3_${BUILD_ID} mongodb-3.x-scenario'
-=======
+                            }
+                        }
                         stage('elasticsearch 5.x (3)') {
                             steps {
                                 sh 'bash test/plugin/run.sh --build_id=wl3_${BUILD_ID} elasticsearch-5.x-scenario'
->>>>>>> 7273e630
                             }
                         }
                     }
