--- conflicted
+++ resolved
@@ -56,12 +56,7 @@
                 sh './mvnw -f test/plugin/pom.xml clean package -DskipTests -Dbuild_id=wl3_${BUILD_ID} docker:build'
             }
         }
-<<<<<<< HEAD
-        stage('Test Cases Report (111)') {
-=======
-
-        stage('Test Cases Report (129)') {
->>>>>>> b8172679
+        stage('Test Cases Report (134)') {
             steps {
                 echo "reserve."
             }
@@ -80,15 +75,14 @@
                                 sh 'bash test/plugin/run.sh --build_id=wl3_${BUILD_ID} canal-scenario'
                             }
                         }
-<<<<<<< HEAD
+                        stage('sofarpc 5.4.0-5.6.2 (23)') {
+                            steps {
+                                sh 'bash test/plugin/run.sh --build_id=wl3_${BUILD_ID} sofarpc-scenario'
+                            }
+                        }
                         stage('mongodb 3.0-3.5.0 (5)') {
                             steps {
                                 sh 'bash test/plugin/run.sh --build_id=wl3_${BUILD_ID} mongodb-3.x-scenario'
-=======
-                        stage('sofarpc 5.4.0-5.6.2 (23)') {
-                            steps {
-                                sh 'bash test/plugin/run.sh --build_id=wl3_${BUILD_ID} sofarpc-scenario'
->>>>>>> b8172679
                             }
                         }
                     }
