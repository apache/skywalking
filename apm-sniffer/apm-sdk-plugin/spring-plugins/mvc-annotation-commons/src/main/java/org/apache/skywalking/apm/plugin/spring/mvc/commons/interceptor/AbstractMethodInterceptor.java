/*
 * Licensed to the Apache Software Foundation (ASF) under one or more
 * contributor license agreements.  See the NOTICE file distributed with
 * this work for additional information regarding copyright ownership.
 * The ASF licenses this file to You under the Apache License, Version 2.0
 * (the "License"); you may not use this file except in compliance with
 * the License.  You may obtain a copy of the License at
 *
 *     http://www.apache.org/licenses/LICENSE-2.0
 *
 * Unless required by applicable law or agreed to in writing, software
 * distributed under the License is distributed on an "AS IS" BASIS,
 * WITHOUT WARRANTIES OR CONDITIONS OF ANY KIND, either express or implied.
 * See the License for the specific language governing permissions and
 * limitations under the License.
 *
 */

package org.apache.skywalking.apm.plugin.spring.mvc.commons.interceptor;

import java.lang.reflect.Method;
import java.util.Collections;
import java.util.Enumeration;
import java.util.LinkedList;
import java.util.Map;
<<<<<<< HEAD
=======
import java.util.List;
import java.util.stream.Collectors;
import javax.servlet.http.HttpServletRequest;
import javax.servlet.http.HttpServletResponse;

>>>>>>> 79c1c0cc
import org.apache.skywalking.apm.agent.core.context.CarrierItem;
import org.apache.skywalking.apm.agent.core.context.ContextCarrier;
import org.apache.skywalking.apm.agent.core.context.ContextManager;
import org.apache.skywalking.apm.agent.core.context.tag.Tags;
import org.apache.skywalking.apm.agent.core.context.trace.AbstractSpan;
import org.apache.skywalking.apm.agent.core.context.trace.SpanLayer;
import org.apache.skywalking.apm.agent.core.plugin.interceptor.enhance.EnhancedInstance;
import org.apache.skywalking.apm.agent.core.plugin.interceptor.enhance.InstanceMethodsAroundInterceptor;
import org.apache.skywalking.apm.agent.core.plugin.interceptor.enhance.MethodInterceptResult;
import org.apache.skywalking.apm.agent.core.util.CollectionUtil;
import org.apache.skywalking.apm.agent.core.util.MethodUtil;
import org.apache.skywalking.apm.network.trace.component.ComponentsDefine;
import org.apache.skywalking.apm.plugin.spring.mvc.commons.EnhanceRequireObjectCache;
import org.apache.skywalking.apm.plugin.spring.mvc.commons.RequestHolder;
import org.apache.skywalking.apm.plugin.spring.mvc.commons.ResponseHolder;
import org.apache.skywalking.apm.plugin.spring.mvc.commons.SpringMVCPluginConfig;
import org.apache.skywalking.apm.plugin.spring.mvc.commons.exception.IllegalMethodStackDepthException;
import org.apache.skywalking.apm.plugin.spring.mvc.commons.exception.ServletResponseNotFoundException;
import org.apache.skywalking.apm.util.StringUtil;

import static org.apache.skywalking.apm.plugin.spring.mvc.commons.Constants.CONTROLLER_METHOD_STACK_DEPTH;
import static org.apache.skywalking.apm.plugin.spring.mvc.commons.Constants.FORWARD_REQUEST_FLAG;
import static org.apache.skywalking.apm.plugin.spring.mvc.commons.Constants.REQUEST_KEY_IN_RUNTIME_CONTEXT;
import static org.apache.skywalking.apm.plugin.spring.mvc.commons.Constants.RESPONSE_KEY_IN_RUNTIME_CONTEXT;

/**
 * the abstract method interceptor
 */
public abstract class AbstractMethodInterceptor implements InstanceMethodsAroundInterceptor {

    private static boolean IS_SERVLET_GET_STATUS_METHOD_EXIST;
    private static final String SERVLET_RESPONSE_CLASS = "javax.servlet.http.HttpServletResponse";
    private static final String GET_STATUS_METHOD = "getStatus";

    static {
        IS_SERVLET_GET_STATUS_METHOD_EXIST = MethodUtil.isMethodExist(
            AbstractMethodInterceptor.class.getClassLoader(), SERVLET_RESPONSE_CLASS, GET_STATUS_METHOD);
    }

    public abstract String getRequestURL(Method method);

    public abstract String getAcceptedMethodTypes(Method method);

    @Override
    public void beforeMethod(EnhancedInstance objInst, Method method, Object[] allArguments, Class<?>[] argumentsTypes,
                             MethodInterceptResult result) throws Throwable {

        Boolean forwardRequestFlag = (Boolean) ContextManager.getRuntimeContext().get(FORWARD_REQUEST_FLAG);
        /**
         * Spring MVC plugin do nothing if current request is forward request.
         * Ref: https://github.com/apache/skywalking/pull/1325
         */
        if (forwardRequestFlag != null && forwardRequestFlag) {
            return;
        }

        String operationName;
        if (SpringMVCPluginConfig.Plugin.SpringMVC.USE_QUALIFIED_NAME_AS_ENDPOINT_NAME) {
            operationName = MethodUtil.generateOperationName(method);
        } else {
            EnhanceRequireObjectCache pathMappingCache = (EnhanceRequireObjectCache) objInst.getSkyWalkingDynamicField();
            String requestURL = pathMappingCache.findPathMapping(method);
            if (requestURL == null) {
                requestURL = getRequestURL(method);
                pathMappingCache.addPathMapping(method, requestURL);
                requestURL = pathMappingCache.findPathMapping(method);
            }
            operationName = getAcceptedMethodTypes(method) + requestURL;
        }

        RequestHolder request = (RequestHolder) ContextManager.getRuntimeContext()
                                                              .get(REQUEST_KEY_IN_RUNTIME_CONTEXT);
        if (request != null) {
            StackDepth stackDepth = (StackDepth) ContextManager.getRuntimeContext().get(CONTROLLER_METHOD_STACK_DEPTH);

            if (stackDepth == null) {
                ContextCarrier contextCarrier = new ContextCarrier();
                CarrierItem next = contextCarrier.items();
                while (next.hasNext()) {
                    next = next.next();
                    next.setHeadValue(request.getHeader(next.getHeadKey()));
                }

                AbstractSpan span = ContextManager.createEntrySpan(operationName, contextCarrier);
                Tags.URL.set(span, request.requestURL());
                Tags.HTTP.METHOD.set(span, request.requestMethod());
                span.setComponent(ComponentsDefine.SPRING_MVC_ANNOTATION);
                SpanLayer.asHttp(span);

                if (SpringMVCPluginConfig.Plugin.SpringMVC.COLLECT_HTTP_PARAMS) {
                    collectHttpParam(request, span);
                }

                if (!CollectionUtil.isEmpty(SpringMVCPluginConfig.Plugin.Http.INCLUDE_HTTP_HEADERS)) {
                    collectHttpHeaders(request, span);
                }

                stackDepth = new StackDepth();
                ContextManager.getRuntimeContext().put(CONTROLLER_METHOD_STACK_DEPTH, stackDepth);
            } else {
                AbstractSpan span = ContextManager.createLocalSpan(buildOperationName(objInst, method));
                span.setComponent(ComponentsDefine.SPRING_MVC_ANNOTATION);
            }

            stackDepth.increment();
        }
    }

    private String buildOperationName(Object invoker, Method method) {
        StringBuilder operationName = new StringBuilder(invoker.getClass().getName()).append(".")
                                                                                     .append(method.getName())
                                                                                     .append("(");
        for (Class<?> type : method.getParameterTypes()) {
            operationName.append(type.getName()).append(",");
        }

        if (method.getParameterTypes().length > 0) {
            operationName = operationName.deleteCharAt(operationName.length() - 1);
        }

        return operationName.append(")").toString();
    }

    @Override
    public Object afterMethod(EnhancedInstance objInst, Method method, Object[] allArguments, Class<?>[] argumentsTypes,
                              Object ret) throws Throwable {
        Boolean forwardRequestFlag = (Boolean) ContextManager.getRuntimeContext().get(FORWARD_REQUEST_FLAG);
        /**
         * Spring MVC plugin do nothing if current request is forward request.
         * Ref: https://github.com/apache/skywalking/pull/1325
         */
        if (forwardRequestFlag != null && forwardRequestFlag) {
            return ret;
        }

        RequestHolder request = (RequestHolder) ContextManager.getRuntimeContext()
                                                              .get(REQUEST_KEY_IN_RUNTIME_CONTEXT);

        if (request != null) {
            StackDepth stackDepth = (StackDepth) ContextManager.getRuntimeContext().get(CONTROLLER_METHOD_STACK_DEPTH);
            if (stackDepth == null) {
                throw new IllegalMethodStackDepthException();
            } else {
                stackDepth.decrement();
            }

            AbstractSpan span = ContextManager.activeSpan();

            if (stackDepth.depth() == 0) {
                ResponseHolder response = (ResponseHolder) ContextManager.getRuntimeContext()
                                                                         .get(
                                                                             RESPONSE_KEY_IN_RUNTIME_CONTEXT);
                if (response == null) {
                    throw new ServletResponseNotFoundException();
                }

                if (IS_SERVLET_GET_STATUS_METHOD_EXIST && response.statusCode() >= 400) {
                    span.errorOccurred();
                    Tags.STATUS_CODE.set(span, Integer.toString(response.statusCode()));
                }

                ContextManager.getRuntimeContext().remove(REQUEST_KEY_IN_RUNTIME_CONTEXT);
                ContextManager.getRuntimeContext().remove(RESPONSE_KEY_IN_RUNTIME_CONTEXT);
                ContextManager.getRuntimeContext().remove(CONTROLLER_METHOD_STACK_DEPTH);
            }

            // Active HTTP parameter collection automatically in the profiling context.
            if (!SpringMVCPluginConfig.Plugin.SpringMVC.COLLECT_HTTP_PARAMS && span.isProfiling()) {
                collectHttpParam(request, span);
            }

            ContextManager.stopSpan();
        }

        return ret;
    }

    @Override
    public void handleMethodException(EnhancedInstance objInst, Method method, Object[] allArguments,
                                      Class<?>[] argumentsTypes, Throwable t) {
        ContextManager.activeSpan().errorOccurred().log(t);
    }

    private void collectHttpParam(RequestHolder request, AbstractSpan span) {
        final Map<String, String[]> parameterMap = request.getParameterMap();
        if (parameterMap != null && !parameterMap.isEmpty()) {
            String tagValue = CollectionUtil.toString(parameterMap);
            tagValue = SpringMVCPluginConfig.Plugin.Http.HTTP_PARAMS_LENGTH_THRESHOLD > 0 ?
                StringUtil.cut(tagValue, SpringMVCPluginConfig.Plugin.Http.HTTP_PARAMS_LENGTH_THRESHOLD) : tagValue;
            Tags.HTTP.PARAMS.set(span, tagValue);
        }
    }

    private void collectHttpHeaders(HttpServletRequest request, AbstractSpan span) {
        final List<String> headersList = new LinkedList<>();
        SpringMVCPluginConfig.Plugin.Http.INCLUDE_HTTP_HEADERS.stream().filter(headerName -> request.getHeaders(headerName) != null).forEach(headerName -> {
            Enumeration<String> headerValues = request.getHeaders(headerName);
            List<String> valueList = Collections.list(headerValues);
            if (!CollectionUtil.isEmpty(valueList)) {
                String headerValue = valueList.toString();
                headersList.add(headerName + "=" + headerValue);
            }
        });

        if (!headersList.isEmpty()) {
            String tagValue = headersList.stream().collect(Collectors.joining("\n"));
            tagValue = SpringMVCPluginConfig.Plugin.Http.HTTP_HEADERS_LENGTH_THRESHOLD > 0 ?
                    StringUtil.cut(tagValue, SpringMVCPluginConfig.Plugin.Http.HTTP_HEADERS_LENGTH_THRESHOLD) : tagValue;
            Tags.HTTP.HEADERS.set(span, tagValue);
        }
    }
}<|MERGE_RESOLUTION|>--- conflicted
+++ resolved
@@ -22,15 +22,9 @@
 import java.util.Collections;
 import java.util.Enumeration;
 import java.util.LinkedList;
+import java.util.List;
 import java.util.Map;
-<<<<<<< HEAD
-=======
-import java.util.List;
 import java.util.stream.Collectors;
-import javax.servlet.http.HttpServletRequest;
-import javax.servlet.http.HttpServletResponse;
-
->>>>>>> 79c1c0cc
 import org.apache.skywalking.apm.agent.core.context.CarrierItem;
 import org.apache.skywalking.apm.agent.core.context.ContextCarrier;
 import org.apache.skywalking.apm.agent.core.context.ContextManager;
@@ -224,21 +218,26 @@
         }
     }
 
-    private void collectHttpHeaders(HttpServletRequest request, AbstractSpan span) {
+    private void collectHttpHeaders(RequestHolder request, AbstractSpan span) {
         final List<String> headersList = new LinkedList<>();
-        SpringMVCPluginConfig.Plugin.Http.INCLUDE_HTTP_HEADERS.stream().filter(headerName -> request.getHeaders(headerName) != null).forEach(headerName -> {
-            Enumeration<String> headerValues = request.getHeaders(headerName);
-            List<String> valueList = Collections.list(headerValues);
-            if (!CollectionUtil.isEmpty(valueList)) {
-                String headerValue = valueList.toString();
-                headersList.add(headerName + "=" + headerValue);
-            }
-        });
+        SpringMVCPluginConfig.Plugin.Http.INCLUDE_HTTP_HEADERS.stream()
+                                                              .filter(
+                                                                  headerName -> request.getHeader(headerName) != null)
+                                                              .forEach(headerName -> {
+                                                                  Enumeration<String> headerValues = request.getHeaders(
+                                                                      headerName);
+                                                                  List<String> valueList = Collections.list(
+                                                                      headerValues);
+                                                                  if (!CollectionUtil.isEmpty(valueList)) {
+                                                                      String headerValue = valueList.toString();
+                                                                      headersList.add(headerName + "=" + headerValue);
+                                                                  }
+                                                              });
 
         if (!headersList.isEmpty()) {
             String tagValue = headersList.stream().collect(Collectors.joining("\n"));
             tagValue = SpringMVCPluginConfig.Plugin.Http.HTTP_HEADERS_LENGTH_THRESHOLD > 0 ?
-                    StringUtil.cut(tagValue, SpringMVCPluginConfig.Plugin.Http.HTTP_HEADERS_LENGTH_THRESHOLD) : tagValue;
+                StringUtil.cut(tagValue, SpringMVCPluginConfig.Plugin.Http.HTTP_HEADERS_LENGTH_THRESHOLD) : tagValue;
             Tags.HTTP.HEADERS.set(span, tagValue);
         }
     }
