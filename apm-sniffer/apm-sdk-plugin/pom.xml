--- conflicted
+++ resolved
@@ -26,11 +26,8 @@
         <module>struts2-2.x-plugin</module>
         <module>nutz-plugins</module>
         <module>jetty-plugin</module>
-<<<<<<< HEAD
+        <module>spymemcached-2.x-plugin</module>
         <module>sharding-jdbc-1.5.x-plugin</module>
-=======
-        <module>spymemcached-2.x-plugin</module>
->>>>>>> fb4e88f9
     </modules>
     <packaging>pom</packaging>
 
