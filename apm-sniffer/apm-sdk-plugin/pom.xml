--- conflicted
+++ resolved
@@ -101,11 +101,8 @@
         <module>graphql-plugin</module>
         <module>xxl-job-2.x-plugin</module>
         <module>thrift-plugin</module>
-<<<<<<< HEAD
+        <module>httpclient-commons</module>
         <module>dbcp-2.x-plugin</module>
-=======
-        <module>httpclient-commons</module>
->>>>>>> d1c8831d
     </modules>
     <packaging>pom</packaging>
 
