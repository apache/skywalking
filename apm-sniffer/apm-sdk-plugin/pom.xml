<?xml version="1.0" encoding="UTF-8"?>
<!--
  ~ Licensed to the Apache Software Foundation (ASF) under one or more
  ~ contributor license agreements.  See the NOTICE file distributed with
  ~ this work for additional information regarding copyright ownership.
  ~ The ASF licenses this file to You under the Apache License, Version 2.0
  ~ (the "License"); you may not use this file except in compliance with
  ~ the License.  You may obtain a copy of the License at
  ~
  ~     http://www.apache.org/licenses/LICENSE-2.0
  ~
  ~ Unless required by applicable law or agreed to in writing, software
  ~ distributed under the License is distributed on an "AS IS" BASIS,
  ~ WITHOUT WARRANTIES OR CONDITIONS OF ANY KIND, either express or implied.
  ~ See the License for the specific language governing permissions and
  ~ limitations under the License.
  ~
  -->

<project xmlns="http://maven.apache.org/POM/4.0.0" xmlns:xsi="http://www.w3.org/2001/XMLSchema-instance" xsi:schemaLocation="http://maven.apache.org/POM/4.0.0 http://maven.apache.org/xsd/maven-4.0.0.xsd">
    <modelVersion>4.0.0</modelVersion>

    <parent>
        <groupId>org.apache.skywalking</groupId>
        <artifactId>apm-sniffer</artifactId>
        <version>5.0.0-RC-SNAPSHOT</version>
    </parent>

    <artifactId>apm-sdk-plugin</artifactId>
    <modules>
        <module>dubbo-plugin</module>
        <module>jdbc-commons</module>
        <module>httpClient-4.x-plugin</module>
        <module>jedis-2.x-plugin</module>
        <module>tomcat-7.x-8.x-plugin</module>
        <module>motan-plugin</module>
        <module>mongodb-3.x-plugin</module>
        <module>feign-default-http-9.x-plugin</module>
        <module>okhttp-3.x-plugin</module>
        <module>spring-plugins</module>
        <module>struts2-2.x-plugin</module>
        <module>nutz-plugins</module>
        <module>jetty-plugin</module>
        <module>spymemcached-2.x-plugin</module>
        <module>sharding-jdbc-1.5.x-plugin</module>
        <module>xmemcached-2.x-plugin</module>
        <module>grpc-1.x-plugin</module>
        <module>mysql-5.x-plugin</module>
        <module>h2-1.x-plugin</module>
        <module>postgresql-8.x-plugin</module>
        <module>rocketMQ-3.x-plugin</module>
        <module>rocketMQ-4.x-plugin</module>
        <module>elastic-job-2.x-plugin</module>
        <module>mongodb-2.x-plugin</module>
        <module>httpasyncclient-4.x-plugin</module>
        <module>kafka-v1-plugin</module>
        <module>servicecomb-plugin</module>
        <module>hystrix-1.x-plugin</module>
        <module>sofarpc-plugin</module>
<<<<<<< HEAD
        <module>underdow-1.x-plugin</module>
=======
        <module>activemq-5.x-plugin</module>
>>>>>>> 6db0d08f
    </modules>
    <packaging>pom</packaging>

    <name>apm-sdk-plugin</name>
    <url>http://maven.apache.org</url>

    <properties>
        <project.build.sourceEncoding>UTF-8</project.build.sourceEncoding>
        <sdk.plugin.related.dir />
        <shade.net.bytebuddy.source>net.bytebuddy</shade.net.bytebuddy.source>
        <shade.net.bytebuddy.target>${shade.package}.${shade.net.bytebuddy.source}</shade.net.bytebuddy.target>

        <agent.package.dest.dir>${project.build.directory}${sdk.plugin.related.dir}/../../../../skywalking-agent</agent.package.dest.dir>
        <plugin.dest.dir>${agent.package.dest.dir}/plugins</plugin.dest.dir>
    </properties>

    <dependencies>
        <dependency>
            <groupId>org.apache.skywalking</groupId>
            <artifactId>apm-agent-core</artifactId>
            <version>${project.version}</version>
            <scope>provided</scope>
        </dependency>
        <dependency>
            <groupId>org.apache.skywalking</groupId>
            <artifactId>apm-util</artifactId>
            <version>${project.version}</version>
            <scope>provided</scope>
        </dependency>
        <dependency>
            <groupId>org.apache.skywalking</groupId>
            <artifactId>apm-test-tools</artifactId>
            <version>${project.version}</version>
            <scope>test</scope>
        </dependency>
    </dependencies>

    <build>
        <plugins>
            <plugin>
                <groupId>org.apache.maven.plugins</groupId>
                <artifactId>maven-shade-plugin</artifactId>
                <version>2.4.1</version>
                <executions>
                    <execution>
                        <phase>package</phase>
                        <goals>
                            <goal>shade</goal>
                        </goals>
                        <configuration>
                            <shadedArtifactAttached>false</shadedArtifactAttached>
                            <createDependencyReducedPom>true</createDependencyReducedPom>
                            <createSourcesJar>true</createSourcesJar>
                            <shadeSourcesContent>true</shadeSourcesContent>
                            <relocations>
                                <relocation>
                                    <pattern>${shade.net.bytebuddy.source}</pattern>
                                    <shadedPattern>${shade.net.bytebuddy.target}</shadedPattern>
                                </relocation>
                            </relocations>
                        </configuration>
                    </execution>
                </executions>
            </plugin>
            <plugin>
                <groupId>org.apache.maven.plugins</groupId>
                <artifactId>maven-resources-plugin</artifactId>
                <version>2.4.3</version>
                <configuration>
                    <encoding>${project.build.sourceEncoding}</encoding>
                </configuration>
            </plugin>
            <plugin>
                <!-- 源码插件 -->
                <groupId>org.apache.maven.plugins</groupId>
                <artifactId>maven-source-plugin</artifactId>
                <!-- 发布时自动将源码同时发布的配置 -->
                <executions>
                    <execution>
                        <id>attach-sources</id>
                        <phase>none</phase>
                        <goals>
                            <goal>jar</goal>
                        </goals>
                    </execution>
                </executions>
            </plugin>
            <plugin>
                <groupId>org.apache.maven.plugins</groupId>
                <artifactId>maven-antrun-plugin</artifactId>
                <executions>
                    <execution>
                        <phase>package</phase>
                        <goals>
                            <goal>run</goal>
                        </goals>
                        <configuration>
                            <tasks>
                                <taskdef resource="net/sf/antcontrib/antcontrib.properties" classpathref="maven.runtime.classpath" />
                                <if>
                                    <equals arg1="${project.packaging}" arg2="jar" />
                                    <then>
                                        <mkdir dir="${plugin.dest.dir}" />
                                        <copy file="${project.build.directory}/${project.artifactId}-${project.version}.jar" tofile="${plugin.dest.dir}/${project.artifactId}-${project.version}.jar" overwrite="true" />
                                    </then>
                                </if>

                            </tasks>
                        </configuration>
                    </execution>
                </executions>
                <dependencies>
                    <dependency>
                        <groupId>ant-contrib</groupId>
                        <artifactId>ant-contrib</artifactId>
                        <version>1.0b3</version>
                        <exclusions>
                            <exclusion>
                                <groupId>ant</groupId>
                                <artifactId>ant</artifactId>
                            </exclusion>
                        </exclusions>
                    </dependency>
                    <dependency>
                        <groupId>org.apache.ant</groupId>
                        <artifactId>ant-nodeps</artifactId>
                        <version>1.8.1</version>
                    </dependency>
                </dependencies>
            </plugin>
        </plugins>
    </build>

    <profiles>
        <profile>
            <!-- ojdbc is not Apache license compatible, so it must be manually downloaded first -->
            <id>include-ojdbc</id>
            <activation>
                <file>
                    <exists>${basedir}/../../ci-dependencies/ojdbc14-10.2.0.4.0.jar</exists>
                </file>
            </activation>
            <modules>
                <module>oracle-10.x-plugin</module>
            </modules>
        </profile>
        <profile>
            <!-- resin-3 is not Apache license compatible, so it must be manually downloaded first -->
            <id>include-resin-3</id>
            <activation>
                <file>
                    <exists>${basedir}/../../ci-dependencies/resin-3.0.9.jar</exists>
                </file>
            </activation>
            <modules>
                <module>resin-3.x-plugin</module>
            </modules>
        </profile>
        <profile>
            <!-- resin-4 is not Apache license compatible, so it must be manually downloaded first -->
            <id>include-resin-4</id>
            <activation>
                <file>
                    <exists>${basedir}/../../ci-dependencies/resin-4.0.41.jar</exists>
                </file>
            </activation>
            <modules>
                <module>resin-4.x-plugin</module>
            </modules>
        </profile>
    </profiles>
</project><|MERGE_RESOLUTION|>--- conflicted
+++ resolved
@@ -57,11 +57,8 @@
         <module>servicecomb-plugin</module>
         <module>hystrix-1.x-plugin</module>
         <module>sofarpc-plugin</module>
-<<<<<<< HEAD
+        <module>activemq-5.x-plugin</module>
         <module>underdow-1.x-plugin</module>
-=======
-        <module>activemq-5.x-plugin</module>
->>>>>>> 6db0d08f
     </modules>
     <packaging>pom</packaging>
 
