<?xml version="1.0" encoding="UTF-8"?>
<!--
  ~ Licensed to the Apache Software Foundation (ASF) under one or more
  ~ contributor license agreements.  See the NOTICE file distributed with
  ~ this work for additional information regarding copyright ownership.
  ~ The ASF licenses this file to You under the Apache License, Version 2.0
  ~ (the "License"); you may not use this file except in compliance with
  ~ the License.  You may obtain a copy of the License at
  ~
  ~     http://www.apache.org/licenses/LICENSE-2.0
  ~
  ~ Unless required by applicable law or agreed to in writing, software
  ~ distributed under the License is distributed on an "AS IS" BASIS,
  ~ WITHOUT WARRANTIES OR CONDITIONS OF ANY KIND, either express or implied.
  ~ See the License for the specific language governing permissions and
  ~ limitations under the License.
  ~
  -->

<project xmlns="http://maven.apache.org/POM/4.0.0" xmlns:xsi="http://www.w3.org/2001/XMLSchema-instance" xsi:schemaLocation="http://maven.apache.org/POM/4.0.0 http://maven.apache.org/xsd/maven-4.0.0.xsd">
    <modelVersion>4.0.0</modelVersion>

    <parent>
        <groupId>org.apache.skywalking</groupId>
        <artifactId>apm-sniffer</artifactId>
        <version>6.5.0-SNAPSHOT</version>
    </parent>

    <artifactId>apm-sdk-plugin</artifactId>
    <modules>
        <module>dubbo-plugin</module>
        <module>jdbc-commons</module>
        <module>httpClient-4.x-plugin</module>
        <module>jedis-2.x-plugin</module>
        <module>redisson-3.x-plugin</module>
        <module>tomcat-7.x-8.x-plugin</module>
        <module>motan-plugin</module>
        <module>mongodb-3.x-plugin</module>
        <module>feign-default-http-9.x-plugin</module>
        <module>okhttp-3.x-plugin</module>
        <module>spring-plugins</module>
        <module>struts2-2.x-plugin</module>
        <module>nutz-plugins</module>
        <module>jetty-plugin</module>
        <module>spymemcached-2.x-plugin</module>
        <module>sharding-jdbc-1.5.x-plugin</module>
        <module>sharding-sphere-3.x-plugin</module>
        <module>sharding-sphere-4.x-plugin</module>
        <module>xmemcached-2.x-plugin</module>
        <module>grpc-1.x-plugin</module>
        <module>mysql-5.x-plugin</module>
        <module>mysql-6.x-plugin</module>
        <module>mysql-8.x-plugin</module>
        <module>mysql-common</module>
        <module>h2-1.x-plugin</module>
        <module>postgresql-8.x-plugin</module>
        <module>rocketMQ-3.x-plugin</module>
        <module>rocketMQ-4.x-plugin</module>
        <module>elastic-job-2.x-plugin</module>
        <module>mongodb-2.x-plugin</module>
        <module>httpasyncclient-4.x-plugin</module>
        <module>kafka-plugin</module>
        <module>servicecomb-plugin</module>
        <module>hystrix-1.x-plugin</module>
        <module>sofarpc-plugin</module>
<<<<<<< HEAD
		<module>aliyun-rocketMQ-plugin</module>
=======
        <module>activemq-5.x-plugin</module>
        <module>elasticsearch-5.x-plugin</module>
        <module>undertow-plugins</module>
        <module>rabbitmq-5.x-plugin</module>
        <module>dubbo-conflict-patch</module>
        <module>canal-1.x-plugin</module>
        <module>dubbo-2.7.x-plugin</module>
        <module>dubbo-2.7.x-conflict-patch</module>
        <module>vertx-plugins</module>
        <module>resteasy-plugin</module>
        <module>solrj-7.x-plugin</module>
        <module>cassandra-java-driver-3.x-plugin</module>
        <module>light4j-plugins</module>
        <module>ehcache-2.x-plugin</module>
        <module>pulsar-plugin</module>
>>>>>>> bde6c137
    </modules>
    <packaging>pom</packaging>

    <name>apm-sdk-plugin</name>
    <url>http://maven.apache.org</url>

    <properties>
        <project.build.sourceEncoding>UTF-8</project.build.sourceEncoding>
        <sdk.plugin.related.dir />
        <shade.net.bytebuddy.source>net.bytebuddy</shade.net.bytebuddy.source>
        <shade.net.bytebuddy.target>${shade.package}.${shade.net.bytebuddy.source}</shade.net.bytebuddy.target>

        <agent.package.dest.dir>${project.build.directory}${sdk.plugin.related.dir}/../../../../skywalking-agent
        </agent.package.dest.dir>
        <plugin.dest.dir>${agent.package.dest.dir}/plugins</plugin.dest.dir>

        <ant-contrib.version>1.0b3</ant-contrib.version>
        <ant-nodeps.version>1.8.1</ant-nodeps.version>
    </properties>

    <dependencies>
        <dependency>
            <groupId>org.apache.skywalking</groupId>
            <artifactId>apm-agent-core</artifactId>
            <version>${project.version}</version>
            <scope>provided</scope>
        </dependency>
        <dependency>
            <groupId>org.apache.skywalking</groupId>
            <artifactId>apm-util</artifactId>
            <version>${project.version}</version>
            <scope>provided</scope>
        </dependency>
        <dependency>
            <groupId>org.apache.skywalking</groupId>
            <artifactId>apm-test-tools</artifactId>
            <version>${project.version}</version>
            <scope>test</scope>
        </dependency>
    </dependencies>

    <build>
        <plugins>
            <plugin>
                <artifactId>maven-shade-plugin</artifactId>
                <executions>
                    <execution>
                        <phase>package</phase>
                        <goals>
                            <goal>shade</goal>
                        </goals>
                        <configuration>
                            <shadedArtifactAttached>false</shadedArtifactAttached>
                            <createDependencyReducedPom>true</createDependencyReducedPom>
                            <createSourcesJar>true</createSourcesJar>
                            <shadeSourcesContent>true</shadeSourcesContent>
                            <relocations>
                                <relocation>
                                    <pattern>${shade.net.bytebuddy.source}</pattern>
                                    <shadedPattern>${shade.net.bytebuddy.target}</shadedPattern>
                                </relocation>
                            </relocations>
                        </configuration>
                    </execution>
                </executions>
            </plugin>
            <plugin>
                <artifactId>maven-antrun-plugin</artifactId>
                <executions>
                    <execution>
                        <phase>package</phase>
                        <goals>
                            <goal>run</goal>
                        </goals>
                        <configuration>
                            <tasks>
                                <taskdef resource="net/sf/antcontrib/antcontrib.properties" classpathref="maven.runtime.classpath" />
                                <if>
                                    <equals arg1="${project.packaging}" arg2="jar" />
                                    <then>
                                        <mkdir dir="${plugin.dest.dir}" />
                                        <copy file="${project.build.directory}/${project.artifactId}-${project.version}.jar" tofile="${plugin.dest.dir}/${project.artifactId}-${project.version}.jar" overwrite="true" />
                                    </then>
                                </if>

                            </tasks>
                        </configuration>
                    </execution>
                </executions>
                <dependencies>
                    <dependency>
                        <groupId>ant-contrib</groupId>
                        <artifactId>ant-contrib</artifactId>
                        <version>${ant-contrib.version}</version>
                        <exclusions>
                            <exclusion>
                                <groupId>ant</groupId>
                                <artifactId>ant</artifactId>
                            </exclusion>
                        </exclusions>
                    </dependency>
                    <dependency>
                        <groupId>org.apache.ant</groupId>
                        <artifactId>ant-nodeps</artifactId>
                        <version>${ant-nodeps.version}</version>
                    </dependency>
                </dependencies>
            </plugin>
        </plugins>
    </build>
</project><|MERGE_RESOLUTION|>--- conflicted
+++ resolved
@@ -63,9 +63,6 @@
         <module>servicecomb-plugin</module>
         <module>hystrix-1.x-plugin</module>
         <module>sofarpc-plugin</module>
-<<<<<<< HEAD
-		<module>aliyun-rocketMQ-plugin</module>
-=======
         <module>activemq-5.x-plugin</module>
         <module>elasticsearch-5.x-plugin</module>
         <module>undertow-plugins</module>
@@ -81,7 +78,7 @@
         <module>light4j-plugins</module>
         <module>ehcache-2.x-plugin</module>
         <module>pulsar-plugin</module>
->>>>>>> bde6c137
+        <module>aliyun-rocketMQ-plugin</module>
     </modules>
     <packaging>pom</packaging>
 
