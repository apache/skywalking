--- conflicted
+++ resolved
@@ -74,11 +74,8 @@
         <module>vertx-plugins</module>
         <module>resteasy-plugin</module>
         <module>solrj-7.x-plugin</module>
-<<<<<<< HEAD
+        <module>cassandra-java-driver-3.x-plugin</module>
         <module>light4j-plugins</module>
-=======
-        <module>cassandra-java-driver-3.x-plugin</module>
->>>>>>> 876b60c1
     </modules>
     <packaging>pom</packaging>
 
