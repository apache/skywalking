<?xml version="1.0" encoding="UTF-8"?>
<!--
  ~ Licensed to the Apache Software Foundation (ASF) under one or more
  ~ contributor license agreements.  See the NOTICE file distributed with
  ~ this work for additional information regarding copyright ownership.
  ~ The ASF licenses this file to You under the Apache License, Version 2.0
  ~ (the "License"); you may not use this file except in compliance with
  ~ the License.  You may obtain a copy of the License at
  ~
  ~     http://www.apache.org/licenses/LICENSE-2.0
  ~
  ~ Unless required by applicable law or agreed to in writing, software
  ~ distributed under the License is distributed on an "AS IS" BASIS,
  ~ WITHOUT WARRANTIES OR CONDITIONS OF ANY KIND, either express or implied.
  ~ See the License for the specific language governing permissions and
  ~ limitations under the License.
  ~
  -->

<project xmlns="http://maven.apache.org/POM/4.0.0" xmlns:xsi="http://www.w3.org/2001/XMLSchema-instance" xsi:schemaLocation="http://maven.apache.org/POM/4.0.0 http://maven.apache.org/xsd/maven-4.0.0.xsd">
    <modelVersion>4.0.0</modelVersion>

    <parent>
        <groupId>org.apache.skywalking</groupId>
        <artifactId>apm-sniffer</artifactId>
        <version>8.7.0-SNAPSHOT</version>
    </parent>

    <artifactId>apm-sdk-plugin</artifactId>
    <modules>
        <module>dubbo-plugin</module>
        <module>jdbc-commons</module>
        <module>httpClient-4.x-plugin</module>
        <module>jedis-2.x-plugin</module>
        <module>redisson-3.x-plugin</module>
        <module>tomcat-7.x-8.x-plugin</module>
        <module>motan-plugin</module>
        <module>mongodb-3.x-plugin</module>
        <module>mongodb-4.x-plugin</module>
        <module>feign-default-http-9.x-plugin</module>
        <module>okhttp-3.x-plugin</module>
        <module>okhttp-4.x-plugin</module>
        <module>okhttp-common</module>
        <module>spring-plugins</module>
        <module>struts2-2.x-plugin</module>
        <module>nutz-plugins</module>
        <module>jetty-plugin</module>
        <module>spymemcached-2.x-plugin</module>
        <module>sharding-jdbc-1.5.x-plugin</module>
        <module>sharding-sphere-3.x-plugin</module>
        <module>sharding-sphere-4.x-plugin</module>
        <module>sharding-sphere-4.x-RC3-plugin</module>
        <module>sharding-sphere-4.0.x-plugin</module>
        <module>sharding-sphere-4.1.0-plugin</module>
        <module>xmemcached-2.x-plugin</module>
        <module>grpc-1.x-plugin</module>
        <module>mysql-5.x-plugin</module>
        <module>mysql-6.x-plugin</module>
        <module>mysql-8.x-plugin</module>
        <module>mysql-common</module>
        <module>h2-1.x-plugin</module>
        <module>postgresql-8.x-plugin</module>
        <module>rocketMQ-3.x-plugin</module>
        <module>rocketMQ-4.x-plugin</module>
        <module>elastic-job-2.x-plugin</module>
        <module>elastic-job-3.x-plugin</module>
        <module>mongodb-2.x-plugin</module>
        <module>httpasyncclient-4.x-plugin</module>
        <module>kafka-commons</module>
        <module>kafka-plugin</module>
        <module>servicecomb-plugin</module>
        <module>hystrix-1.x-plugin</module>
        <module>sofarpc-plugin</module>
        <module>activemq-5.x-plugin</module>
        <module>elasticsearch-5.x-plugin</module>
        <module>elasticsearch-6.x-plugin</module>
        <module>elasticsearch-7.x-plugin</module>
        <module>undertow-plugins</module>
        <module>rabbitmq-5.x-plugin</module>
        <module>dubbo-conflict-patch</module>
        <module>canal-1.x-plugin</module>
        <module>dubbo-2.7.x-plugin</module>
        <module>dubbo-2.7.x-conflict-patch</module>
        <module>vertx-plugins</module>
        <module>resteasy-plugin</module>
        <module>solrj-7.x-plugin</module>
        <module>cassandra-java-driver-3.x-plugin</module>
        <module>light4j-plugins</module>
        <module>ehcache-2.x-plugin</module>
        <module>pulsar-plugin</module>
        <module>netty-socketio-plugin</module>
        <module>armeria-0.84.x-plugin</module>
        <module>armeria-0.85.x-plugin</module>
        <module>httpclient-3.x-plugin</module>
        <module>play-2.x-plugin</module>
        <module>lettuce-5.x-plugin</module>
        <module>avro-plugin</module>
        <module>finagle-6.25.x-plugin</module>
        <module>quasar-plugin</module>
        <module>mariadb-2.x-plugin</module>
        <module>influxdb-2.x-plugin</module>
        <module>baidu-brpc-plugin</module>
        <module>hbase-1.x-2.x-plugin</module>
        <module>graphql-plugin</module>
        <module>xxl-job-2.x-plugin</module>
        <module>thrift-plugin</module>
        <module>httpclient-commons</module>
        <module>asynchttpclient-2.x-plugin</module>
        <module>dbcp-2.x-plugin</module>
        <module>mssql-commons</module>
        <module>mssql-jtds-1.x-plugin</module>
        <module>mssql-jdbc-plugin</module>
        <module>cxf-3.x-plugin</module>
        <module>jsonrpc4j-1.x-plugin</module>
<<<<<<< HEAD
        <module>sentinel-1.x-plugin</module>
=======
        <module>neo4j-4.x-plugin</module>
>>>>>>> e95064d9
    </modules>
    <packaging>pom</packaging>

    <name>apm-sdk-plugin</name>
    <url>http://maven.apache.org</url>

    <properties>
        <project.build.sourceEncoding>UTF-8</project.build.sourceEncoding>
        <sdk.plugin.related.dir />
        <shade.net.bytebuddy.source>net.bytebuddy</shade.net.bytebuddy.source>
        <shade.net.bytebuddy.target>${shade.package}.${shade.net.bytebuddy.source}</shade.net.bytebuddy.target>

        <agent.package.dest.dir>${project.build.directory}${sdk.plugin.related.dir}/../../../../skywalking-agent
        </agent.package.dest.dir>
        <plugin.dest.dir>${agent.package.dest.dir}/plugins</plugin.dest.dir>

        <ant-contrib.version>1.0b3</ant-contrib.version>
        <ant-nodeps.version>1.8.1</ant-nodeps.version>
    </properties>

    <dependencies>
        <dependency>
            <groupId>org.apache.skywalking</groupId>
            <artifactId>apm-agent-core</artifactId>
            <version>${project.version}</version>
            <scope>provided</scope>
        </dependency>
        <dependency>
            <groupId>net.bytebuddy</groupId>
            <artifactId>byte-buddy</artifactId>
            <version>${bytebuddy.version}</version>
            <scope>provided</scope>
        </dependency>
        <dependency>
            <groupId>org.apache.skywalking</groupId>
            <artifactId>apm-util</artifactId>
            <version>${project.version}</version>
            <scope>provided</scope>
        </dependency>
        <dependency>
            <groupId>org.apache.skywalking</groupId>
            <artifactId>apm-test-tools</artifactId>
            <version>${project.version}</version>
            <scope>test</scope>
        </dependency>
    </dependencies>

    <build>
        <plugins>
            <plugin>
                <artifactId>maven-shade-plugin</artifactId>
                <executions>
                    <execution>
                        <phase>package</phase>
                        <goals>
                            <goal>shade</goal>
                        </goals>
                        <configuration>
                            <shadedArtifactAttached>false</shadedArtifactAttached>
                            <createDependencyReducedPom>true</createDependencyReducedPom>
                            <createSourcesJar>true</createSourcesJar>
                            <shadeSourcesContent>true</shadeSourcesContent>
                            <relocations>
                                <relocation>
                                    <pattern>${shade.net.bytebuddy.source}</pattern>
                                    <shadedPattern>${shade.net.bytebuddy.target}</shadedPattern>
                                </relocation>
                            </relocations>
                        </configuration>
                    </execution>
                </executions>
            </plugin>
            <plugin>
                <artifactId>maven-antrun-plugin</artifactId>
                <executions>
                    <execution>
                        <phase>package</phase>
                        <goals>
                            <goal>run</goal>
                        </goals>
                        <configuration>
                            <target>
                                <taskdef resource="net/sf/antcontrib/antcontrib.properties" classpathref="maven.runtime.classpath" />
                                <if>
                                    <equals arg1="${project.packaging}" arg2="jar" />
                                    <then>
                                        <mkdir dir="${plugin.dest.dir}" />
                                        <copy file="${project.build.directory}/${project.artifactId}-${project.version}.jar" tofile="${plugin.dest.dir}/${project.artifactId}-${project.version}.jar" overwrite="true" />
                                    </then>
                                </if>

                            </target>
                        </configuration>
                    </execution>
                </executions>
                <dependencies>
                    <dependency>
                        <groupId>ant-contrib</groupId>
                        <artifactId>ant-contrib</artifactId>
                        <version>${ant-contrib.version}</version>
                        <exclusions>
                            <exclusion>
                                <groupId>ant</groupId>
                                <artifactId>ant</artifactId>
                            </exclusion>
                        </exclusions>
                    </dependency>
                    <dependency>
                        <groupId>org.apache.ant</groupId>
                        <artifactId>ant-nodeps</artifactId>
                        <version>${ant-nodeps.version}</version>
                    </dependency>
                </dependencies>
            </plugin>
        </plugins>
    </build>
</project><|MERGE_RESOLUTION|>--- conflicted
+++ resolved
@@ -112,11 +112,8 @@
         <module>mssql-jdbc-plugin</module>
         <module>cxf-3.x-plugin</module>
         <module>jsonrpc4j-1.x-plugin</module>
-<<<<<<< HEAD
+        <module>neo4j-4.x-plugin</module>
         <module>sentinel-1.x-plugin</module>
-=======
-        <module>neo4j-4.x-plugin</module>
->>>>>>> e95064d9
     </modules>
     <packaging>pom</packaging>
 
