--- conflicted
+++ resolved
@@ -100,11 +100,8 @@
         <module>hbase-1.x-plugin</module>
         <module>graphql-plugin</module>
         <module>xxl-job-2.x-plugin</module>
-<<<<<<< HEAD
+        <module>thrift-plugin</module>
         <module>mqtt-3.x-plugin</module>
-=======
-        <module>thrift-plugin</module>
->>>>>>> f5e38b88
     </modules>
     <packaging>pom</packaging>
 
