<?xml version="1.0" encoding="UTF-8"?>
<!--
  ~ Licensed to the Apache Software Foundation (ASF) under one or more
  ~ contributor license agreements.  See the NOTICE file distributed with
  ~ this work for additional information regarding copyright ownership.
  ~ The ASF licenses this file to You under the Apache License, Version 2.0
  ~ (the "License"); you may not use this file except in compliance with
  ~ the License.  You may obtain a copy of the License at
  ~
  ~     http://www.apache.org/licenses/LICENSE-2.0
  ~
  ~ Unless required by applicable law or agreed to in writing, software
  ~ distributed under the License is distributed on an "AS IS" BASIS,
  ~ WITHOUT WARRANTIES OR CONDITIONS OF ANY KIND, either express or implied.
  ~ See the License for the specific language governing permissions and
  ~ limitations under the License.
  ~
  -->

<project xmlns="http://maven.apache.org/POM/4.0.0" xmlns:xsi="http://www.w3.org/2001/XMLSchema-instance" xsi:schemaLocation="http://maven.apache.org/POM/4.0.0 http://maven.apache.org/xsd/maven-4.0.0.xsd">
    <modelVersion>4.0.0</modelVersion>

    <parent>
        <groupId>org.apache.skywalking</groupId>
        <artifactId>apm-sniffer</artifactId>
        <version>6.2.0-SNAPSHOT</version>
    </parent>

    <artifactId>apm-sdk-plugin</artifactId>
    <modules>
        <module>dubbo-plugin</module>
        <module>jdbc-commons</module>
        <module>httpClient-4.x-plugin</module>
        <module>jedis-2.x-plugin</module>
        <module>redisson-3.x-plugin</module>
        <module>tomcat-7.x-8.x-plugin</module>
        <module>motan-plugin</module>
        <module>mongodb-3.x-plugin</module>
        <module>feign-default-http-9.x-plugin</module>
        <module>okhttp-3.x-plugin</module>
        <module>spring-plugins</module>
        <module>struts2-2.x-plugin</module>
        <module>nutz-plugins</module>
        <module>jetty-plugin</module>
        <module>spymemcached-2.x-plugin</module>
        <module>sharding-jdbc-1.5.x-plugin</module>
        <module>sharding-sphere-3.x-plugin</module>
        <module>sharding-sphere-4.x-plugin</module>
        <module>xmemcached-2.x-plugin</module>
        <module>grpc-1.x-plugin</module>
        <module>mysql-5.x-plugin</module>
        <module>mysql-6.x-plugin</module>
        <module>mysql-8.x-plugin</module>
        <module>mysql-common</module>
        <module>h2-1.x-plugin</module>
        <module>postgresql-8.x-plugin</module>
        <module>rocketMQ-3.x-plugin</module>
        <module>rocketMQ-4.x-plugin</module>
        <module>elastic-job-2.x-plugin</module>
        <module>mongodb-2.x-plugin</module>
        <module>httpasyncclient-4.x-plugin</module>
        <module>kafka-v1-plugin</module>
        <module>servicecomb-plugin</module>
        <module>hystrix-1.x-plugin</module>
        <module>sofarpc-plugin</module>
        <module>activemq-5.x-plugin</module>
        <module>elasticsearch-5.x-plugin</module>
        <module>undertow-plugins</module>
        <module>rabbitmq-5.x-plugin</module>
        <module>dubbo-conflict-patch</module>
        <module>canal-1.x-plugin</module>
        <module>dubbo-2.7.x-plugin</module>
        <module>dubbo-2.7.x-conflict-patch</module>
        <module>vertx-plugins</module>
<<<<<<< HEAD
        <module>seata-plugin</module>
=======
        <module>resteasy-plugin</module>
>>>>>>> 8716bb0d
    </modules>
    <packaging>pom</packaging>

    <name>apm-sdk-plugin</name>
    <url>http://maven.apache.org</url>

    <properties>
        <project.build.sourceEncoding>UTF-8</project.build.sourceEncoding>
        <sdk.plugin.related.dir />
        <shade.net.bytebuddy.source>net.bytebuddy</shade.net.bytebuddy.source>
        <shade.net.bytebuddy.target>${shade.package}.${shade.net.bytebuddy.source}</shade.net.bytebuddy.target>

        <agent.package.dest.dir>${project.build.directory}${sdk.plugin.related.dir}/../../../../skywalking-agent</agent.package.dest.dir>
        <plugin.dest.dir>${agent.package.dest.dir}/plugins</plugin.dest.dir>

        <ant-contrib.version>1.0b3</ant-contrib.version>
        <ant-nodeps.version>1.8.1</ant-nodeps.version>
    </properties>

    <dependencies>
        <dependency>
            <groupId>org.apache.skywalking</groupId>
            <artifactId>apm-agent-core</artifactId>
            <version>${project.version}</version>
            <scope>provided</scope>
        </dependency>
        <dependency>
            <groupId>org.apache.skywalking</groupId>
            <artifactId>apm-util</artifactId>
            <version>${project.version}</version>
            <scope>provided</scope>
        </dependency>
        <dependency>
            <groupId>org.apache.skywalking</groupId>
            <artifactId>apm-test-tools</artifactId>
            <version>${project.version}</version>
            <scope>test</scope>
        </dependency>
    </dependencies>

    <build>
        <plugins>
            <plugin>
                <artifactId>maven-shade-plugin</artifactId>
                <executions>
                    <execution>
                        <phase>package</phase>
                        <goals>
                            <goal>shade</goal>
                        </goals>
                        <configuration>
                            <shadedArtifactAttached>false</shadedArtifactAttached>
                            <createDependencyReducedPom>true</createDependencyReducedPom>
                            <createSourcesJar>true</createSourcesJar>
                            <shadeSourcesContent>true</shadeSourcesContent>
                            <relocations>
                                <relocation>
                                    <pattern>${shade.net.bytebuddy.source}</pattern>
                                    <shadedPattern>${shade.net.bytebuddy.target}</shadedPattern>
                                </relocation>
                            </relocations>
                        </configuration>
                    </execution>
                </executions>
            </plugin>
            <plugin>
                <artifactId>maven-antrun-plugin</artifactId>
                <executions>
                    <execution>
                        <phase>package</phase>
                        <goals>
                            <goal>run</goal>
                        </goals>
                        <configuration>
                            <tasks>
                                <taskdef resource="net/sf/antcontrib/antcontrib.properties" classpathref="maven.runtime.classpath" />
                                <if>
                                    <equals arg1="${project.packaging}" arg2="jar" />
                                    <then>
                                        <mkdir dir="${plugin.dest.dir}" />
                                        <copy file="${project.build.directory}/${project.artifactId}-${project.version}.jar" tofile="${plugin.dest.dir}/${project.artifactId}-${project.version}.jar" overwrite="true" />
                                    </then>
                                </if>

                            </tasks>
                        </configuration>
                    </execution>
                </executions>
                <dependencies>
                    <dependency>
                        <groupId>ant-contrib</groupId>
                        <artifactId>ant-contrib</artifactId>
                        <version>${ant-contrib.version}</version>
                        <exclusions>
                            <exclusion>
                                <groupId>ant</groupId>
                                <artifactId>ant</artifactId>
                            </exclusion>
                        </exclusions>
                    </dependency>
                    <dependency>
                        <groupId>org.apache.ant</groupId>
                        <artifactId>ant-nodeps</artifactId>
                        <version>${ant-nodeps.version}</version>
                    </dependency>
                </dependencies>
            </plugin>
        </plugins>
    </build>
</project><|MERGE_RESOLUTION|>--- conflicted
+++ resolved
@@ -72,11 +72,8 @@
         <module>dubbo-2.7.x-plugin</module>
         <module>dubbo-2.7.x-conflict-patch</module>
         <module>vertx-plugins</module>
-<<<<<<< HEAD
+        <module>resteasy-plugin</module>
         <module>seata-plugin</module>
-=======
-        <module>resteasy-plugin</module>
->>>>>>> 8716bb0d
     </modules>
     <packaging>pom</packaging>
 
