<?xml version="1.0" encoding="UTF-8"?>
<!--
  ~ Licensed to the Apache Software Foundation (ASF) under one or more
  ~ contributor license agreements.  See the NOTICE file distributed with
  ~ this work for additional information regarding copyright ownership.
  ~ The ASF licenses this file to You under the Apache License, Version 2.0
  ~ (the "License"); you may not use this file except in compliance with
  ~ the License.  You may obtain a copy of the License at
  ~
  ~     http://www.apache.org/licenses/LICENSE-2.0
  ~
  ~ Unless required by applicable law or agreed to in writing, software
  ~ distributed under the License is distributed on an "AS IS" BASIS,
  ~ WITHOUT WARRANTIES OR CONDITIONS OF ANY KIND, either express or implied.
  ~ See the License for the specific language governing permissions and
  ~ limitations under the License.
  ~
  -->

<project xmlns="http://maven.apache.org/POM/4.0.0" xmlns:xsi="http://www.w3.org/2001/XMLSchema-instance" xsi:schemaLocation="http://maven.apache.org/POM/4.0.0 http://maven.apache.org/xsd/maven-4.0.0.xsd">
    <modelVersion>4.0.0</modelVersion>

    <parent>
        <groupId>org.apache.skywalking</groupId>
        <artifactId>apm-sniffer</artifactId>
        <version>6.1.0-SNAPSHOT</version>
    </parent>

    <artifactId>apm-sdk-plugin</artifactId>
    <modules>
        <module>dubbo-plugin</module>
        <module>jdbc-commons</module>
        <module>httpClient-4.x-plugin</module>
        <module>jedis-2.x-plugin</module>
        <module>redisson-3.x-plugin</module>
        <module>tomcat-7.x-8.x-plugin</module>
        <module>motan-plugin</module>
        <module>mongodb-3.x-plugin</module>
        <module>feign-default-http-9.x-plugin</module>
        <module>okhttp-3.x-plugin</module>
        <module>spring-plugins</module>
        <module>struts2-2.x-plugin</module>
        <module>nutz-plugins</module>
        <module>jetty-plugin</module>
        <module>spymemcached-2.x-plugin</module>
        <module>sharding-jdbc-1.5.x-plugin</module>
        <module>xmemcached-2.x-plugin</module>
        <module>grpc-1.x-plugin</module>
        <module>mysql-5.x-plugin</module>
        <module>mysql-6.x-plugin</module>
        <module>mysql-8.x-plugin</module>
        <module>mysql-common</module>
        <module>h2-1.x-plugin</module>
        <module>postgresql-8.x-plugin</module>
        <module>rocketMQ-3.x-plugin</module>
        <module>rocketMQ-4.x-plugin</module>
        <module>elastic-job-2.x-plugin</module>
        <module>mongodb-2.x-plugin</module>
        <module>httpasyncclient-4.x-plugin</module>
        <module>kafka-v1-plugin</module>
        <module>servicecomb-plugin</module>
        <module>hystrix-1.x-plugin</module>
        <module>sofarpc-plugin</module>
        <module>activemq-5.x-plugin</module>
        <module>elasticsearch-5.x-plugin</module>
        <module>undertow-plugins</module>
        <module>rabbitmq-5.x-plugin</module>
        <module>dubbo-conflict-patch</module>
        <module>canal-1.x-plugin</module>
<<<<<<< HEAD
        <module>vertx-plugins</module>
=======
        <module>dubbo-2.7.x-plugin</module>
        <module>dubbo-2.7.x-conflict-patch</module>
>>>>>>> 41393891
    </modules>
    <packaging>pom</packaging>

    <name>apm-sdk-plugin</name>
    <url>http://maven.apache.org</url>

    <properties>
        <project.build.sourceEncoding>UTF-8</project.build.sourceEncoding>
        <sdk.plugin.related.dir />
        <shade.net.bytebuddy.source>net.bytebuddy</shade.net.bytebuddy.source>
        <shade.net.bytebuddy.target>${shade.package}.${shade.net.bytebuddy.source}</shade.net.bytebuddy.target>

        <agent.package.dest.dir>${project.build.directory}${sdk.plugin.related.dir}/../../../../skywalking-agent</agent.package.dest.dir>
        <plugin.dest.dir>${agent.package.dest.dir}/plugins</plugin.dest.dir>

        <ant-contrib.version>1.0b3</ant-contrib.version>
        <ant-nodeps.version>1.8.1</ant-nodeps.version>
    </properties>

    <dependencies>
        <dependency>
            <groupId>org.apache.skywalking</groupId>
            <artifactId>apm-agent-core</artifactId>
            <version>${project.version}</version>
            <scope>provided</scope>
        </dependency>
        <dependency>
            <groupId>org.apache.skywalking</groupId>
            <artifactId>apm-util</artifactId>
            <version>${project.version}</version>
            <scope>provided</scope>
        </dependency>
        <dependency>
            <groupId>org.apache.skywalking</groupId>
            <artifactId>apm-test-tools</artifactId>
            <version>${project.version}</version>
            <scope>test</scope>
        </dependency>
    </dependencies>

    <build>
        <plugins>
            <plugin>
                <artifactId>maven-shade-plugin</artifactId>
                <executions>
                    <execution>
                        <phase>package</phase>
                        <goals>
                            <goal>shade</goal>
                        </goals>
                        <configuration>
                            <shadedArtifactAttached>false</shadedArtifactAttached>
                            <createDependencyReducedPom>true</createDependencyReducedPom>
                            <createSourcesJar>true</createSourcesJar>
                            <shadeSourcesContent>true</shadeSourcesContent>
                            <relocations>
                                <relocation>
                                    <pattern>${shade.net.bytebuddy.source}</pattern>
                                    <shadedPattern>${shade.net.bytebuddy.target}</shadedPattern>
                                </relocation>
                            </relocations>
                        </configuration>
                    </execution>
                </executions>
            </plugin>
            <plugin>
                <artifactId>maven-antrun-plugin</artifactId>
                <executions>
                    <execution>
                        <phase>package</phase>
                        <goals>
                            <goal>run</goal>
                        </goals>
                        <configuration>
                            <tasks>
                                <taskdef resource="net/sf/antcontrib/antcontrib.properties" classpathref="maven.runtime.classpath" />
                                <if>
                                    <equals arg1="${project.packaging}" arg2="jar" />
                                    <then>
                                        <mkdir dir="${plugin.dest.dir}" />
                                        <copy file="${project.build.directory}/${project.artifactId}-${project.version}.jar" tofile="${plugin.dest.dir}/${project.artifactId}-${project.version}.jar" overwrite="true" />
                                    </then>
                                </if>

                            </tasks>
                        </configuration>
                    </execution>
                </executions>
                <dependencies>
                    <dependency>
                        <groupId>ant-contrib</groupId>
                        <artifactId>ant-contrib</artifactId>
                        <version>${ant-contrib.version}</version>
                        <exclusions>
                            <exclusion>
                                <groupId>ant</groupId>
                                <artifactId>ant</artifactId>
                            </exclusion>
                        </exclusions>
                    </dependency>
                    <dependency>
                        <groupId>org.apache.ant</groupId>
                        <artifactId>ant-nodeps</artifactId>
                        <version>${ant-nodeps.version}</version>
                    </dependency>
                </dependencies>
            </plugin>
        </plugins>
    </build>
</project><|MERGE_RESOLUTION|>--- conflicted
+++ resolved
@@ -67,12 +67,9 @@
         <module>rabbitmq-5.x-plugin</module>
         <module>dubbo-conflict-patch</module>
         <module>canal-1.x-plugin</module>
-<<<<<<< HEAD
-        <module>vertx-plugins</module>
-=======
         <module>dubbo-2.7.x-plugin</module>
         <module>dubbo-2.7.x-conflict-patch</module>
->>>>>>> 41393891
+        <module>vertx-plugins</module>
     </modules>
     <packaging>pom</packaging>
 
