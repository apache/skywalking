--- conflicted
+++ resolved
@@ -76,11 +76,8 @@
         <module>solrj-7.x-plugin</module>
         <module>cassandra-java-driver-3.x-plugin</module>
         <module>light4j-plugins</module>
-<<<<<<< HEAD
         <module>ehcache-2.x-plugin</module>
-=======
         <module>pulsar-plugin</module>
->>>>>>> e131adf2
     </modules>
     <packaging>pom</packaging>
 
