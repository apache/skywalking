<?xml version="1.0" encoding="UTF-8"?>
<!--
  ~ Licensed to the Apache Software Foundation (ASF) under one or more
  ~ contributor license agreements.  See the NOTICE file distributed with
  ~ this work for additional information regarding copyright ownership.
  ~ The ASF licenses this file to You under the Apache License, Version 2.0
  ~ (the "License"); you may not use this file except in compliance with
  ~ the License.  You may obtain a copy of the License at
  ~
  ~     http://www.apache.org/licenses/LICENSE-2.0
  ~
  ~ Unless required by applicable law or agreed to in writing, software
  ~ distributed under the License is distributed on an "AS IS" BASIS,
  ~ WITHOUT WARRANTIES OR CONDITIONS OF ANY KIND, either express or implied.
  ~ See the License for the specific language governing permissions and
  ~ limitations under the License.
  ~
  -->

<project xmlns="http://maven.apache.org/POM/4.0.0" xmlns:xsi="http://www.w3.org/2001/XMLSchema-instance" xsi:schemaLocation="http://maven.apache.org/POM/4.0.0 http://maven.apache.org/xsd/maven-4.0.0.xsd">
    <modelVersion>4.0.0</modelVersion>

    <parent>
        <groupId>org.apache.skywalking</groupId>
        <artifactId>apm-sniffer</artifactId>
        <version>6.2.0-SNAPSHOT</version>
    </parent>

    <artifactId>apm-sdk-plugin</artifactId>
    <modules>
        <module>dubbo-plugin</module>
        <module>jdbc-commons</module>
        <module>httpClient-4.x-plugin</module>
        <module>jedis-2.x-plugin</module>
        <module>redisson-3.x-plugin</module>
        <module>tomcat-7.x-8.x-plugin</module>
        <module>motan-plugin</module>
        <module>mongodb-3.x-plugin</module>
        <module>feign-default-http-9.x-plugin</module>
        <module>okhttp-3.x-plugin</module>
        <module>spring-plugins</module>
        <module>struts2-2.x-plugin</module>
        <module>nutz-plugins</module>
        <module>jetty-plugin</module>
        <module>spymemcached-2.x-plugin</module>
        <module>sharding-jdbc-1.5.x-plugin</module>
        <module>sharding-sphere-3.x-plugin</module>
        <module>sharding-sphere-4.x-plugin</module>
        <module>xmemcached-2.x-plugin</module>
        <module>grpc-1.x-plugin</module>
        <module>mysql-5.x-plugin</module>
        <module>mysql-6.x-plugin</module>
        <module>mysql-8.x-plugin</module>
        <module>mysql-common</module>
        <module>h2-1.x-plugin</module>
        <module>postgresql-8.x-plugin</module>
        <module>rocketMQ-3.x-plugin</module>
        <module>rocketMQ-4.x-plugin</module>
        <module>elastic-job-2.x-plugin</module>
        <module>mongodb-2.x-plugin</module>
        <module>httpasyncclient-4.x-plugin</module>
        <module>kafka-v1-plugin</module>
        <module>servicecomb-plugin</module>
        <module>hystrix-1.x-plugin</module>
        <module>sofarpc-plugin</module>
        <module>activemq-5.x-plugin</module>
        <module>elasticsearch-5.x-plugin</module>
        <module>undertow-plugins</module>
        <module>rabbitmq-5.x-plugin</module>
        <module>dubbo-conflict-patch</module>
        <module>canal-1.x-plugin</module>
        <module>dubbo-2.7.x-plugin</module>
        <module>dubbo-2.7.x-conflict-patch</module>
        <module>vertx-plugins</module>
        <module>resteasy-plugin</module>
<<<<<<< HEAD
        <module>seata-plugin</module>
=======
        <module>solrj-7.x-plugin</module>
>>>>>>> 57aedb80
    </modules>
    <packaging>pom</packaging>

    <name>apm-sdk-plugin</name>
    <url>http://maven.apache.org</url>

    <properties>
        <project.build.sourceEncoding>UTF-8</project.build.sourceEncoding>
        <sdk.plugin.related.dir />
        <shade.net.bytebuddy.source>net.bytebuddy</shade.net.bytebuddy.source>
        <shade.net.bytebuddy.target>${shade.package}.${shade.net.bytebuddy.source}</shade.net.bytebuddy.target>

        <agent.package.dest.dir>${project.build.directory}${sdk.plugin.related.dir}/../../../../skywalking-agent</agent.package.dest.dir>
        <plugin.dest.dir>${agent.package.dest.dir}/plugins</plugin.dest.dir>

        <ant-contrib.version>1.0b3</ant-contrib.version>
        <ant-nodeps.version>1.8.1</ant-nodeps.version>
    </properties>

    <dependencies>
        <dependency>
            <groupId>org.apache.skywalking</groupId>
            <artifactId>apm-agent-core</artifactId>
            <version>${project.version}</version>
            <scope>provided</scope>
        </dependency>
        <dependency>
            <groupId>org.apache.skywalking</groupId>
            <artifactId>apm-util</artifactId>
            <version>${project.version}</version>
            <scope>provided</scope>
        </dependency>
        <dependency>
            <groupId>org.apache.skywalking</groupId>
            <artifactId>apm-test-tools</artifactId>
            <version>${project.version}</version>
            <scope>test</scope>
        </dependency>
    </dependencies>

    <build>
        <plugins>
            <plugin>
                <artifactId>maven-shade-plugin</artifactId>
                <executions>
                    <execution>
                        <phase>package</phase>
                        <goals>
                            <goal>shade</goal>
                        </goals>
                        <configuration>
                            <shadedArtifactAttached>false</shadedArtifactAttached>
                            <createDependencyReducedPom>true</createDependencyReducedPom>
                            <createSourcesJar>true</createSourcesJar>
                            <shadeSourcesContent>true</shadeSourcesContent>
                            <relocations>
                                <relocation>
                                    <pattern>${shade.net.bytebuddy.source}</pattern>
                                    <shadedPattern>${shade.net.bytebuddy.target}</shadedPattern>
                                </relocation>
                            </relocations>
                        </configuration>
                    </execution>
                </executions>
            </plugin>
            <plugin>
                <artifactId>maven-antrun-plugin</artifactId>
                <executions>
                    <execution>
                        <phase>package</phase>
                        <goals>
                            <goal>run</goal>
                        </goals>
                        <configuration>
                            <tasks>
                                <taskdef resource="net/sf/antcontrib/antcontrib.properties" classpathref="maven.runtime.classpath" />
                                <if>
                                    <equals arg1="${project.packaging}" arg2="jar" />
                                    <then>
                                        <mkdir dir="${plugin.dest.dir}" />
                                        <copy file="${project.build.directory}/${project.artifactId}-${project.version}.jar" tofile="${plugin.dest.dir}/${project.artifactId}-${project.version}.jar" overwrite="true" />
                                    </then>
                                </if>

                            </tasks>
                        </configuration>
                    </execution>
                </executions>
                <dependencies>
                    <dependency>
                        <groupId>ant-contrib</groupId>
                        <artifactId>ant-contrib</artifactId>
                        <version>${ant-contrib.version}</version>
                        <exclusions>
                            <exclusion>
                                <groupId>ant</groupId>
                                <artifactId>ant</artifactId>
                            </exclusion>
                        </exclusions>
                    </dependency>
                    <dependency>
                        <groupId>org.apache.ant</groupId>
                        <artifactId>ant-nodeps</artifactId>
                        <version>${ant-nodeps.version}</version>
                    </dependency>
                </dependencies>
            </plugin>
        </plugins>
    </build>
</project><|MERGE_RESOLUTION|>--- conflicted
+++ resolved
@@ -73,11 +73,8 @@
         <module>dubbo-2.7.x-conflict-patch</module>
         <module>vertx-plugins</module>
         <module>resteasy-plugin</module>
-<<<<<<< HEAD
+        <module>solrj-7.x-plugin</module>
         <module>seata-plugin</module>
-=======
-        <module>solrj-7.x-plugin</module>
->>>>>>> 57aedb80
     </modules>
     <packaging>pom</packaging>
 
