<?xml version="1.0" encoding="UTF-8"?>
<!--
  ~ Licensed to the Apache Software Foundation (ASF) under one or more
  ~ contributor license agreements.  See the NOTICE file distributed with
  ~ this work for additional information regarding copyright ownership.
  ~ The ASF licenses this file to You under the Apache License, Version 2.0
  ~ (the "License"); you may not use this file except in compliance with
  ~ the License.  You may obtain a copy of the License at
  ~
  ~     http://www.apache.org/licenses/LICENSE-2.0
  ~
  ~ Unless required by applicable law or agreed to in writing, software
  ~ distributed under the License is distributed on an "AS IS" BASIS,
  ~ WITHOUT WARRANTIES OR CONDITIONS OF ANY KIND, either express or implied.
  ~ See the License for the specific language governing permissions and
  ~ limitations under the License.
  ~
  -->

<project xmlns="http://maven.apache.org/POM/4.0.0" xmlns:xsi="http://www.w3.org/2001/XMLSchema-instance" xsi:schemaLocation="http://maven.apache.org/POM/4.0.0 http://maven.apache.org/xsd/maven-4.0.0.xsd">
    <modelVersion>4.0.0</modelVersion>

    <parent>
        <groupId>org.apache.skywalking</groupId>
        <artifactId>apm-sniffer</artifactId>
        <version>8.3.0-SNAPSHOT</version>
    </parent>

    <artifactId>apm-sdk-plugin</artifactId>
    <modules>
        <module>dubbo-plugin</module>
        <module>jdbc-commons</module>
        <module>httpClient-4.x-plugin</module>
        <module>jedis-2.x-plugin</module>
        <module>redisson-3.x-plugin</module>
        <module>tomcat-7.x-8.x-plugin</module>
        <module>motan-plugin</module>
        <module>mongodb-3.x-plugin</module>
        <module>mongodb-4.x-plugin</module>
        <module>feign-default-http-9.x-plugin</module>
        <module>okhttp-3.x-plugin</module>
        <module>spring-plugins</module>
        <module>struts2-2.x-plugin</module>
        <module>nutz-plugins</module>
        <module>jetty-plugin</module>
        <module>spymemcached-2.x-plugin</module>
        <module>sharding-jdbc-1.5.x-plugin</module>
        <module>sharding-sphere-3.x-plugin</module>
        <module>sharding-sphere-4.x-plugin</module>
        <module>sharding-sphere-4.x-RC3-plugin</module>
        <module>sharding-sphere-4.0.x-plugin</module>
        <module>sharding-sphere-4.1.0-plugin</module>
        <module>xmemcached-2.x-plugin</module>
        <module>grpc-1.x-plugin</module>
        <module>mysql-5.x-plugin</module>
        <module>mysql-6.x-plugin</module>
        <module>mysql-8.x-plugin</module>
        <module>mysql-common</module>
        <module>h2-1.x-plugin</module>
        <module>postgresql-8.x-plugin</module>
        <module>rocketMQ-3.x-plugin</module>
        <module>rocketMQ-4.x-plugin</module>
        <module>elastic-job-2.x-plugin</module>
        <module>elastic-job-3.x-plugin</module>
        <module>mongodb-2.x-plugin</module>
        <module>httpasyncclient-4.x-plugin</module>
        <module>kafka-commons</module>
        <module>kafka-plugin</module>
        <module>servicecomb-plugin</module>
        <module>hystrix-1.x-plugin</module>
        <module>sofarpc-plugin</module>
        <module>activemq-5.x-plugin</module>
        <module>elasticsearch-5.x-plugin</module>
        <module>elasticsearch-6.x-plugin</module>
        <module>undertow-plugins</module>
        <module>rabbitmq-5.x-plugin</module>
        <module>dubbo-conflict-patch</module>
        <module>canal-1.x-plugin</module>
        <module>dubbo-2.7.x-plugin</module>
        <module>dubbo-2.7.x-conflict-patch</module>
        <module>vertx-plugins</module>
        <module>resteasy-plugin</module>
        <module>solrj-7.x-plugin</module>
        <module>cassandra-java-driver-3.x-plugin</module>
        <module>light4j-plugins</module>
        <module>ehcache-2.x-plugin</module>
        <module>pulsar-plugin</module>
        <module>netty-socketio-plugin</module>
        <module>armeria-0.84.x-plugin</module>
        <module>armeria-0.85.x-plugin</module>
        <module>httpclient-3.x-plugin</module>
        <module>play-2.x-plugin</module>
        <module>lettuce-5.x-plugin</module>
        <module>avro-plugin</module>
        <module>finagle-6.25.x-plugin</module>
        <module>quasar-plugin</module>
        <module>mariadb-2.x-plugin</module>
        <module>influxdb-2.x-plugin</module>
        <module>baidu-brpc-plugin</module>
        <module>hbase-1.x-plugin</module>
        <module>graphql-plugin</module>
        <module>xxl-job-2.x-plugin</module>
        <module>thrift-plugin</module>
        <module>httpclient-commons</module>
        <module>asynchttpclient-2.x-plugin</module>
<<<<<<< HEAD
        <module>hikaricp-2.x-plugin</module>
=======
        <module>dbcp-2.x-plugin</module>
        <module>mssql-jtds-1.x-plugin</module>
        <module>mssql-jdbc-plugin</module>
>>>>>>> d9623ec4
    </modules>
    <packaging>pom</packaging>

    <name>apm-sdk-plugin</name>
    <url>http://maven.apache.org</url>

    <properties>
        <project.build.sourceEncoding>UTF-8</project.build.sourceEncoding>
        <sdk.plugin.related.dir />
        <shade.net.bytebuddy.source>net.bytebuddy</shade.net.bytebuddy.source>
        <shade.net.bytebuddy.target>${shade.package}.${shade.net.bytebuddy.source}</shade.net.bytebuddy.target>

        <agent.package.dest.dir>${project.build.directory}${sdk.plugin.related.dir}/../../../../skywalking-agent
        </agent.package.dest.dir>
        <plugin.dest.dir>${agent.package.dest.dir}/plugins</plugin.dest.dir>

        <ant-contrib.version>1.0b3</ant-contrib.version>
        <ant-nodeps.version>1.8.1</ant-nodeps.version>
    </properties>

    <dependencies>
        <dependency>
            <groupId>org.apache.skywalking</groupId>
            <artifactId>apm-agent-core</artifactId>
            <version>${project.version}</version>
            <scope>provided</scope>
        </dependency>
        <dependency>
            <groupId>net.bytebuddy</groupId>
            <artifactId>byte-buddy</artifactId>
            <version>${bytebuddy.version}</version>
            <scope>provided</scope>
        </dependency>
        <dependency>
            <groupId>org.apache.skywalking</groupId>
            <artifactId>apm-util</artifactId>
            <version>${project.version}</version>
            <scope>provided</scope>
        </dependency>
        <dependency>
            <groupId>org.apache.skywalking</groupId>
            <artifactId>apm-test-tools</artifactId>
            <version>${project.version}</version>
            <scope>test</scope>
        </dependency>
    </dependencies>

    <build>
        <plugins>
            <plugin>
                <artifactId>maven-shade-plugin</artifactId>
                <executions>
                    <execution>
                        <phase>package</phase>
                        <goals>
                            <goal>shade</goal>
                        </goals>
                        <configuration>
                            <shadedArtifactAttached>false</shadedArtifactAttached>
                            <createDependencyReducedPom>true</createDependencyReducedPom>
                            <createSourcesJar>true</createSourcesJar>
                            <shadeSourcesContent>true</shadeSourcesContent>
                            <relocations>
                                <relocation>
                                    <pattern>${shade.net.bytebuddy.source}</pattern>
                                    <shadedPattern>${shade.net.bytebuddy.target}</shadedPattern>
                                </relocation>
                            </relocations>
                        </configuration>
                    </execution>
                </executions>
            </plugin>
            <plugin>
                <artifactId>maven-antrun-plugin</artifactId>
                <executions>
                    <execution>
                        <phase>package</phase>
                        <goals>
                            <goal>run</goal>
                        </goals>
                        <configuration>
                            <tasks>
                                <taskdef resource="net/sf/antcontrib/antcontrib.properties" classpathref="maven.runtime.classpath" />
                                <if>
                                    <equals arg1="${project.packaging}" arg2="jar" />
                                    <then>
                                        <mkdir dir="${plugin.dest.dir}" />
                                        <copy file="${project.build.directory}/${project.artifactId}-${project.version}.jar" tofile="${plugin.dest.dir}/${project.artifactId}-${project.version}.jar" overwrite="true" />
                                    </then>
                                </if>

                            </tasks>
                        </configuration>
                    </execution>
                </executions>
                <dependencies>
                    <dependency>
                        <groupId>ant-contrib</groupId>
                        <artifactId>ant-contrib</artifactId>
                        <version>${ant-contrib.version}</version>
                        <exclusions>
                            <exclusion>
                                <groupId>ant</groupId>
                                <artifactId>ant</artifactId>
                            </exclusion>
                        </exclusions>
                    </dependency>
                    <dependency>
                        <groupId>org.apache.ant</groupId>
                        <artifactId>ant-nodeps</artifactId>
                        <version>${ant-nodeps.version}</version>
                    </dependency>
                </dependencies>
            </plugin>
        </plugins>
    </build>
</project><|MERGE_RESOLUTION|>--- conflicted
+++ resolved
@@ -103,13 +103,10 @@
         <module>thrift-plugin</module>
         <module>httpclient-commons</module>
         <module>asynchttpclient-2.x-plugin</module>
-<<<<<<< HEAD
         <module>hikaricp-2.x-plugin</module>
-=======
         <module>dbcp-2.x-plugin</module>
         <module>mssql-jtds-1.x-plugin</module>
         <module>mssql-jdbc-plugin</module>
->>>>>>> d9623ec4
     </modules>
     <packaging>pom</packaging>
 
