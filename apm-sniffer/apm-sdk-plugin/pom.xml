<?xml version="1.0" encoding="UTF-8"?>
<!--
  ~ Licensed to the Apache Software Foundation (ASF) under one or more
  ~ contributor license agreements.  See the NOTICE file distributed with
  ~ this work for additional information regarding copyright ownership.
  ~ The ASF licenses this file to You under the Apache License, Version 2.0
  ~ (the "License"); you may not use this file except in compliance with
  ~ the License.  You may obtain a copy of the License at
  ~
  ~     http://www.apache.org/licenses/LICENSE-2.0
  ~
  ~ Unless required by applicable law or agreed to in writing, software
  ~ distributed under the License is distributed on an "AS IS" BASIS,
  ~ WITHOUT WARRANTIES OR CONDITIONS OF ANY KIND, either express or implied.
  ~ See the License for the specific language governing permissions and
  ~ limitations under the License.
  ~
  -->

<project xmlns="http://maven.apache.org/POM/4.0.0" xmlns:xsi="http://www.w3.org/2001/XMLSchema-instance" xsi:schemaLocation="http://maven.apache.org/POM/4.0.0 http://maven.apache.org/xsd/maven-4.0.0.xsd">
    <modelVersion>4.0.0</modelVersion>

    <parent>
        <groupId>org.apache.skywalking</groupId>
        <artifactId>apm-sniffer</artifactId>
        <version>6.5.0-SNAPSHOT</version>
    </parent>

    <artifactId>apm-sdk-plugin</artifactId>
    <modules>
        <module>dubbo-plugin</module>
        <module>jdbc-commons</module>
        <module>httpClient-4.x-plugin</module>
        <module>jedis-2.x-plugin</module>
        <module>redisson-3.x-plugin</module>
        <module>tomcat-7.x-8.x-plugin</module>
        <module>motan-plugin</module>
        <module>mongodb-3.x-plugin</module>
        <module>feign-default-http-9.x-plugin</module>
        <module>okhttp-3.x-plugin</module>
        <module>spring-plugins</module>
        <module>struts2-2.x-plugin</module>
        <module>nutz-plugins</module>
        <module>jetty-plugin</module>
        <module>spymemcached-2.x-plugin</module>
        <module>sharding-jdbc-1.5.x-plugin</module>
        <module>sharding-sphere-3.x-plugin</module>
        <module>sharding-sphere-4.x-plugin</module>
        <module>xmemcached-2.x-plugin</module>
        <module>grpc-1.x-plugin</module>
        <module>mysql-5.x-plugin</module>
        <module>mysql-6.x-plugin</module>
        <module>mysql-8.x-plugin</module>
        <module>mysql-common</module>
        <module>h2-1.x-plugin</module>
        <module>postgresql-8.x-plugin</module>
        <module>rocketMQ-3.x-plugin</module>
        <module>rocketMQ-4.x-plugin</module>
        <module>elastic-job-2.x-plugin</module>
        <module>mongodb-2.x-plugin</module>
        <module>httpasyncclient-4.x-plugin</module>
        <module>kafka-plugin</module>
        <module>servicecomb-plugin</module>
        <module>hystrix-1.x-plugin</module>
        <module>sofarpc-plugin</module>
        <module>activemq-5.x-plugin</module>
        <module>elasticsearch-5.x-plugin</module>
        <module>undertow-plugins</module>
        <module>rabbitmq-5.x-plugin</module>
        <module>dubbo-conflict-patch</module>
        <module>canal-1.x-plugin</module>
        <module>dubbo-2.7.x-plugin</module>
        <module>dubbo-2.7.x-conflict-patch</module>
        <module>vertx-plugins</module>
        <module>resteasy-plugin</module>
        <module>solrj-7.x-plugin</module>
        <module>cassandra-java-driver-3.x-plugin</module>
<<<<<<< HEAD
        <module>pulsar-plugin</module>
=======
        <module>light4j-plugins</module>
>>>>>>> 6942ec8f
    </modules>
    <packaging>pom</packaging>

    <name>apm-sdk-plugin</name>
    <url>http://maven.apache.org</url>

    <properties>
        <project.build.sourceEncoding>UTF-8</project.build.sourceEncoding>
        <sdk.plugin.related.dir />
        <shade.net.bytebuddy.source>net.bytebuddy</shade.net.bytebuddy.source>
        <shade.net.bytebuddy.target>${shade.package}.${shade.net.bytebuddy.source}</shade.net.bytebuddy.target>

        <agent.package.dest.dir>${project.build.directory}${sdk.plugin.related.dir}/../../../../skywalking-agent
        </agent.package.dest.dir>
        <plugin.dest.dir>${agent.package.dest.dir}/plugins</plugin.dest.dir>

        <ant-contrib.version>1.0b3</ant-contrib.version>
        <ant-nodeps.version>1.8.1</ant-nodeps.version>
    </properties>

    <dependencies>
        <dependency>
            <groupId>org.apache.skywalking</groupId>
            <artifactId>apm-agent-core</artifactId>
            <version>${project.version}</version>
            <scope>provided</scope>
        </dependency>
        <dependency>
            <groupId>org.apache.skywalking</groupId>
            <artifactId>apm-util</artifactId>
            <version>${project.version}</version>
            <scope>provided</scope>
        </dependency>
        <dependency>
            <groupId>org.apache.skywalking</groupId>
            <artifactId>apm-test-tools</artifactId>
            <version>${project.version}</version>
            <scope>test</scope>
        </dependency>
    </dependencies>

    <build>
        <plugins>
            <plugin>
                <artifactId>maven-shade-plugin</artifactId>
                <executions>
                    <execution>
                        <phase>package</phase>
                        <goals>
                            <goal>shade</goal>
                        </goals>
                        <configuration>
                            <shadedArtifactAttached>false</shadedArtifactAttached>
                            <createDependencyReducedPom>true</createDependencyReducedPom>
                            <createSourcesJar>true</createSourcesJar>
                            <shadeSourcesContent>true</shadeSourcesContent>
                            <relocations>
                                <relocation>
                                    <pattern>${shade.net.bytebuddy.source}</pattern>
                                    <shadedPattern>${shade.net.bytebuddy.target}</shadedPattern>
                                </relocation>
                            </relocations>
                        </configuration>
                    </execution>
                </executions>
            </plugin>
            <plugin>
                <artifactId>maven-antrun-plugin</artifactId>
                <executions>
                    <execution>
                        <phase>package</phase>
                        <goals>
                            <goal>run</goal>
                        </goals>
                        <configuration>
                            <tasks>
                                <taskdef resource="net/sf/antcontrib/antcontrib.properties" classpathref="maven.runtime.classpath" />
                                <if>
                                    <equals arg1="${project.packaging}" arg2="jar" />
                                    <then>
                                        <mkdir dir="${plugin.dest.dir}" />
                                        <copy file="${project.build.directory}/${project.artifactId}-${project.version}.jar" tofile="${plugin.dest.dir}/${project.artifactId}-${project.version}.jar" overwrite="true" />
                                    </then>
                                </if>

                            </tasks>
                        </configuration>
                    </execution>
                </executions>
                <dependencies>
                    <dependency>
                        <groupId>ant-contrib</groupId>
                        <artifactId>ant-contrib</artifactId>
                        <version>${ant-contrib.version}</version>
                        <exclusions>
                            <exclusion>
                                <groupId>ant</groupId>
                                <artifactId>ant</artifactId>
                            </exclusion>
                        </exclusions>
                    </dependency>
                    <dependency>
                        <groupId>org.apache.ant</groupId>
                        <artifactId>ant-nodeps</artifactId>
                        <version>${ant-nodeps.version}</version>
                    </dependency>
                </dependencies>
            </plugin>
        </plugins>
    </build>
</project><|MERGE_RESOLUTION|>--- conflicted
+++ resolved
@@ -75,11 +75,8 @@
         <module>resteasy-plugin</module>
         <module>solrj-7.x-plugin</module>
         <module>cassandra-java-driver-3.x-plugin</module>
-<<<<<<< HEAD
+        <module>light4j-plugins</module>
         <module>pulsar-plugin</module>
-=======
-        <module>light4j-plugins</module>
->>>>>>> 6942ec8f
     </modules>
     <packaging>pom</packaging>
 
