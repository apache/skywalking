--- conflicted
+++ resolved
@@ -102,11 +102,8 @@
         <module>xxl-job-2.x-plugin</module>
         <module>thrift-plugin</module>
         <module>httpclient-commons</module>
-<<<<<<< HEAD
+        <module>asynchttpclient-2.x-plugin</module>
         <module>dbcp-2.x-plugin</module>
-=======
-        <module>asynchttpclient-2.x-plugin</module>
->>>>>>> d625f290
     </modules>
     <packaging>pom</packaging>
 
