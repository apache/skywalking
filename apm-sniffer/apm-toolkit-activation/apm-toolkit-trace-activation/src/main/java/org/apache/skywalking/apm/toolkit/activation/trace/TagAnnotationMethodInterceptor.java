--- conflicted
+++ resolved
@@ -60,7 +60,6 @@
 
 
     @Override
-<<<<<<< HEAD
     public Object afterMethod(
         final EnhancedInstance objInst,
         final Method method,
@@ -86,11 +85,6 @@
             TagUtil.tagReturnSpanSpan(localSpan, context, tag);
         }
         ContextManager.stopSpan();
-=======
-    public Object afterMethod(final EnhancedInstance objInst, final Method method, final Object[] allArguments,
-        final Class<?>[] argumentsTypes, final Object ret) {
->>>>>>> d2afdb10
-        return ret;
     }
 
     @Override
