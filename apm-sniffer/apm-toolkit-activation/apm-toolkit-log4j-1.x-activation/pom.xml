<?xml version="1.0" encoding="UTF-8"?>
<!--
  ~ Licensed to the Apache Software Foundation (ASF) under one or more
  ~ contributor license agreements.  See the NOTICE file distributed with
  ~ this work for additional information regarding copyright ownership.
  ~ The ASF licenses this file to You under the Apache License, Version 2.0
  ~ (the "License"); you may not use this file except in compliance with
  ~ the License.  You may obtain a copy of the License at
  ~
  ~     http://www.apache.org/licenses/LICENSE-2.0
  ~
  ~ Unless required by applicable law or agreed to in writing, software
  ~ distributed under the License is distributed on an "AS IS" BASIS,
  ~ WITHOUT WARRANTIES OR CONDITIONS OF ANY KIND, either express or implied.
  ~ See the License for the specific language governing permissions and
  ~ limitations under the License.
  ~
  -->

<project xmlns="http://maven.apache.org/POM/4.0.0" xmlns:xsi="http://www.w3.org/2001/XMLSchema-instance"
         xsi:schemaLocation="http://maven.apache.org/POM/4.0.0 http://maven.apache.org/xsd/maven-4.0.0.xsd">
    <parent>
        <artifactId>apm-toolkit-activation</artifactId>
        <groupId>org.apache.skywalking</groupId>
        <version>8.5.0-SNAPSHOT</version>
    </parent>
    <modelVersion>4.0.0</modelVersion>

    <artifactId>apm-toolkit-log4j-1.x-activation</artifactId>

    <properties>
        <log4j.version>1.2.17</log4j.version>
    </properties>

    <dependencies>
        <dependency>
            <groupId>log4j</groupId>
            <artifactId>log4j</artifactId>
            <version>${log4j.version}</version>
            <scope>provided</scope>
<<<<<<< HEAD
=======
        </dependency>
        <dependency>
            <groupId>org.apache.skywalking</groupId>
            <artifactId>apm-toolkit-log4j-1.x</artifactId>
            <version>${project.version}</version>
>>>>>>> badd0578
        </dependency>
        <dependency>
            <groupId>org.apache.skywalking</groupId>
            <artifactId>apm-toolkit-logging-common</artifactId>
            <version>${project.version}</version>
        </dependency>
    </dependencies>
</project><|MERGE_RESOLUTION|>--- conflicted
+++ resolved
@@ -17,8 +17,7 @@
   ~
   -->
 
-<project xmlns="http://maven.apache.org/POM/4.0.0" xmlns:xsi="http://www.w3.org/2001/XMLSchema-instance"
-         xsi:schemaLocation="http://maven.apache.org/POM/4.0.0 http://maven.apache.org/xsd/maven-4.0.0.xsd">
+<project xmlns="http://maven.apache.org/POM/4.0.0" xmlns:xsi="http://www.w3.org/2001/XMLSchema-instance" xsi:schemaLocation="http://maven.apache.org/POM/4.0.0 http://maven.apache.org/xsd/maven-4.0.0.xsd">
     <parent>
         <artifactId>apm-toolkit-activation</artifactId>
         <groupId>org.apache.skywalking</groupId>
@@ -38,14 +37,11 @@
             <artifactId>log4j</artifactId>
             <version>${log4j.version}</version>
             <scope>provided</scope>
-<<<<<<< HEAD
-=======
         </dependency>
         <dependency>
             <groupId>org.apache.skywalking</groupId>
             <artifactId>apm-toolkit-log4j-1.x</artifactId>
             <version>${project.version}</version>
->>>>>>> badd0578
         </dependency>
         <dependency>
             <groupId>org.apache.skywalking</groupId>
