# Licensed to the Apache Software Foundation (ASF) under one
# or more contributor license agreements.  See the NOTICE file
# distributed with this work for additional information
# regarding copyright ownership.  The ASF licenses this file
# to you under the Apache License, Version 2.0 (the
# "License"); you may not use this file except in compliance
# with the License.  You may obtain a copy of the License at
#
#     http://www.apache.org/licenses/LICENSE-2.0
#
# Unless required by applicable law or agreed to in writing, software
# distributed under the License is distributed on an "AS IS" BASIS,
# WITHOUT WARRANTIES OR CONDITIONS OF ANY KIND, either express or implied.
# See the License for the specific language governing permissions and
# limitations under the License.

# The agent namespace
# agent.namespace=${SW_AGENT_NAMESPACE:default-namespace}

# The service name in UI
agent.service_name=${SW_AGENT_NAME:Your_ApplicationName}

# The number of sampled traces per 3 seconds
# Negative number means sample traces as many as possible, most likely 100%
# agent.sample_n_per_3_secs=${SW_AGENT_SAMPLE:-1}

# Authentication active is based on backend setting, see application.yml for more details.
# agent.authentication = ${SW_AGENT_AUTHENTICATION:xxxx}

# The max amount of spans in a single segment.
# Through this config item, skywalking keep your application memory cost estimated.
# agent.span_limit_per_segment=${SW_AGENT_SPAN_LIMIT:300}

# Ignore the segments if their operation names start with these suffix.
# agent.ignore_suffix=${SW_AGENT_IGNORE_SUFFIX:.jpg,.jpeg,.js,.css,.png,.bmp,.gif,.ico,.mp3,.mp4,.html,.svg}

# If true, skywalking agent will save all instrumented classes files in `/debugging` folder.
# Skywalking team may ask for these files in order to resolve compatible problem.
# agent.is_open_debugging_class = ${SW_AGENT_OPEN_DEBUG:true}

# Backend service addresses.
collector.backend_service=${SW_AGENT_COLLECTOR_BACKEND_SERVICES:127.0.0.1:11800}

# Logging level
<<<<<<< HEAD
logging.level=DEBUG

#Specify register.status dir,if dir not exists or it is a file then default AGENT_HOME/option
#agent.register_status_dir=register_dir

#Specify instance_uuid to ensure that the whole show is unique, for example: applicationName_ip_12
#agent.instance_uuid = applicationName_ip_1

#enabled means that the reset function is enabled, and disabled means that the reset function is not enabled. A reset can be triggered by modifying the configuration file only if the reset feature is enabled.
#agent.reseter_listener = disabled
=======
logging.level=${SW_LOGGING_LEVEL:DEBUG}
>>>>>>> 4b868f8a
<|MERGE_RESOLUTION|>--- conflicted
+++ resolved
@@ -42,8 +42,7 @@
 collector.backend_service=${SW_AGENT_COLLECTOR_BACKEND_SERVICES:127.0.0.1:11800}
 
 # Logging level
-<<<<<<< HEAD
-logging.level=DEBUG
+logging.level=${SW_LOGGING_LEVEL:DEBUG}
 
 #Specify register.status dir,if dir not exists or it is a file then default AGENT_HOME/option
 #agent.register_status_dir=register_dir
@@ -53,6 +52,3 @@
 
 #enabled means that the reset function is enabled, and disabled means that the reset function is not enabled. A reset can be triggered by modifying the configuration file only if the reset feature is enabled.
 #agent.reseter_listener = disabled
-=======
-logging.level=${SW_LOGGING_LEVEL:DEBUG}
->>>>>>> 4b868f8a
