<project xmlns="http://maven.apache.org/POM/4.0.0" xmlns:xsi="http://www.w3.org/2001/XMLSchema-instance"
         xsi:schemaLocation="http://maven.apache.org/POM/4.0.0 http://maven.apache.org/xsd/maven-4.0.0.xsd">
    <modelVersion>4.0.0</modelVersion>

    <parent>
        <groupId>org.skywalking</groupId>
        <artifactId>apm-sniffer</artifactId>
        <version>3.2.3-2017</version>
    </parent>

    <artifactId>apm-agent</artifactId>
    <packaging>jar</packaging>

    <name>apm-agent</name>
    <url>http://maven.apache.org</url>

    <properties>
        <project.build.sourceEncoding>UTF-8</project.build.sourceEncoding>
        <premain.class>org.skywalking.apm.agent.SkyWalkingAgent</premain.class>

        <shade.package>org.skywalking.apm.dependencies</shade.package>
        <shade.net.bytebuddy.source>net.bytebuddy</shade.net.bytebuddy.source>
        <shade.net.bytebuddy.target>${shade.package}.${shade.net.bytebuddy.source}</shade.net.bytebuddy.target>
    </properties>

    <dependencies>
        <!-- plugin -->
        <dependency>
            <groupId>org.skywalking</groupId>
            <artifactId>apm-jedis-2.x-plugin</artifactId>
            <version>${project.version}</version>
        </dependency>
        <dependency>
            <groupId>org.skywalking</groupId>
            <artifactId>apm-jdbc-plugin</artifactId>
            <version>${project.version}</version>
        </dependency>
        <dependency>
            <groupId>org.skywalking</groupId>
            <artifactId>apm-httpClient-4.x-plugin</artifactId>
            <version>${project.version}</version>
        </dependency>
        <dependency>
            <groupId>org.skywalking</groupId>
            <artifactId>apm-dubbo-plugin</artifactId>
            <version>${project.version}</version>
        </dependency>
        <dependency>
            <groupId>org.skywalking</groupId>
            <artifactId>tomcat-7.x-8.x-plugin</artifactId>
            <version>${project.version}</version>
        </dependency>
        <dependency>
            <groupId>org.skywalking</groupId>
            <artifactId>motan-plugin</artifactId>
            <version>${project.version}</version>
        </dependency>
        <dependency>
            <groupId>org.skywalking</groupId>
            <artifactId>apm-mongodb-3.x-plugin</artifactId>
            <version>${project.version}</version>
        </dependency>
        <dependency>
            <groupId>org.skywalking</groupId>
            <artifactId>apm-resin-3.x-plugin</artifactId>
            <version>${project.version}</version>
        </dependency>
        <dependency>
            <groupId>org.skywalking</groupId>
            <artifactId>apm-resin-4.x-plugin</artifactId>
            <version>${project.version}</version>
        </dependency>
        <dependency>
            <groupId>org.skywalking</groupId>
            <artifactId>apm-okhttp-3.x-plugin</artifactId>
            <version>${project.version}</version>
        </dependency>
        <dependency>
            <groupId>org.skywalking</groupId>
            <artifactId>apm-feign-default-http-9.x-plugin</artifactId>
            <version>${project.version}</version>
        </dependency>
        <dependency>
            <groupId>org.skywalking</groupId>
            <artifactId>apm-resttemplate-4.3.x-plugin</artifactId>
            <version>${project.version}</version>
        </dependency>
        <dependency>
            <groupId>org.skywalking</groupId>
            <artifactId>apm-spring-concurrent-util-4.x-plugin</artifactId>
            <version>${project.version}</version>
        </dependency>
        <dependency>
            <groupId>org.skywalking</groupId>
            <artifactId>apm-springmvc-annotation-4.x-plugin</artifactId>
            <version>${project.version}</version>
        </dependency>
        <dependency>
            <groupId>org.skywalking</groupId>
            <artifactId>apm-spring-cloud-feign-1.x-plugin</artifactId>
            <version>${project.version}</version>
        </dependency>
        <dependency>
            <groupId>org.skywalking</groupId>
            <artifactId>apm-struts2-2.x-plugin</artifactId>
            <version>${project.version}</version>
        </dependency>
        <dependency>
            <groupId>org.skywalking</groupId>
            <artifactId>apm-nutz-mvc-annotation-1.x-plugin</artifactId>
            <version>${project.version}</version>
        </dependency>
        <dependency>
            <groupId>org.skywalking</groupId>
            <artifactId>apm-nutz-http-1.x-plugin</artifactId>
            <version>${project.version}</version>
        </dependency>
        <dependency>
            <groupId>org.skywalking</groupId>
            <artifactId>apm-jetty-client-9.x-plugin</artifactId>
            <version>${project.version}</version>
        </dependency>
        <dependency>
            <groupId>org.skywalking</groupId>
            <artifactId>apm-jetty-server-9.x-plugin</artifactId>
            <version>${project.version}</version>
        </dependency>
        <dependency>
            <groupId>org.skywalking</groupId>
<<<<<<< HEAD
            <artifactId>apm-sharding-jdbc-1.5.x-plugin</artifactId>
            <version>${project.version}</version>
        </dependency>
=======
            <artifactId>apm-spymemcached-2.x-plugin</artifactId>
            <version>${project.version}</version>
         </dependency>
>>>>>>> fb4e88f9

        <!-- activation -->
        <dependency>
            <groupId>org.skywalking</groupId>
            <artifactId>apm-toolkit-log4j-1.x-activation</artifactId>
            <version>${project.version}</version>
        </dependency>
        <dependency>
            <groupId>org.skywalking</groupId>
            <artifactId>apm-toolkit-log4j-2.x-activation</artifactId>
            <version>${project.version}</version>
        </dependency>

        <dependency>
            <groupId>org.skywalking</groupId>
            <artifactId>apm-toolkit-logback-1.x-activation</artifactId>
            <version>${project.version}</version>
        </dependency>

        <dependency>
            <groupId>org.skywalking</groupId>
            <artifactId>apm-toolkit-opentracing-activation</artifactId>
            <version>${project.version}</version>
        </dependency>

        <dependency>
            <groupId>org.skywalking</groupId>
            <artifactId>apm-toolkit-trace-activation</artifactId>
            <version>${project.version}</version>
        </dependency>

    </dependencies>
    <build>
        <finalName>skywalking-agent</finalName>
        <plugins>
            <plugin>
                <groupId>org.apache.maven.plugins</groupId>
                <artifactId>maven-shade-plugin</artifactId>
                <version>2.4.1</version>
                <executions>
                    <execution>
                        <phase>package</phase>
                        <goals>
                            <goal>shade</goal>
                        </goals>
                        <configuration>
                            <shadedArtifactAttached>false</shadedArtifactAttached>
                            <createDependencyReducedPom>true</createDependencyReducedPom>
                            <createSourcesJar>true</createSourcesJar>
                            <shadeSourcesContent>true</shadeSourcesContent>
                            <transformers>
                                <transformer
                                    implementation="org.apache.maven.plugins.shade.resource.AppendingTransformer">
                                    <resource>skywalking-plugin.def</resource>
                                </transformer>
                                <transformer
                                    implementation="org.apache.maven.plugins.shade.resource.ManifestResourceTransformer">
                                    <manifestEntries>
                                        <Premain-Class>${premain.class}</Premain-Class>
                                    </manifestEntries>
                                </transformer>
                            </transformers>
                            <artifactSet>
                                <excludes>
                                    <exclude>com.lmax:*</exclude>
                                    <exclude>org.apache.httpcomponents:*</exclude>
                                    <exclude>commons-logging:*</exclude>
                                    <exclude>commons-codec:*</exclude>
                                    <exclude>*:gson</exclude>
                                    <exclude>io.grpc:*</exclude>
                                    <exclude>io.netty:*</exclude>
                                    <exclude>com.google.*:*</exclude>
                                    <exclude>com.google.guava:guava</exclude>
                                </excludes>
                            </artifactSet>
                            <relocations>
                                <relocation>
                                    <pattern>${shade.net.bytebuddy.source}</pattern>
                                    <shadedPattern>${shade.net.bytebuddy.target}</shadedPattern>
                                </relocation>
                            </relocations>
                        </configuration>
                    </execution>
                </executions>
            </plugin>
            <plugin>
                <groupId>org.apache.maven.plugins</groupId>
                <artifactId>maven-antrun-plugin</artifactId>
                <executions>
                    <execution>
                        <phase>package</phase>
                        <goals>
                            <goal>run</goal>
                        </goals>
                        <configuration>
                            <tasks>
                                <mkdir dir="${project.basedir}/../../packages"/>
                                <copy file="${project.build.directory}/skywalking-agent.jar"
                                      tofile="${project.basedir}/../../packages/skywalking-agent.jar" overwrite="true"/>
                            </tasks>
                        </configuration>
                    </execution>
                </executions>
            </plugin>
        </plugins>
    </build>

    <distributionManagement>
        <repository>
            <id>bintray-wu-sheng-sky-walking-repository</id>
            <name>wu-sheng-sky-walking-repository</name>
            <url>https://api.bintray.com/maven/wu-sheng/skywalking/org.skywalking.apm-agent/;publish=1</url>
        </repository>
    </distributionManagement>
</project><|MERGE_RESOLUTION|>--- conflicted
+++ resolved
@@ -127,15 +127,14 @@
         </dependency>
         <dependency>
             <groupId>org.skywalking</groupId>
-<<<<<<< HEAD
+            <artifactId>apm-spymemcached-2.x-plugin</artifactId>
+            <version>${project.version}</version>
+        </dependency>
+        <dependency>
+            <groupId>org.skywalking</groupId>
             <artifactId>apm-sharding-jdbc-1.5.x-plugin</artifactId>
             <version>${project.version}</version>
         </dependency>
-=======
-            <artifactId>apm-spymemcached-2.x-plugin</artifactId>
-            <version>${project.version}</version>
-         </dependency>
->>>>>>> fb4e88f9
 
         <!-- activation -->
         <dependency>
