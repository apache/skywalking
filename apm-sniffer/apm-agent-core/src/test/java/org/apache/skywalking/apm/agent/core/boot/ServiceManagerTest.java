/*
 * Licensed to the Apache Software Foundation (ASF) under one or more
 * contributor license agreements.  See the NOTICE file distributed with
 * this work for additional information regarding copyright ownership.
 * The ASF licenses this file to You under the Apache License, Version 2.0
 * (the "License"); you may not use this file except in compliance with
 * the License.  You may obtain a copy of the License at
 *
 *     http://www.apache.org/licenses/LICENSE-2.0
 *
 * Unless required by applicable law or agreed to in writing, software
 * distributed under the License is distributed on an "AS IS" BASIS,
 * WITHOUT WARRANTIES OR CONDITIONS OF ANY KIND, either express or implied.
 * See the License for the specific language governing permissions and
 * limitations under the License.
 *
 */

package org.apache.skywalking.apm.agent.core.boot;

import java.lang.reflect.Field;
import java.util.HashMap;
import java.util.List;
import org.apache.skywalking.apm.agent.core.context.ContextManager;
import org.apache.skywalking.apm.agent.core.context.IgnoredTracerContext;
import org.apache.skywalking.apm.agent.core.context.TracingContext;
import org.apache.skywalking.apm.agent.core.context.TracingContextListener;
import org.apache.skywalking.apm.agent.core.context.TracingThreadListener;
import org.apache.skywalking.apm.agent.core.jvm.JVMService;
import org.apache.skywalking.apm.agent.core.meter.MeterService;
import org.apache.skywalking.apm.agent.core.profile.ProfileTaskChannelService;
import org.apache.skywalking.apm.agent.core.profile.ProfileTaskExecutionService;
import org.apache.skywalking.apm.agent.core.remote.GRPCChannelListener;
import org.apache.skywalking.apm.agent.core.remote.GRPCChannelManager;
import org.apache.skywalking.apm.agent.core.remote.TraceSegmentServiceClient;
import org.apache.skywalking.apm.agent.core.sampling.SamplingService;
import org.apache.skywalking.apm.agent.core.test.tools.AgentServiceRule;
import org.junit.AfterClass;
import org.junit.Rule;
import org.junit.Test;

import static org.hamcrest.CoreMatchers.is;
import static org.hamcrest.MatcherAssert.assertThat;
import static org.junit.Assert.assertEquals;
import static org.junit.Assert.assertNotNull;

public class ServiceManagerTest {

    @Rule
    public AgentServiceRule agentServiceRule = new AgentServiceRule();

    @AfterClass
    public static void afterClass() {
        ServiceManager.INSTANCE.shutdown();
    }

    @Test
    public void testServiceDependencies() throws Exception {
        HashMap<Class, BootService> registryService = getFieldValue(ServiceManager.INSTANCE, "bootedServices");

<<<<<<< HEAD
        assertThat(registryService.size(), is(13));
=======
        assertThat(registryService.size(), is(11));
>>>>>>> 5de0d2c6

        assertTraceSegmentServiceClient(ServiceManager.INSTANCE.findService(TraceSegmentServiceClient.class));
        assertContextManager(ServiceManager.INSTANCE.findService(ContextManager.class));
        assertGRPCChannelManager(ServiceManager.INSTANCE.findService(GRPCChannelManager.class));
        assertSamplingService(ServiceManager.INSTANCE.findService(SamplingService.class));
        assertJVMService(ServiceManager.INSTANCE.findService(JVMService.class));
        assertProfileTaskQueryService(ServiceManager.INSTANCE.findService(ProfileTaskChannelService.class));
        assertProfileTaskExecuteService(ServiceManager.INSTANCE.findService(ProfileTaskExecutionService.class));
        assertMeterRegisterService(ServiceManager.INSTANCE.findService(MeterService.class));

        assertTracingContextListener();
        assertIgnoreTracingContextListener();
        assertTracingThreadContextListener();
    }

    private void assertTracingThreadContextListener() throws Exception {
        List<TracingThreadListener> listeners = getFieldValue(TracingContext.TracingThreadListenerManager.class, "LISTENERS");
        assertThat(listeners.size(), is(1));
    }

    private void assertIgnoreTracingContextListener() throws Exception {
        List<TracingContextListener> listeners = getFieldValue(IgnoredTracerContext.ListenerManager.class, "LISTENERS");
        assertThat(listeners.size(), is(0));
    }

    private void assertTracingContextListener() throws Exception {
        List<TracingContextListener> listeners = getFieldValue(TracingContext.ListenerManager.class, "LISTENERS");
        assertThat(listeners.size(), is(1));

        assertThat(listeners.contains(ServiceManager.INSTANCE.findService(TraceSegmentServiceClient.class)), is(true));
    }

    private void assertJVMService(JVMService service) {
        assertNotNull(service);
    }

    private void assertProfileTaskQueryService(ProfileTaskChannelService service) {
        assertNotNull(service);
    }

    private void assertProfileTaskExecuteService(ProfileTaskExecutionService service) {
        assertNotNull(service);
    }

    private void assertGRPCChannelManager(GRPCChannelManager service) throws Exception {
        assertNotNull(service);

        List<GRPCChannelListener> listeners = getFieldValue(service, "listeners");
        assertEquals(listeners.size(), 6);
    }

    private void assertSamplingService(SamplingService service) {
        assertNotNull(service);
    }

    private void assertContextManager(ContextManager service) {
        assertNotNull(service);
    }

    private void assertTraceSegmentServiceClient(TraceSegmentServiceClient service) {
        assertNotNull(service);
    }

    private void assertMeterRegisterService(MeterService service) {
        assertNotNull(service);
    }

    private <T> T getFieldValue(Object instance, String fieldName) throws Exception {
        Field field = instance.getClass().getDeclaredField(fieldName);
        field.setAccessible(true);
        return (T) field.get(instance);
    }

    private <T> T getFieldValue(Class clazz, String fieldName) throws Exception {
        Field field = clazz.getDeclaredField(fieldName);
        field.setAccessible(true);
        return (T) field.get(clazz);
    }

}<|MERGE_RESOLUTION|>--- conflicted
+++ resolved
@@ -58,11 +58,7 @@
     public void testServiceDependencies() throws Exception {
         HashMap<Class, BootService> registryService = getFieldValue(ServiceManager.INSTANCE, "bootedServices");
 
-<<<<<<< HEAD
-        assertThat(registryService.size(), is(13));
-=======
         assertThat(registryService.size(), is(11));
->>>>>>> 5de0d2c6
 
         assertTraceSegmentServiceClient(ServiceManager.INSTANCE.findService(TraceSegmentServiceClient.class));
         assertContextManager(ServiceManager.INSTANCE.findService(ContextManager.class));
