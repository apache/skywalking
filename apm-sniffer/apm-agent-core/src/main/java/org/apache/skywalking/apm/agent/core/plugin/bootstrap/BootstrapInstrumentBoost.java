/*
 * Licensed to the Apache Software Foundation (ASF) under one or more
 * contributor license agreements.  See the NOTICE file distributed with
 * this work for additional information regarding copyright ownership.
 * The ASF licenses this file to You under the Apache License, Version 2.0
 * (the "License"); you may not use this file except in compliance with
 * the License.  You may obtain a copy of the License at
 *
 *     http://www.apache.org/licenses/LICENSE-2.0
 *
 * Unless required by applicable law or agreed to in writing, software
 * distributed under the License is distributed on an "AS IS" BASIS,
 * WITHOUT WARRANTIES OR CONDITIONS OF ANY KIND, either express or implied.
 * See the License for the specific language governing permissions and
 * limitations under the License.
 *
 */

package org.apache.skywalking.apm.agent.core.plugin.bootstrap;

import java.io.ByteArrayOutputStream;
import java.io.IOException;
import java.io.InputStream;
import java.lang.instrument.Instrumentation;
import java.util.HashMap;
import java.util.List;
import java.util.Map;
import net.bytebuddy.ByteBuddy;
import net.bytebuddy.agent.builder.AgentBuilder;
import net.bytebuddy.description.type.TypeDescription;
import net.bytebuddy.dynamic.ClassFileLocator;
import net.bytebuddy.dynamic.DynamicType;
import net.bytebuddy.dynamic.loading.ClassInjector;
import net.bytebuddy.pool.TypePool;
import org.apache.skywalking.apm.agent.core.logging.api.ILog;
import org.apache.skywalking.apm.agent.core.logging.api.LogManager;
import org.apache.skywalking.apm.agent.core.plugin.AbstractClassEnhancePluginDefine;
import org.apache.skywalking.apm.agent.core.plugin.InstrumentDebuggingClass;
import org.apache.skywalking.apm.agent.core.plugin.PluginException;
import org.apache.skywalking.apm.agent.core.plugin.PluginFinder;
import org.apache.skywalking.apm.agent.core.plugin.interceptor.ConstructorInterceptPoint;
import org.apache.skywalking.apm.agent.core.plugin.interceptor.InstanceMethodsInterceptPoint;
import org.apache.skywalking.apm.agent.core.plugin.interceptor.StaticMethodsInterceptPoint;
import org.apache.skywalking.apm.agent.core.plugin.loader.AgentClassLoader;

import static net.bytebuddy.matcher.ElementMatchers.named;

/**
 * If there is Bootstrap instrumentation plugin declared in plugin list, BootstrapInstrumentBoost inject the necessary
 * classes into bootstrap class loader, including generated dynamic delegate classes.
 *
 * @author wusheng
 */
public class BootstrapInstrumentBoost {
    private static final ILog logger = LogManager.getLogger(BootstrapInstrumentBoost.class);
    private static final String SHADE_PACKAGE = "org.apache.skywalking.apm.dependencies.";
    private static final String[] HIGH_PRIORITY_CLASSES = {
        "org.apache.skywalking.apm.agent.core.plugin.interceptor.enhance.EnhancedInstance",
        "org.apache.skywalking.apm.agent.core.plugin.interceptor.enhance.BootstrapInterRuntimeAssist",
        "org.apache.skywalking.apm.agent.core.plugin.interceptor.enhance.InstanceMethodsAroundInterceptor",
        "org.apache.skywalking.apm.agent.core.plugin.interceptor.enhance.InstanceConstructorInterceptor",
        "org.apache.skywalking.apm.agent.core.plugin.interceptor.enhance.StaticMethodsAroundInterceptor",
        "org.apache.skywalking.apm.agent.core.plugin.interceptor.enhance.MethodInterceptResult",
        "org.apache.skywalking.apm.agent.core.plugin.interceptor.enhance.OverrideCallable",
        "org.apache.skywalking.apm.agent.core.plugin.bootstrap.IBootstrapLog",
        SHADE_PACKAGE + "net.bytebuddy.implementation.bind.annotation.RuntimeType",
        SHADE_PACKAGE + "net.bytebuddy.implementation.bind.annotation.This",
        SHADE_PACKAGE + "net.bytebuddy.implementation.bind.annotation.AllArguments",
        SHADE_PACKAGE + "net.bytebuddy.implementation.bind.annotation.AllArguments$Assignment",
        SHADE_PACKAGE + "net.bytebuddy.implementation.bind.annotation.SuperCall",
        SHADE_PACKAGE + "net.bytebuddy.implementation.bind.annotation.Origin",
        SHADE_PACKAGE + "net.bytebuddy.implementation.bind.annotation.Morph"
    };
    private static String INSTANCE_METHOD_DELEGATE_TEMPLATE = "org.apache.skywalking.apm.agent.core.plugin.bootstrap.template.InstanceMethodInterTemplate";
    private static String INSTANCE_METHOD_WITH_OVERRIDE_ARGS_DELEGATE_TEMPLATE = "org.apache.skywalking.apm.agent.core.plugin.bootstrap.template.InstanceMethodInterWithOverrideArgsTemplate";
    private static String CONSTRUCTOR_DELEGATE_TEMPLATE = "org.apache.skywalking.apm.agent.core.plugin.bootstrap.template.ConstructorInterTemplate";
    private static String STATIC_METHOD_DELEGATE_TEMPLATE = "org.apache.skywalking.apm.agent.core.plugin.bootstrap.template.StaticMethodInterTemplate";
    private static String STATIC_METHOD_WITH_OVERRIDE_ARGS_DELEGATE_TEMPLATE = "org.apache.skywalking.apm.agent.core.plugin.bootstrap.template.StaticMethodInterWithOverrideArgsTemplate";

    public static AgentBuilder inject(PluginFinder pluginFinder, AgentBuilder agentBuilder,
        Instrumentation instrumentation) throws PluginException {
        Map<String, byte[]> classesTypeMap = new HashMap<String, byte[]>();

        if (!prepareJREInstrumentation(pluginFinder, classesTypeMap)) {
            return agentBuilder;
        }

        for (String highPriorityClass : HIGH_PRIORITY_CLASSES) {
            loadHighPriorityClass(classesTypeMap, highPriorityClass);
        }

        /**
<<<<<<< HEAD
         * This strategy is no longer available after Java 11.
         * Inject the classes into bootstrap class loader.
=======
         * Inject the classes into bootstrap class loader by using Unsafe Strategy.
         * ByteBuddy adapts the sun.misc.Unsafe and jdk.internal.misc.Unsafe automatically.
>>>>>>> 49f50a24
         */
        ClassInjector.UsingUnsafe.ofBootLoader().injectRaw(classesTypeMap);
        agentBuilder = agentBuilder.enableUnsafeBootstrapInjection();

        /**
         * Assures that all modules of the supplied types are read by the module of any instrumented type.
         * JDK Module system was introduced since JDK9.
         *
         * The following codes work only JDK Module system exist.
         */
        for (String highPriorityClass : HIGH_PRIORITY_CLASSES) {
            try {
                agentBuilder = agentBuilder.assureReadEdgeTo(instrumentation, Class.forName(highPriorityClass));
            } catch (ClassNotFoundException e) {
                logger.error(e, "Fail to open the high priority class " + highPriorityClass + " to public access in JDK9+");
                throw new UnsupportedOperationException("Fail to open the high priority class " + highPriorityClass + " to public access in JDK9+", e);
            }
        }
        for (String generatedClass : classesTypeMap.keySet()) {
            try {
                agentBuilder = agentBuilder.assureReadEdgeTo(instrumentation, Class.forName(generatedClass));
            } catch (ClassNotFoundException e) {
                logger.error(e, "Fail to open the high generated class " + generatedClass + " to public access in JDK9+");
                throw new UnsupportedOperationException("Fail to open the high generated class " + generatedClass + " to public access in JDK9+", e);
            }
        }

        return agentBuilder;
    }

    /**
     * Get the delegate class name.
     *
     * @param methodsInterceptor of original interceptor in the plugin
     * @return generated delegate class name
     */
    public static String internalDelegate(String methodsInterceptor) {
        return methodsInterceptor + "_internal";
    }

    /**
     * Load the delegate class from current class loader, mostly should be AppClassLoader.
     *
     * @param methodsInterceptor of original interceptor in the plugin
     * @return generated delegate class
     */
    public static Class forInternalDelegateClass(String methodsInterceptor) {
        try {
            return Class.forName(internalDelegate(methodsInterceptor));
        } catch (ClassNotFoundException e) {
            throw new PluginException(e.getMessage(), e);
        }
    }

    /**
     * Generate dynamic delegate for ByteBuddy
     *
     * @param pluginFinder gets the whole plugin list.
     * @param classesTypeMap hosts the class binary.
     * @return true if have JRE instrumentation requirement.
     * @throws PluginException when generate failure.
     */
    private static boolean prepareJREInstrumentation(PluginFinder pluginFinder,
        Map<String, byte[]> classesTypeMap) throws PluginException {
        TypePool typePool = TypePool.Default.of(BootstrapInstrumentBoost.class.getClassLoader());
        List<AbstractClassEnhancePluginDefine> bootstrapClassMatchDefines = pluginFinder.getBootstrapClassMatchDefine();
        for (AbstractClassEnhancePluginDefine define : bootstrapClassMatchDefines) {
            for (InstanceMethodsInterceptPoint point : define.getInstanceMethodsInterceptPoints()) {
                if (point.isOverrideArgs()) {
                    generateDelegator(classesTypeMap, typePool, INSTANCE_METHOD_WITH_OVERRIDE_ARGS_DELEGATE_TEMPLATE, point.getMethodsInterceptor());
                } else {
                    generateDelegator(classesTypeMap, typePool, INSTANCE_METHOD_DELEGATE_TEMPLATE, point.getMethodsInterceptor());
                }
            }

            for (ConstructorInterceptPoint point : define.getConstructorsInterceptPoints()) {
                generateDelegator(classesTypeMap, typePool, CONSTRUCTOR_DELEGATE_TEMPLATE, point.getConstructorInterceptor());
            }

            for (StaticMethodsInterceptPoint point : define.getStaticMethodsInterceptPoints()) {
                if (point.isOverrideArgs()) {
                    generateDelegator(classesTypeMap, typePool, STATIC_METHOD_WITH_OVERRIDE_ARGS_DELEGATE_TEMPLATE, point.getMethodsInterceptor());
                } else {
                    generateDelegator(classesTypeMap, typePool, STATIC_METHOD_DELEGATE_TEMPLATE, point.getMethodsInterceptor());
                }
            }
        }
        return bootstrapClassMatchDefines.size() > 0;
    }

    /**
     * Generate the delegator class based on given template class. This is preparation stage level code generation.
     *
     * One key step to avoid class confliction between AppClassLoader and BootstrapClassLoader
     *
     * @param classesTypeMap hosts injected binary of generated class
     * @param typePool to generate new class
     * @param templateClassName represents the class as template in this generation process. The templates are
     * pre-defined in SkyWalking agent core.
     * @param methodsInterceptor
     */
    private static void generateDelegator(Map<String, byte[]> classesTypeMap, TypePool typePool,
        String templateClassName, String methodsInterceptor) {
        String internalInterceptorName = internalDelegate(methodsInterceptor);
        try {
            TypeDescription templateTypeDescription = typePool.describe(templateClassName)
                .resolve();

            DynamicType.Unloaded interceptorType = new ByteBuddy()
                .redefine(templateTypeDescription, ClassFileLocator.ForClassLoader.of(BootstrapInstrumentBoost.class.getClassLoader()))
                .name(internalInterceptorName)
                .field(named("TARGET_INTERCEPTOR")).value(methodsInterceptor)
                .make();

            classesTypeMap.put(internalInterceptorName, interceptorType.getBytes());

            InstrumentDebuggingClass.INSTANCE.log(interceptorType);
        } catch (Exception e) {
            throw new PluginException("Generate Dynamic plugin failure", e);
        }
    }

    /**
     * The class loaded by this method means it only should be loaded once in Bootstrap classloader, when bootstrap
     * instrumentation active by any plugin
     *
     * @param loadedTypeMap hosts all injected class
     * @param className to load
     */
    private static void loadHighPriorityClass(Map<String, byte[]> loadedTypeMap,
        String className) throws PluginException {
        byte[] enhancedInstanceClassFile;
        try {
            String classResourceName = className.replaceAll("\\.", "/") + ".class";
            InputStream resourceAsStream = AgentClassLoader.getDefault().getResourceAsStream(classResourceName);

            if (resourceAsStream == null) {
                throw new PluginException("High priority class " + className + " not found.");
            }

            ByteArrayOutputStream os = new ByteArrayOutputStream();

            byte[] buffer = new byte[1024];
            int len;

            // read bytes from the input stream and store them in buffer
            while ((len = resourceAsStream.read(buffer)) != -1) {
                // write bytes from the buffer into output stream
                os.write(buffer, 0, len);
            }

            enhancedInstanceClassFile = os.toByteArray();
        } catch (IOException e) {
            throw new PluginException(e.getMessage(), e);
        }

        loadedTypeMap.put(className, enhancedInstanceClassFile);
    }
}<|MERGE_RESOLUTION|>--- conflicted
+++ resolved
@@ -90,13 +90,8 @@
         }
 
         /**
-<<<<<<< HEAD
-         * This strategy is no longer available after Java 11.
-         * Inject the classes into bootstrap class loader.
-=======
          * Inject the classes into bootstrap class loader by using Unsafe Strategy.
          * ByteBuddy adapts the sun.misc.Unsafe and jdk.internal.misc.Unsafe automatically.
->>>>>>> 49f50a24
          */
         ClassInjector.UsingUnsafe.ofBootLoader().injectRaw(classesTypeMap);
         agentBuilder = agentBuilder.enableUnsafeBootstrapInjection();
