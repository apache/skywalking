--- conflicted
+++ resolved
@@ -71,7 +71,6 @@
         public static boolean IS_OPEN_DEBUGGING_CLASS = false;
 
         /**
-<<<<<<< HEAD
          * Specify register.status dir ,This is an option, the default is AGENT_HOME/option/reset.status.
          */
         public static String REGISTER_STATUS_DIR = "skywalking-agent/option";
@@ -80,12 +79,13 @@
          * Specify instance_uuid to ensure that the whole show is unique, for example: applicationName_ip_12
          */
         public static String INSTANCE_UUID = "";
+        
         /**
          * enabled means that the reset function is enabled, and disabled means that the reset function is not enabled. A reset can be triggered by modifying the configuration file only if the reset feature is enabled.
          */
         public static String RESETER_LISTENER = "disabled";
 
-=======
+        /**
          * Active V2 header in default
          */
         public static boolean ACTIVE_V2_HEADER = true;
@@ -94,7 +94,7 @@
          * Deactive V1 header in default
          */
         public static boolean ACTIVE_V1_HEADER = false;
->>>>>>> 645a9a57
+
     }
 
     public static class Collector {
