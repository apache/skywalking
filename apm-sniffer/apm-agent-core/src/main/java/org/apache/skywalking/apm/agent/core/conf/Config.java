/*
 * Licensed to the Apache Software Foundation (ASF) under one or more
 * contributor license agreements.  See the NOTICE file distributed with
 * this work for additional information regarding copyright ownership.
 * The ASF licenses this file to You under the Apache License, Version 2.0
 * (the "License"); you may not use this file except in compliance with
 * the License.  You may obtain a copy of the License at
 *
 *     http://www.apache.org/licenses/LICENSE-2.0
 *
 * Unless required by applicable law or agreed to in writing, software
 * distributed under the License is distributed on an "AS IS" BASIS,
 * WITHOUT WARRANTIES OR CONDITIONS OF ANY KIND, either express or implied.
 * See the License for the specific language governing permissions and
 * limitations under the License.
 *
 */


package org.apache.skywalking.apm.agent.core.conf;

import java.util.HashMap;
import java.util.Map;
import org.apache.skywalking.apm.agent.core.context.trace.TraceSegment;
import org.apache.skywalking.apm.agent.core.logging.core.LogLevel;
import org.apache.skywalking.apm.agent.core.logging.core.LogOutput;
import org.apache.skywalking.apm.agent.core.logging.core.WriterFactory;

/**
 * This is the core config in sniffer agent.
 *
 * @author wusheng
 */
public class Config {

    public static class Agent {
        /**
         * Namespace isolates headers in cross process propagation. The HEADER name will be `HeaderName:Namespace`.
         */
        public static String NAMESPACE = "";

        /**
         * Service name is showed in skywalking-ui. Suggestion: set a unique name for each service, service instance
         * nodes share the same code
         */
        public static String SERVICE_NAME = "";

        /**
         * Authentication active is based on backend setting, see application.yml for more details. For most scenarios,
         * this needs backend extensions, only basic match auth provided in default implementation.
         */
        public static String AUTHENTICATION = "";

        /**
         * Negative or zero means off, by default. {@link #SAMPLE_N_PER_3_SECS} means sampling N {@link TraceSegment} in
         * 3 seconds tops.
         */
        public static int SAMPLE_N_PER_3_SECS = -1;

        /**
         * If the operation name of the first span is included in this set, this segment should be ignored.
         */
        public static String IGNORE_SUFFIX = ".jpg,.jpeg,.js,.css,.png,.bmp,.gif,.ico,.mp3,.mp4,.html,.svg";

        /**
         * The max number of spans in a single segment. Through this config item, skywalking keep your application
         * memory cost estimated.
         */
        public static int SPAN_LIMIT_PER_SEGMENT = 300;

        /**
         * If true, skywalking agent will save all instrumented classes files in `/debugging` folder. Skywalking team
         * may ask for these files in order to resolve compatible problem.
         */
        public static boolean IS_OPEN_DEBUGGING_CLASS = false;

        /**
         * Active V2 header in default
         */
        public static boolean ACTIVE_V2_HEADER = true;

        /**
         * Deactive V1 header in default
         */
        public static boolean ACTIVE_V1_HEADER = false;

        /**
         * The identify of the instance
         */
        public static String INSTANCE_UUID = "";

        /*
         * service instance properties
         * e.g.
         *   agent.instance_properties[org]=apache
         */
        public static Map<String, String> INSTANCE_PROPERTIES = new HashMap<String, String>();

        /**
         * How depth the agent goes, when log cause exceptions.
         */
        public static int CAUSE_EXCEPTION_DEPTH = 5;

        /**
         * How long should the agent wait (in minute) before re-registering to the OAP server after receiving reset
         * command
         */
        public static int COOL_DOWN_THRESHOLD = 10;

        /**
         * Force reconnection period of grpc, based on grpc_channel_check_interval. If count of check grpc channel
         * status more than this number. The channel check will call channel.getState(true) to requestConnection.
         */
        public static long FORCE_RECONNECTION_PERIOD = 1;

        /**
         * Limit the length of the operationName to prevent errors when inserting elasticsearch
         **/
        public static int OPERATION_NAME_THRESHOLD = 500;
    }

    public static class Collector {
        /**
         * grpc channel status check interval
         */
        public static long GRPC_CHANNEL_CHECK_INTERVAL = 30;
        /**
         * service and endpoint registry check interval
         */
        public static long APP_AND_SERVICE_REGISTER_CHECK_INTERVAL = 3;
        /**
         * Collector skywalking trace receiver service addresses.
         */
        public static String BACKEND_SERVICE = "";
        /**
         * How long grpc client will timeout in sending data to upstream.
         */
        public static int GRPC_UPSTREAM_TIMEOUT = 30;
    }

    public static class Jvm {
        /**
         * The buffer size of collected JVM info.
         */
        public static int BUFFER_SIZE = 60 * 10;
    }

    public static class Buffer {
        public static int CHANNEL_SIZE = 5;

        public static int BUFFER_SIZE = 300;
    }

    public static class Dictionary {
        /**
         * The buffer size of application codes and peer
         */
        public static int SERVICE_CODE_BUFFER_SIZE = 10 * 10000;

        public static int ENDPOINT_NAME_BUFFER_SIZE = 1000 * 10000;
    }

    public static class Logging {
        /**
         * Log file name.
         */
        public static String FILE_NAME = "skywalking-api.log";

        /**
         * Log files directory. Default is blank string, means, use "system.out" to output logs.
         *
         * Ref to {@link WriterFactory#getLogWriter()}
         */
        public static String DIR = "";

        /**
         * The max size of log file. If the size is bigger than this, archive the current file, and write into a new
         * file.
         */
        public static int MAX_FILE_SIZE = 300 * 1024 * 1024;

        /**
         * The max history log files. When rollover happened, if log files exceed this number,
         * then the oldest file will be delete. Negative or zero means off, by default.
         */
        public static int MAX_HISTORY_FILES = -1;

        /**
         * The log level. Default is debug.
         */
        public static LogLevel LEVEL = LogLevel.DEBUG;

        /**
         * The log output. Default is FILE.
         */
        public static LogOutput OUTPUT = LogOutput.FILE;

        /**
         * The log patten. Default is "%level %timestamp %thread %class : %msg %throwable". Each conversion specifiers
         * starts with a percent sign '%' and fis followed by conversion word. There are some default conversion
         * specifiers: %thread = ThreadName %level = LogLevel  {@link LogLevel} %timestamp = The now() who format is
         * 'yyyy-MM-dd HH:mm:ss:SSS' %class = SimpleName of TargetClass %msg = Message of user input %throwable =
         * Throwable of user input %agent_name = ServiceName of Agent {@link Agent#SERVICE_NAME}
         *
         * @see org.apache.skywalking.apm.agent.core.logging.core.PatternLogger#DEFAULT_CONVERTER_MAP
         */
        public static String PATTERN = "%level %timestamp %thread %class : %msg %throwable";
    }

    public static class Plugin {

        /**
         * Control the length of the peer field.
         */
        public static int PEER_MAX_LENGTH = 200;

        public static class MongoDB {
            /**
             * If true, trace all the parameters in MongoDB access, default is false. Only trace the operation, not
             * include parameters.
             */
            public static boolean TRACE_PARAM = false;
        }

        public static class Elasticsearch {
            /**
             * If true, trace all the DSL(Domain Specific Language) in ElasticSearch access, default is false.
             */
            public static boolean TRACE_DSL = false;
        }

        public static class Customize {
            /**
             * Custom enhancement class configuration file path, recommended to use an absolute path.
             */
            public static String ENHANCE_FILE = "";

            /**
             * Some information after custom enhancements, this configuration is used by the custom enhancement plugin.
             * And using Map CONTEXT for avoiding classloader isolation issue.
             */
            public static Map<String, Object> CONTEXT = new HashMap<String, Object>();
        }

        public static class SpringMVC {
            /**
             * If true, the fully qualified method name will be used as the endpoint name instead of the request URL,
             * default is false.
             */
            public static boolean USE_QUALIFIED_NAME_AS_ENDPOINT_NAME = false;
        }

        public static class Toolkit {
            /**
             * If true, the fully qualified method name will be used as the operation name instead of the given
             * operation name, default is false.
             */
            public static boolean USE_QUALIFIED_NAME_AS_OPERATION_NAME = false;
        }

        public static class MySQL {
            /**
             * If set to true, the parameters of the sql (typically {@link java.sql.PreparedStatement}) would be
             * collected.
             */
            public static boolean TRACE_SQL_PARAMETERS = false;
            /**
             * For the sake of performance, SkyWalking won't save the entire parameters string into the tag, but only
             * the first {@code SQL_PARAMETERS_MAX_LENGTH} characters.
             *
             * Set a negative number to save the complete parameter string to the tag.
             */
            public static int SQL_PARAMETERS_MAX_LENGTH = 512;
        }

        public static class PostgreSQL {
            /**
             * If set to true, the parameters of the sql (typically {@link java.sql.PreparedStatement}) would be
             * collected.
             */
<<<<<<< HEAD
            public static boolean TRACE_SQL_PARAMETERS = false;
=======
            public static boolean TRACE_SQL_PARAMETERS = true;
>>>>>>> 361c3555
            /**
             * For the sake of performance, SkyWalking won't save the entire parameters string into the tag, but only
             * the first {@code SQL_PARAMETERS_MAX_LENGTH} characters.
             *
             * Set a negative number to save the complete parameter string to the tag.
             */
            public static int SQL_PARAMETERS_MAX_LENGTH = 512;
        }

        public static class SolrJ {
            /**
             * If true, trace all the query parameters(include deleteByIds and deleteByQuery) in Solr query request,
             * default is false.
             */
            public static boolean TRACE_STATEMENT = false;

            /**
             * If true, trace all the operation parameters in Solr request, default is false.
             */
            public static boolean TRACE_OPS_PARAMS = false;
        }

        /**
         * Operation name group rules
         */
        public static class OPGroup {
            /**
             * Rules for RestTemplate plugin
             */
            public static class RestTemplate implements OPGroupDefinition {
                public static Map<String, String> RULE = new HashMap<String, String>();
            }
        }

        public static class Light4J {
            /**
             * If true, trace all middleware/business handlers that are part of the Light4J handler chain for a request,
             * generating a local span for each.
             */
            public static boolean TRACE_HANDLER_CHAIN = false;
        }
    }
}<|MERGE_RESOLUTION|>--- conflicted
+++ resolved
@@ -278,11 +278,8 @@
              * If set to true, the parameters of the sql (typically {@link java.sql.PreparedStatement}) would be
              * collected.
              */
-<<<<<<< HEAD
-            public static boolean TRACE_SQL_PARAMETERS = false;
-=======
             public static boolean TRACE_SQL_PARAMETERS = true;
->>>>>>> 361c3555
+
             /**
              * For the sake of performance, SkyWalking won't save the entire parameters string into the tag, but only
              * the first {@code SQL_PARAMETERS_MAX_LENGTH} characters.
