--- conflicted
+++ resolved
@@ -226,7 +226,6 @@
             public static boolean TRACE_OPS_PARAMS = false;
         }
 
-<<<<<<< HEAD
         public static class Solr {
 
             /**
@@ -239,7 +238,6 @@
              */
             public static boolean SKIP_ADMIN_REQUEST = true;
         }
-=======
->>>>>>> 8c91f14b
+
     }
 }