/*
 * Licensed to the Apache Software Foundation (ASF) under one or more
 * contributor license agreements.  See the NOTICE file distributed with
 * this work for additional information regarding copyright ownership.
 * The ASF licenses this file to You under the Apache License, Version 2.0
 * (the "License"); you may not use this file except in compliance with
 * the License.  You may obtain a copy of the License at
 *
 *     http://www.apache.org/licenses/LICENSE-2.0
 *
 * Unless required by applicable law or agreed to in writing, software
 * distributed under the License is distributed on an "AS IS" BASIS,
 * WITHOUT WARRANTIES OR CONDITIONS OF ANY KIND, either express or implied.
 * See the License for the specific language governing permissions and
 * limitations under the License.
 */

package org.apache.skywalking.apm.agent.core.context;

<<<<<<< HEAD
import java.util.ArrayList;
import java.util.Arrays;
=======
>>>>>>> a2dd0e13
import java.util.HashMap;
import java.util.List;
import java.util.Map;
import java.util.Objects;
import java.util.Optional;
import java.util.stream.Collectors;
import org.apache.skywalking.apm.agent.core.base64.Base64;
import org.apache.skywalking.apm.agent.core.conf.Config;
<<<<<<< HEAD
import org.apache.skywalking.apm.agent.core.context.tag.StringTag;
import org.apache.skywalking.apm.agent.core.context.trace.AbstractSpan;
import org.apache.skywalking.apm.util.StringUtil;

/**
 * Correlation context, use to propagation user custom data. Working on the protocol and delegate set/get method.
=======
import org.apache.skywalking.apm.util.StringUtil;

/**
 * Correlation context, use to propagation user custom data.
>>>>>>> a2dd0e13
 */
public class CorrelationContext {

    private final Map<String, String> data;

    private static final List<String> AUTO_TAG_KEYS;

    static {
        if (StringUtil.isNotEmpty(Config.Correlation.AUTO_TAG_KEYS)) {
            AUTO_TAG_KEYS = Arrays.asList(Config.Correlation.AUTO_TAG_KEYS.split(","));
        } else {
            AUTO_TAG_KEYS = new ArrayList<>();
        }
    }

    public CorrelationContext() {
        this.data = new HashMap<>(Config.Correlation.ELEMENT_MAX_NUMBER);

    }

    /**
     * Add or override the context.
     *
     * @param key   to add or locate the existing context
     * @param value as new value
     * @return old one if exist.
     */
    public Optional<String> put(String key, String value) {
        // key must not null
        if (key == null) {
            return Optional.empty();
        }

        // remove and return previous value when value is empty
        if (StringUtil.isEmpty(value)) {
            return Optional.ofNullable(data.remove(key));
        }

        // check value length
        if (value.length() > Config.Correlation.VALUE_MAX_LENGTH) {
            return Optional.empty();
        }

        // already contain key
        if (data.containsKey(key)) {
            final String previousValue = data.put(key, value);
            return Optional.of(previousValue);
        }

        // check keys count
        if (data.size() >= Config.Correlation.ELEMENT_MAX_NUMBER) {
            return Optional.empty();
        }
        if (AUTO_TAG_KEYS.contains(key) && Objects.nonNull(ContextManager.activeSpan())) {
            ContextManager.activeSpan().tag(new StringTag(key), value);
        }
        // setting
        data.put(key, value);
        return Optional.empty();
    }

    /**
     * @param key to find the context
     * @return value if exist.
     */
    public Optional<String> get(String key) {
        if (key == null) {
            return Optional.empty();
        }

        return Optional.ofNullable(data.get(key));
    }

    /**
     * Serialize this {@link CorrelationContext} to a {@link String}
     *
     * @return the serialization string.
     */
    String serialize() {
        if (data.isEmpty()) {
            return "";
        }

        return data.entrySet().stream()
                   .map(entry -> Base64.encode(entry.getKey()) + ":" + Base64.encode(entry.getValue()))
                   .collect(Collectors.joining(","));
    }

    /**
     * Deserialize data from {@link String}
     */
    void deserialize(String value) {
        if (StringUtil.isEmpty(value)) {
            return;
        }

        for (String perData : value.split(",")) {
            // Only data with limited count of elements can be added
            if (data.size() >= Config.Correlation.ELEMENT_MAX_NUMBER) {
                break;
            }
            final String[] parts = perData.split(":");
            if (parts.length != 2) {
                continue;
            }
            data.put(Base64.decode2UTFString(parts[0]), Base64.decode2UTFString(parts[1]));
        }
    }

    /**
     * Prepare for the cross-process propagation. Inject the {@link #data} into {@link
     * ContextCarrier#getCorrelationContext()}
     */
    void inject(ContextCarrier carrier) {
        carrier.getCorrelationContext().data.putAll(this.data);
    }

    /**
     * Extra the {@link ContextCarrier#getCorrelationContext()} into this context.
     */
    void extract(ContextCarrier carrier) {
        final Map<String, String> carrierCorrelationContext = carrier.getCorrelationContext().data;
        for (Map.Entry<String, String> entry : carrierCorrelationContext.entrySet()) {
            // Only data with limited count of elements can be added
            if (data.size() >= Config.Correlation.ELEMENT_MAX_NUMBER) {
                break;
            }

            this.data.put(entry.getKey(), entry.getValue());
        }
    }

    /**
     * Clone the context data, work for capture to cross-thread.
     */
    public CorrelationContext clone() {
        final CorrelationContext context = new CorrelationContext();
        context.data.putAll(this.data);
        return context;
    }

    void continued(ContextSnapshot snapshot) {
        this.data.putAll(snapshot.getCorrelationContext().data);
    }

    void handle(AbstractSpan span) {
        AUTO_TAG_KEYS.forEach(key -> this.get(key).ifPresent(val -> span.tag(new StringTag(key), val)));
    }

    @Override
    public boolean equals(Object o) {
        if (this == o)
            return true;
        if (o == null || getClass() != o.getClass())
            return false;
        CorrelationContext that = (CorrelationContext) o;
        return Objects.equals(data, that.data);
    }

    @Override
    public int hashCode() {
        return Objects.hash(data);
    }
}<|MERGE_RESOLUTION|>--- conflicted
+++ resolved
@@ -17,11 +17,8 @@
 
 package org.apache.skywalking.apm.agent.core.context;
 
-<<<<<<< HEAD
 import java.util.ArrayList;
 import java.util.Arrays;
-=======
->>>>>>> a2dd0e13
 import java.util.HashMap;
 import java.util.List;
 import java.util.Map;
@@ -30,19 +27,11 @@
 import java.util.stream.Collectors;
 import org.apache.skywalking.apm.agent.core.base64.Base64;
 import org.apache.skywalking.apm.agent.core.conf.Config;
-<<<<<<< HEAD
-import org.apache.skywalking.apm.agent.core.context.tag.StringTag;
 import org.apache.skywalking.apm.agent.core.context.trace.AbstractSpan;
 import org.apache.skywalking.apm.util.StringUtil;
 
 /**
- * Correlation context, use to propagation user custom data. Working on the protocol and delegate set/get method.
-=======
-import org.apache.skywalking.apm.util.StringUtil;
-
-/**
  * Correlation context, use to propagation user custom data.
->>>>>>> a2dd0e13
  */
 public class CorrelationContext {
 
@@ -60,7 +49,6 @@
 
     public CorrelationContext() {
         this.data = new HashMap<>(Config.Correlation.ELEMENT_MAX_NUMBER);
-
     }
 
     /**
