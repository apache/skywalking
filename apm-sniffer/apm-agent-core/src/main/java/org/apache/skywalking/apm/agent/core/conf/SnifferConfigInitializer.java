/*
 * Licensed to the Apache Software Foundation (ASF) under one or more
 * contributor license agreements.  See the NOTICE file distributed with
 * this work for additional information regarding copyright ownership.
 * The ASF licenses this file to You under the Apache License, Version 2.0
 * (the "License"); you may not use this file except in compliance with
 * the License.  You may obtain a copy of the License at
 *
 *     http://www.apache.org/licenses/LICENSE-2.0
 *
 * Unless required by applicable law or agreed to in writing, software
 * distributed under the License is distributed on an "AS IS" BASIS,
 * WITHOUT WARRANTIES OR CONDITIONS OF ANY KIND, either express or implied.
 * See the License for the specific language governing permissions and
 * limitations under the License.
 *
 */

package org.apache.skywalking.apm.agent.core.conf;

import java.io.File;
import java.io.FileInputStream;
import java.io.FileNotFoundException;
import java.io.InputStream;
import java.io.InputStreamReader;
import java.nio.charset.StandardCharsets;
import java.util.ArrayList;
import java.util.List;
import java.util.Map;
import java.util.Properties;
import org.apache.skywalking.apm.agent.core.boot.AgentPackageNotFoundException;
import org.apache.skywalking.apm.agent.core.boot.AgentPackagePath;
import org.apache.skywalking.apm.agent.core.logging.api.ILog;
import org.apache.skywalking.apm.agent.core.logging.api.LogManager;
import org.apache.skywalking.apm.util.ConfigInitializer;
import org.apache.skywalking.apm.util.PropertyPlaceholderHelper;
import org.apache.skywalking.apm.util.StringUtil;

/**
 * The <code>SnifferConfigInitializer</code> initializes all configs in several way.
 */
public class SnifferConfigInitializer {
    private static final ILog logger = LogManager.getLogger(SnifferConfigInitializer.class);
    private static final String SPECIFIED_CONFIG_PATH = "skywalking_config";
    private static final String DEFAULT_CONFIG_FILE_NAME = "/config/agent.config";
    private static final String ENV_KEY_PREFIX = "skywalking.";
    private static Properties AGENT_SETTINGS;
    private static boolean IS_INIT_COMPLETED = false;

    /**
     * If the specified agent config path is set, the agent will try to locate the specified agent config. If the
     * specified agent config path is not set , the agent will try to locate `agent.config`, which should be in the
     * /config directory of agent package.
     * <p>
     * Also try to override the config by system.properties. All the keys in this place should start with {@link
     * #ENV_KEY_PREFIX}. e.g. in env `skywalking.agent.service_name=yourAppName` to override `agent.service_name` in
     * config file.
     * <p>
     * At the end, `agent.service_name` and `collector.servers` must not be blank.
     */
    public static void initializeCoreConfig(String agentOptions) {
        AGENT_SETTINGS = new Properties();
        try (final InputStreamReader configFileStream = loadConfig()) {
            AGENT_SETTINGS.load(configFileStream);
            for (String key : AGENT_SETTINGS.stringPropertyNames()) {
                String value = (String) AGENT_SETTINGS.get(key);
                AGENT_SETTINGS.put(key, PropertyPlaceholderHelper.INSTANCE.replacePlaceholders(value, AGENT_SETTINGS));
            }

        } catch (Exception e) {
            logger.error(e, "Failed to read the config file, skywalking is going to run in default config.");
        }

        try {
            overrideConfigBySystemProp();
        } catch (Exception e) {
            logger.error(e, "Failed to read the system properties.");
        }

        agentOptions = StringUtil.trim(agentOptions, ',');
        if (!StringUtil.isEmpty(agentOptions)) {
            try {
                agentOptions = agentOptions.trim();
                logger.info("Agent options is {}.", agentOptions);

                overrideConfigByAgentOptions(agentOptions);
            } catch (Exception e) {
                logger.error(e, "Failed to parse the agent options, val is {}.", agentOptions);
            }
        }

        initializeConfig(Config.class);

        if (StringUtil.isEmpty(Config.Agent.SERVICE_NAME)) {
            throw new ExceptionInInitializerError("`agent.service_name` is missing.");
        }

        if (Config.Plugin.PEER_MAX_LENGTH <= 3) {
<<<<<<< HEAD
            logger.warn("PEER_MAX_LENGTH configuration:{} error, the default value of 200 will be used.",
=======
            logger.warn(
                "PEER_MAX_LENGTH configuration:{} error, the default value of 200 will be used.",
>>>>>>> 2dd54c30
                Config.Plugin.PEER_MAX_LENGTH
            );
            Config.Plugin.PEER_MAX_LENGTH = 200;
        }

        IS_INIT_COMPLETED = true;
    }

    /**
     * Initialize field values of any given config class.
     *
     * @param configClass to host the settings for code access.
     */
    public static void initializeConfig(Class configClass) {
        if (AGENT_SETTINGS == null) {
            logger.error("Plugin configs have to be initialized after core config initialization.");
            return;
        }
        try {
            ConfigInitializer.initialize(AGENT_SETTINGS, configClass);
        } catch (IllegalAccessException e) {
            logger.error(e,
                         "Failed to set the agent settings {}"
                             + " to Config={} ",
                         AGENT_SETTINGS, configClass
            );
        }
    }

    private static void overrideConfigByAgentOptions(String agentOptions) throws IllegalAccessException {
        for (List<String> terms : parseAgentOptions(agentOptions)) {
            if (terms.size() != 2) {
                throw new IllegalArgumentException("[" + terms + "] is not a key-value pair.");
            }
            AGENT_SETTINGS.put(terms.get(0), terms.get(1));
        }
    }

    private static List<List<String>> parseAgentOptions(String agentOptions) {
        List<List<String>> options = new ArrayList<>();
        List<String> terms = new ArrayList<>();
        boolean isInQuotes = false;
        StringBuilder currentTerm = new StringBuilder();
        for (char c : agentOptions.toCharArray()) {
            if (c == '\'' || c == '"') {
                isInQuotes = !isInQuotes;
            } else if (c == '=' && !isInQuotes) {   // key-value pair uses '=' as separator
                terms.add(currentTerm.toString());
                currentTerm = new StringBuilder();
            } else if (c == ',' && !isInQuotes) {   // multiple options use ',' as separator
                terms.add(currentTerm.toString());
                currentTerm = new StringBuilder();

                options.add(terms);
                terms = new ArrayList<>();
            } else {
                currentTerm.append(c);
            }
        }
        // add the last term and option without separator
        terms.add(currentTerm.toString());
        options.add(terms);
        return options;
    }

    public static boolean isInitCompleted() {
        return IS_INIT_COMPLETED;
    }

    /**
     * Override the config by system properties. The property key must start with `skywalking`, the result should be as
     * same as in `agent.config`
     * <p>
     * such as: Property key of `agent.service_name` should be `skywalking.agent.service_name`
     */
    private static void overrideConfigBySystemProp() throws IllegalAccessException {
        Properties systemProperties = System.getProperties();
        for (final Map.Entry<Object, Object> prop : systemProperties.entrySet()) {
            String key = prop.getKey().toString();
            if (key.startsWith(ENV_KEY_PREFIX)) {
                String realKey = key.substring(ENV_KEY_PREFIX.length());
                AGENT_SETTINGS.put(realKey, prop.getValue());
            }
        }
    }

    /**
     * Load the specified config file or default config file
     *
     * @return the config file {@link InputStream}, or null if not needEnhance.
     */
    private static InputStreamReader loadConfig() throws AgentPackageNotFoundException, ConfigNotFoundException {
        String specifiedConfigPath = System.getProperty(SPECIFIED_CONFIG_PATH);
        File configFile = StringUtil.isEmpty(specifiedConfigPath) ? new File(
            AgentPackagePath.getPath(), DEFAULT_CONFIG_FILE_NAME) : new File(specifiedConfigPath);

        if (configFile.exists() && configFile.isFile()) {
            try {
                logger.info("Config file found in {}.", configFile);

                return new InputStreamReader(new FileInputStream(configFile), StandardCharsets.UTF_8);
            } catch (FileNotFoundException e) {
                throw new ConfigNotFoundException("Failed to load agent.config", e);
            }
        }
        throw new ConfigNotFoundException("Failed to load agent.config.");
    }
}<|MERGE_RESOLUTION|>--- conflicted
+++ resolved
@@ -94,14 +94,12 @@
         if (StringUtil.isEmpty(Config.Agent.SERVICE_NAME)) {
             throw new ExceptionInInitializerError("`agent.service_name` is missing.");
         }
-
+        if (StringUtil.isEmpty(Config.Collector.BACKEND_SERVICE)) {
+            throw new ExceptionInInitializerError("`collector.backend_service` is missing.");
+        }
         if (Config.Plugin.PEER_MAX_LENGTH <= 3) {
-<<<<<<< HEAD
-            logger.warn("PEER_MAX_LENGTH configuration:{} error, the default value of 200 will be used.",
-=======
             logger.warn(
                 "PEER_MAX_LENGTH configuration:{} error, the default value of 200 will be used.",
->>>>>>> 2dd54c30
                 Config.Plugin.PEER_MAX_LENGTH
             );
             Config.Plugin.PEER_MAX_LENGTH = 200;
@@ -186,6 +184,10 @@
                 AGENT_SETTINGS.put(realKey, prop.getValue());
             }
         }
+
+        if (!properties.isEmpty()) {
+            ConfigInitializer.initialize(properties, Config.class);
+        }
     }
 
     /**
