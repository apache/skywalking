--- conflicted
+++ resolved
@@ -50,11 +50,8 @@
         <module>kotlin-coroutine-plugin</module>
         <module>quartz-scheduler-2.x-plugin</module>
         <module>mybatis-3.x-plugin</module>
-<<<<<<< HEAD
+        <module>sentinel-1.x-plugin</module>
         <module>ehcache-2.x-plugin</module>
-=======
-        <module>sentinel-1.x-plugin</module>
->>>>>>> 0f62d928
     </modules>
 
     <dependencies>
