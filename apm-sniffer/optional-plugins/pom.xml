<?xml version="1.0" encoding="UTF-8"?>
<!--
  ~ Licensed to the Apache Software Foundation (ASF) under one or more
  ~ contributor license agreements.  See the NOTICE file distributed with
  ~ this work for additional information regarding copyright ownership.
  ~ The ASF licenses this file to You under the Apache License, Version 2.0
  ~ (the "License"); you may not use this file except in compliance with
  ~ the License.  You may obtain a copy of the License at
  ~
  ~     http://www.apache.org/licenses/LICENSE-2.0
  ~
  ~ Unless required by applicable law or agreed to in writing, software
  ~ distributed under the License is distributed on an "AS IS" BASIS,
  ~ WITHOUT WARRANTIES OR CONDITIONS OF ANY KIND, either express or implied.
  ~ See the License for the specific language governing permissions and
  ~ limitations under the License.
  ~
  -->

<project xmlns="http://maven.apache.org/POM/4.0.0" xmlns:xsi="http://www.w3.org/2001/XMLSchema-instance" xsi:schemaLocation="http://maven.apache.org/POM/4.0.0 http://maven.apache.org/xsd/maven-4.0.0.xsd">
    <parent>
        <artifactId>apm-sniffer</artifactId>
        <groupId>org.apache.skywalking</groupId>
        <version>8.7.0-SNAPSHOT</version>
    </parent>
    <modelVersion>4.0.0</modelVersion>

    <artifactId>optional-plugins</artifactId>
    <packaging>pom</packaging>
    <properties>
        <shade.net.bytebuddy.source>net.bytebuddy</shade.net.bytebuddy.source>
        <shade.net.bytebuddy.target>${shade.package}.${shade.net.bytebuddy.source}</shade.net.bytebuddy.target>
        <project.build.sourceEncoding>UTF-8</project.build.sourceEncoding>

        <sdk.plugin.related.dir />
        <agent.package.dest.dir>${project.build.directory}${sdk.plugin.related.dir}/../../../../skywalking-agent
        </agent.package.dest.dir>
        <optional.plugin.dest.dir>${agent.package.dest.dir}/optional-plugins</optional.plugin.dest.dir>

        <ant-contrib.version>1.0b3</ant-contrib.version>
        <ant-nodeps.version>1.8.1</ant-nodeps.version>
    </properties>

    <modules>
        <module>optional-spring-plugins</module>
        <module>trace-ignore-plugin</module>
        <module>gson-2.8.x-plugin</module>
        <module>zookeeper-3.4.x-plugin</module>
        <module>customize-enhance-plugin</module>
        <module>kotlin-coroutine-plugin</module>
        <module>quartz-scheduler-2.x-plugin</module>
        <module>mybatis-3.x-plugin</module>
<<<<<<< HEAD
        <module>guava-cache-plugin</module>
=======
        <module>sentinel-1.x-plugin</module>
        <module>ehcache-2.x-plugin</module>
>>>>>>> 5dd56a5c
    </modules>

    <dependencies>
        <dependency>
            <groupId>org.apache.skywalking</groupId>
            <artifactId>apm-agent-core</artifactId>
            <version>${project.version}</version>
            <scope>provided</scope>
        </dependency>
        <dependency>
            <groupId>org.apache.skywalking</groupId>
            <artifactId>apm-util</artifactId>
            <version>${project.version}</version>
            <scope>provided</scope>
        </dependency>
        <dependency>
            <groupId>org.apache.skywalking</groupId>
            <artifactId>apm-test-tools</artifactId>
            <version>${project.version}</version>
            <scope>test</scope>
        </dependency>
    </dependencies>

    <build>
        <plugins>
            <plugin>
                <artifactId>maven-shade-plugin</artifactId>
                <executions>
                    <execution>
                        <phase>package</phase>
                        <goals>
                            <goal>shade</goal>
                        </goals>
                        <configuration>
                            <shadedArtifactAttached>false</shadedArtifactAttached>
                            <createDependencyReducedPom>true</createDependencyReducedPom>
                            <createSourcesJar>true</createSourcesJar>
                            <shadeSourcesContent>true</shadeSourcesContent>
                            <relocations>
                                <relocation>
                                    <pattern>${shade.net.bytebuddy.source}</pattern>
                                    <shadedPattern>${shade.net.bytebuddy.target}</shadedPattern>
                                </relocation>
                            </relocations>
                        </configuration>
                    </execution>
                </executions>
            </plugin>
            <plugin>
                <artifactId>maven-antrun-plugin</artifactId>
                <executions>
                    <execution>
                        <phase>package</phase>
                        <goals>
                            <goal>run</goal>
                        </goals>
                        <configuration>
                            <target>
                                <taskdef resource="net/sf/antcontrib/antcontrib.properties" classpathref="maven.runtime.classpath" />
                                <if>
                                    <equals arg1="${project.packaging}" arg2="jar" />
                                    <then>
                                        <mkdir dir="${optional.plugin.dest.dir}" />
                                        <copy file="${project.build.directory}/${project.artifactId}-${project.version}.jar" tofile="${optional.plugin.dest.dir}/${project.artifactId}-${project.version}.jar" overwrite="true" />
                                    </then>
                                </if>
                            </target>
                        </configuration>
                    </execution>
                </executions>
                <dependencies>
                    <dependency>
                        <groupId>ant-contrib</groupId>
                        <artifactId>ant-contrib</artifactId>
                        <version>${ant-contrib.version}</version>
                        <exclusions>
                            <exclusion>
                                <groupId>ant</groupId>
                                <artifactId>ant</artifactId>
                            </exclusion>
                        </exclusions>
                    </dependency>
                    <dependency>
                        <groupId>org.apache.ant</groupId>
                        <artifactId>ant-nodeps</artifactId>
                        <version>${ant-nodeps.version}</version>
                    </dependency>
                </dependencies>
            </plugin>
        </plugins>
    </build>

</project><|MERGE_RESOLUTION|>--- conflicted
+++ resolved
@@ -50,12 +50,9 @@
         <module>kotlin-coroutine-plugin</module>
         <module>quartz-scheduler-2.x-plugin</module>
         <module>mybatis-3.x-plugin</module>
-<<<<<<< HEAD
-        <module>guava-cache-plugin</module>
-=======
         <module>sentinel-1.x-plugin</module>
         <module>ehcache-2.x-plugin</module>
->>>>>>> 5dd56a5c
+        <module>guava-cache-plugin</module>
     </modules>
 
     <dependencies>
