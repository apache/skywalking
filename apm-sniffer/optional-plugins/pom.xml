--- conflicted
+++ resolved
@@ -47,11 +47,8 @@
         <module>lettuce-5.x-plugin</module>
         <module>zookeeper-3.4.x-plugin</module>
         <module>customize-enhance-plugin</module>
-<<<<<<< HEAD
+        <module>play-2.x-plugin</module>
         <module>kafka-v2-plugin</module>
-=======
-        <module>play-2.x-plugin</module>
->>>>>>> 8bf7e346
     </modules>
 
     <dependencies>
