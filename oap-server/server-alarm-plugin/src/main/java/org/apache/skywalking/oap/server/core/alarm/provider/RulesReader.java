--- conflicted
+++ resolved
@@ -24,10 +24,7 @@
 import java.util.List;
 import java.util.Map;
 import java.util.Objects;
-<<<<<<< HEAD
 import org.apache.skywalking.oap.server.core.alarm.provider.grpc.GRPCAlarmSetting;
-=======
->>>>>>> 5b255ba3
 import org.yaml.snakeyaml.Yaml;
 
 /**
@@ -81,29 +78,25 @@
             List webhooks = (List) yamlData.get("webhooks");
             if (webhooks != null) {
                 rules.setWebhooks(new ArrayList<>());
-<<<<<<< HEAD
-                webhooks.forEach(url -> rules.getWebhooks().add((String)url));
+                webhooks.forEach(url -> {
+                    rules.getWebhooks().add((String) url);
+                });
             }
 
-            Map grpchooks = (Map)yamlData.get("gRPCHook");
+            Map grpchooks = (Map) yamlData.get("gRPCHook");
             if (grpchooks != null) {
                 GRPCAlarmSetting grpcAlarmSetting = new GRPCAlarmSetting();
                 Object targetHost = grpchooks.get("target_host");
                 if (targetHost != null) {
-                    grpcAlarmSetting.setTargetHost((String)targetHost);
+                    grpcAlarmSetting.setTargetHost((String) targetHost);
                 }
 
                 Object targetPort = grpchooks.get("target_port");
                 if (targetPort != null) {
-                    grpcAlarmSetting.setTargetPort((Integer)targetPort);
+                    grpcAlarmSetting.setTargetPort((Integer) targetPort);
                 }
 
                 rules.setGrpchookSetting(grpcAlarmSetting);
-=======
-                webhooks.forEach(url -> {
-                    rules.getWebhooks().add((String) url);
-                });
->>>>>>> 5b255ba3
             }
         }
 
