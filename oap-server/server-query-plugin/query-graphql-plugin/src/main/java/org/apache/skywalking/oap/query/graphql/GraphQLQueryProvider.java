/*
 * Licensed to the Apache Software Foundation (ASF) under one or more
 * contributor license agreements.  See the NOTICE file distributed with
 * this work for additional information regarding copyright ownership.
 * The ASF licenses this file to You under the Apache License, Version 2.0
 * (the "License"); you may not use this file except in compliance with
 * the License.  You may obtain a copy of the License at
 *
 *     http://www.apache.org/licenses/LICENSE-2.0
 *
 * Unless required by applicable law or agreed to in writing, software
 * distributed under the License is distributed on an "AS IS" BASIS,
 * WITHOUT WARRANTIES OR CONDITIONS OF ANY KIND, either express or implied.
 * See the License for the specific language governing permissions and
 * limitations under the License.
 *
 */

package org.apache.skywalking.oap.query.graphql;

import com.linecorp.armeria.common.HttpMethod;
import graphql.kickstart.tools.SchemaParser;
import graphql.kickstart.tools.SchemaParserBuilder;
import graphql.scalars.ExtendedScalars;

import java.util.Collections;
import org.apache.skywalking.oap.query.graphql.resolver.AggregationQuery;
import org.apache.skywalking.oap.query.graphql.resolver.AlarmQuery;
import org.apache.skywalking.oap.query.graphql.resolver.AsyncProfilerMutation;
import org.apache.skywalking.oap.query.graphql.resolver.AsyncProfilerQuery;
import org.apache.skywalking.oap.query.graphql.resolver.BrowserLogQuery;
import org.apache.skywalking.oap.query.graphql.resolver.ContinuousProfilingMutation;
import org.apache.skywalking.oap.query.graphql.resolver.ContinuousProfilingQuery;
import org.apache.skywalking.oap.query.graphql.resolver.EBPFProcessProfilingMutation;
import org.apache.skywalking.oap.query.graphql.resolver.EBPFProcessProfilingQuery;
import org.apache.skywalking.oap.query.graphql.resolver.EventQuery;
import org.apache.skywalking.oap.query.graphql.resolver.HealthQuery;
import org.apache.skywalking.oap.query.graphql.resolver.HierarchyQuery;
import org.apache.skywalking.oap.query.graphql.resolver.LogQuery;
import org.apache.skywalking.oap.query.graphql.resolver.LogTestQuery;
import org.apache.skywalking.oap.query.graphql.resolver.MetadataQuery;
import org.apache.skywalking.oap.query.graphql.resolver.MetadataQueryV2;
import org.apache.skywalking.oap.query.graphql.resolver.MetricQuery;
import org.apache.skywalking.oap.query.graphql.resolver.MetricsExpressionQuery;
import org.apache.skywalking.oap.query.graphql.resolver.MetricsQuery;
import org.apache.skywalking.oap.query.graphql.resolver.Mutation;
import org.apache.skywalking.oap.query.graphql.resolver.OndemandLogQuery;
import org.apache.skywalking.oap.query.graphql.resolver.ProfileMutation;
import org.apache.skywalking.oap.query.graphql.resolver.ProfileQuery;
import org.apache.skywalking.oap.query.graphql.resolver.Query;
import org.apache.skywalking.oap.query.graphql.resolver.RecordsQuery;
import org.apache.skywalking.oap.query.graphql.resolver.TopNRecordsQuery;
import org.apache.skywalking.oap.query.graphql.resolver.TopologyQuery;
import org.apache.skywalking.oap.query.graphql.resolver.TraceQuery;
import org.apache.skywalking.oap.query.graphql.resolver.UIConfigurationManagement;
import org.apache.skywalking.oap.server.core.CoreModule;
import org.apache.skywalking.oap.server.core.query.QueryModule;
import org.apache.skywalking.oap.server.core.server.HTTPHandlerRegister;
import org.apache.skywalking.oap.server.library.module.ModuleDefine;
import org.apache.skywalking.oap.server.library.module.ModuleProvider;
import org.apache.skywalking.oap.server.library.module.ModuleStartException;
import org.apache.skywalking.oap.server.library.module.ServiceNotProvidedException;

/**
 * GraphQL query provider.
 */
public class GraphQLQueryProvider extends ModuleProvider {
    protected GraphQLQueryConfig config;
    protected final SchemaParserBuilder schemaBuilder = SchemaParser.newParser();

    @Override
    public String name() {
        return "graphql";
    }

    @Override
    public Class<? extends ModuleDefine> module() {
        return QueryModule.class;
    }

    @Override
    public ConfigCreator newConfigCreator() {
        return new ConfigCreator<GraphQLQueryConfig>() {
            @Override
            public Class type() {
                return GraphQLQueryConfig.class;
            }

            @Override
            public void onInitialized(final GraphQLQueryConfig initialized) {
                config = initialized;
            }
        };
    }

    @Override
    public void prepare() throws ServiceNotProvidedException {
        final MetadataQueryV2 metadataQueryV2 = new MetadataQueryV2(getManager());
        schemaBuilder.file("query-protocol/common.graphqls")
                     .resolvers(new Query(), new Mutation(), new HealthQuery(getManager()))
                     .file("query-protocol/metadata.graphqls")
                     .resolvers(new MetadataQuery(getManager()))
                     .file("query-protocol/topology.graphqls")
                     .resolvers(new TopologyQuery(getManager()))
                     /*
                      * Since 9.5.0.
                      * Metrics v3 query protocol is an enhanced metrics query(s) from original v1 and v2
                      * powered by newly added Metrics Query Expression Language to fetch and 
                      * manipulate metrics data in the query stage.
                      */
                     .file("query-protocol/metrics-v3.graphqls")
                     .resolvers(new MetricsExpressionQuery(getManager()))
                     ////////
                     //Deprecated Queries
                     ////////
                     .file("query-protocol/metric.graphqls")
                     .resolvers(new MetricQuery(getManager()))
                     .file("query-protocol/aggregation.graphqls")
                     .resolvers(new AggregationQuery(getManager()))
                     .file("query-protocol/top-n-records.graphqls")
                     .resolvers(new TopNRecordsQuery(getManager()))
                     //Deprecated since 9.5.0
                     .file("query-protocol/metrics-v2.graphqls")
                     .resolvers(new MetricsQuery(getManager()))
                     ////////
                     .file("query-protocol/trace.graphqls")
                     .resolvers(new TraceQuery(getManager()))
                     .file("query-protocol/alarm.graphqls")
                     .resolvers(new AlarmQuery(getManager()))
                     .file("query-protocol/log.graphqls")
                     .resolvers(
                         new LogQuery(getManager()),
                         new LogTestQuery(getManager(), config)
                     )
                     .file("query-protocol/profile.graphqls")
                     .resolvers(new ProfileQuery(getManager()), new ProfileMutation(getManager()))
                     .file("query-protocol/ui-configuration.graphqls")
                     .resolvers(new UIConfigurationManagement(getManager(), config))
                     .file("query-protocol/browser-log.graphqls")
                     .resolvers(new BrowserLogQuery(getManager()))
                     .file("query-protocol/event.graphqls")
                     .resolvers(new EventQuery(getManager()))
                     .file("query-protocol/metadata-v2.graphqls")
                     .resolvers(metadataQueryV2)
                     .file("query-protocol/ebpf-profiling.graphqls")
                     .resolvers(new EBPFProcessProfilingQuery(getManager()), new EBPFProcessProfilingMutation(getManager()))
                     .file("query-protocol/continuous-profiling.graphqls")
                     .resolvers(new ContinuousProfilingQuery(getManager()), new ContinuousProfilingMutation(getManager()))
                     .file("query-protocol/record.graphqls")
                     .resolvers(new RecordsQuery(getManager()))
<<<<<<< HEAD
                     .file("query-protocol/hierarchy.graphqls").resolvers(new HierarchyQuery(getManager()))
                     .file("query-protocol/async-profiler.graphqls")
                     .resolvers(new AsyncProfilerQuery(getManager()), new AsyncProfilerMutation(getManager()));
=======
                     .file("query-protocol/hierarchy.graphqls").resolvers(new HierarchyQuery(getManager()));
>>>>>>> 25b2be13

        if (config.isEnableOnDemandPodLog()) {
            schemaBuilder
                .file("query-protocol/ondemand-pod-log.graphqls")
                .resolvers(new OndemandLogQuery(metadataQueryV2));
        }

        schemaBuilder.scalars(ExtendedScalars.GraphQLLong);
    }

    @Override
    public void start() throws ServiceNotProvidedException, ModuleStartException {
        HTTPHandlerRegister service = getManager().find(CoreModule.NAME)
                                                  .provider()
                                                  .getService(HTTPHandlerRegister.class);
        service.addHandler(
            new GraphQLQueryHandler(getManager(), config, schemaBuilder.build().makeExecutableSchema()),
            Collections.singletonList(HttpMethod.POST)
        );
    }

    @Override
    public void notifyAfterCompleted() throws ServiceNotProvidedException {

    }

    @Override
    public String[] requiredModules() {
        return new String[0];
    }
}<|MERGE_RESOLUTION|>--- conflicted
+++ resolved
@@ -26,6 +26,8 @@
 import java.util.Collections;
 import org.apache.skywalking.oap.query.graphql.resolver.AggregationQuery;
 import org.apache.skywalking.oap.query.graphql.resolver.AlarmQuery;
+import org.apache.skywalking.oap.query.graphql.resolver.AsyncProfilerMutation;
+import org.apache.skywalking.oap.query.graphql.resolver.AsyncProfilerQuery;
 import org.apache.skywalking.oap.query.graphql.resolver.AsyncProfilerMutation;
 import org.apache.skywalking.oap.query.graphql.resolver.AsyncProfilerQuery;
 import org.apache.skywalking.oap.query.graphql.resolver.BrowserLogQuery;
@@ -148,13 +150,9 @@
                      .resolvers(new ContinuousProfilingQuery(getManager()), new ContinuousProfilingMutation(getManager()))
                      .file("query-protocol/record.graphqls")
                      .resolvers(new RecordsQuery(getManager()))
-<<<<<<< HEAD
                      .file("query-protocol/hierarchy.graphqls").resolvers(new HierarchyQuery(getManager()))
-                     .file("query-protocol/async-profiler.graphqls")
-                     .resolvers(new AsyncProfilerQuery(getManager()), new AsyncProfilerMutation(getManager()));
-=======
-                     .file("query-protocol/hierarchy.graphqls").resolvers(new HierarchyQuery(getManager()));
->>>>>>> 25b2be13
+                .file("query-protocol/async-profiler.graphqls")
+                .resolvers(new AsyncProfilerQuery(getManager()), new AsyncProfilerMutation(getManager()));
 
         if (config.isEnableOnDemandPodLog()) {
             schemaBuilder
