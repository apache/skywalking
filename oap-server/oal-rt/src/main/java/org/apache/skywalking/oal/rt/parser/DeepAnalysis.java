/*
 * Licensed to the Apache Software Foundation (ASF) under one or more
 * contributor license agreements.  See the NOTICE file distributed with
 * this work for additional information regarding copyright ownership.
 * The ASF licenses this file to You under the Apache License, Version 2.0
 * (the "License"); you may not use this file except in compliance with
 * the License.  You may obtain a copy of the License at
 *
 *     http://www.apache.org/licenses/LICENSE-2.0
 *
 * Unless required by applicable law or agreed to in writing, software
 * distributed under the License is distributed on an "AS IS" BASIS,
 * WITHOUT WARRANTIES OR CONDITIONS OF ANY KIND, either express or implied.
 * See the License for the specific language governing permissions and
 * limitations under the License.
 *
 */

package org.apache.skywalking.oal.rt.parser;

import java.lang.annotation.Annotation;
import java.lang.reflect.Field;
import java.lang.reflect.Method;
import java.lang.reflect.Parameter;
import java.util.List;
import org.apache.skywalking.oal.rt.util.ClassMethodUtil;
import org.apache.skywalking.oap.server.core.analysis.metrics.Metrics;
import org.apache.skywalking.oap.server.core.analysis.metrics.annotation.Arg;
import org.apache.skywalking.oap.server.core.analysis.metrics.annotation.ConstOne;
import org.apache.skywalking.oap.server.core.analysis.metrics.annotation.Entrance;
import org.apache.skywalking.oap.server.core.analysis.metrics.annotation.SourceFrom;
import org.apache.skywalking.oap.server.core.storage.annotation.Column;

public class DeepAnalysis {
    public AnalysisResult analysis(AnalysisResult result) {
        // 1. Set sub package name by source.metrics
        result.setPackageName(result.getSourceName().toLowerCase());

<<<<<<< HEAD
        Class<? extends org.apache.skywalking.oap.server.core.analysis.metrics.Metrics> metricsClass = MetricsHolder.find(
            result
                .getAggregationFunctionName());
=======
        Class<? extends Metrics> metricsClass = MetricsHolder.find(result.getAggregationFunctionName());
>>>>>>> ecc18b9b
        String metricsClassSimpleName = metricsClass.getSimpleName();

        result.setMetricsClassName(metricsClassSimpleName);

        // Optional for filter
        List<ConditionExpression> expressions = result.getFilterExpressionsParserResult();
        if (expressions != null && expressions.size() > 0) {
            for (ConditionExpression expression : expressions) {
<<<<<<< HEAD
                Expression filterExpression = new Expression();
                if ("booleanMatch".equals(expression.getExpressionType())) {
                    filterExpression.setExpressionObject("EqualMatch");
                    filterExpression.setLeft("source." + ClassMethodUtil.toIsMethod(expression.getAttribute()) + "()");
                    filterExpression.setRight(expression.getValue());
                    result.addFilterExpressions(filterExpression);
                } else if ("stringMatch".equals(expression.getExpressionType())) {
                    filterExpression.setExpressionObject("EqualMatch");
                    filterExpression.setLeft("source." + ClassMethodUtil.toGetMethod(expression.getAttribute()) + "()");
                    filterExpression.setRight(expression.getValue());
                    result.addFilterExpressions(filterExpression);
                } else if ("greaterMatch".equals(expression.getExpressionType())) {
                    filterExpression.setExpressionObject("GreaterMatch");
                    filterExpression.setLeft("source." + ClassMethodUtil.toGetMethod(expression.getAttribute()) + "()");
                    filterExpression.setRight(expression.getValue());
                    result.addFilterExpressions(filterExpression);
                } else if ("lessMatch".equals(expression.getExpressionType())) {
                    filterExpression.setExpressionObject("LessMatch");
                    filterExpression.setLeft("source." + ClassMethodUtil.toGetMethod(expression.getAttribute()) + "()");
                    filterExpression.setRight(expression.getValue());
                    result.addFilterExpressions(filterExpression);
                } else if ("greaterEqualMatch".equals(expression.getExpressionType())) {
                    filterExpression.setExpressionObject("GreaterEqualMatch");
                    filterExpression.setLeft("source." + ClassMethodUtil.toGetMethod(expression.getAttribute()) + "()");
                    filterExpression.setRight(expression.getValue());
                    result.addFilterExpressions(filterExpression);
                } else if ("lessEqualMatch".equals(expression.getExpressionType())) {
                    filterExpression.setExpressionObject("LessEqualMatch");
                    filterExpression.setLeft("source." + ClassMethodUtil.toGetMethod(expression.getAttribute()) + "()");
                    filterExpression.setRight(expression.getValue());
                    result.addFilterExpressions(filterExpression);
                } else if ("notEqualMatch".equals(expression.getExpressionType())) {
                    filterExpression.setExpressionObject("NotEqualMatch");
                    filterExpression.setLeft("source." + ClassMethodUtil.toGetMethod(expression.getAttribute()) + "()");
                    filterExpression.setRight(expression.getValue());
                    result.addFilterExpressions(filterExpression);
                } else {
                    throw new IllegalArgumentException(
                        "filter expression [" + expression.getExpressionType() + "] not found");
                }
=======
                final FilterMatchers.MatcherInfo matcherInfo = FilterMatchers.INSTANCE.find(expression.getExpressionType());

                final String getter = matcherInfo.isBooleanType()
                    ? ClassMethodUtil.toIsMethod(expression.getAttribute())
                    : ClassMethodUtil.toGetMethod(expression.getAttribute());

                final Expression filterExpression = new Expression();
                filterExpression.setExpressionObject(matcherInfo.getMatcher().getName());
                filterExpression.setLeft("source." + getter + "()");
                filterExpression.setRight(expression.getValue());
                result.addFilterExpressions(filterExpression);
>>>>>>> ecc18b9b
            }
        }

        // 3. Find Entrance method of this metrics
        Class<?> c = metricsClass;
        Method entranceMethod = null;
        SearchEntrance:
        while (!c.equals(Object.class)) {
            for (Method method : c.getMethods()) {
                Entrance annotation = method.getAnnotation(Entrance.class);
                if (annotation != null) {
                    entranceMethod = method;
                    break SearchEntrance;
                }
            }
            c = c.getSuperclass();
        }
        if (entranceMethod == null) {
            throw new IllegalArgumentException("Can't find Entrance method in class: " + metricsClass.getName());
        }
        EntryMethod entryMethod = new EntryMethod();
        result.setEntryMethod(entryMethod);
        entryMethod.setMethodName(entranceMethod.getName());

        // 4. Use parameter's annotation of entrance method to generate aggregation entrance.
        for (Parameter parameter : entranceMethod.getParameters()) {
            Class<?> parameterType = parameter.getType();
            Annotation[] parameterAnnotations = parameter.getAnnotations();
            if (parameterAnnotations == null || parameterAnnotations.length == 0) {
                throw new IllegalArgumentException(
                    "Entrance method:" + entranceMethod + " doesn't include the annotation.");
            }
            Annotation annotation = parameterAnnotations[0];
            if (annotation instanceof SourceFrom) {
                entryMethod.addArg(
                    parameterType, "source." + ClassMethodUtil.toGetMethod(result.getSourceAttribute()) + "()");
            } else if (annotation instanceof ConstOne) {
                entryMethod.addArg(parameterType, "1");
            } else if (annotation instanceof org.apache.skywalking.oap.server.core.analysis.metrics.annotation.Expression) {
                if (result.getFuncConditionExpressions().size() == 1) {
<<<<<<< HEAD
                    ConditionExpression expression = result.getFuncConditionExpressions().get(0);

                    Expression argExpression = new Expression();
                    if ("booleanMatch".equals(expression.getExpressionType())) {
                        argExpression.setExpressionObject("EqualMatch");
                        argExpression.setLeft("source." + ClassMethodUtil.toIsMethod(expression.getAttribute()) + "()");
                        argExpression.setRight(expression.getValue());
                    } else if ("stringMatch".equals(expression.getExpressionType())) {
                        argExpression.setExpressionObject("EqualMatch");
                        argExpression.setLeft(
                            "source." + ClassMethodUtil.toGetMethod(expression.getAttribute()) + "()");
                        argExpression.setRight(expression.getValue());
                    } else if ("greaterMatch".equals(expression.getExpressionType())) {
                        argExpression.setExpressionObject("GreaterMatch");
                        argExpression.setLeft(
                            "source." + ClassMethodUtil.toGetMethod(expression.getAttribute()) + "()");
                        argExpression.setRight(expression.getValue());
                    } else if ("lessMatch".equals(expression.getExpressionType())) {
                        argExpression.setExpressionObject("LessMatch");
                        argExpression.setLeft(
                            "source." + ClassMethodUtil.toGetMethod(expression.getAttribute()) + "()");
                        argExpression.setRight(expression.getValue());
                    } else if ("greaterEqualMatch".equals(expression.getExpressionType())) {
                        argExpression.setExpressionObject("GreaterEqualMatch");
                        argExpression.setLeft(
                            "source." + ClassMethodUtil.toGetMethod(expression.getAttribute()) + "()");
                        argExpression.setRight(expression.getValue());
                    } else if ("lessEqualMatch".equals(expression.getExpressionType())) {
                        argExpression.setExpressionObject("LessEqualMatch");
                        argExpression.setLeft(
                            "source." + ClassMethodUtil.toGetMethod(expression.getAttribute()) + "()");
                        argExpression.setRight(expression.getValue());
                    } else {
                        throw new IllegalArgumentException(
                            "filter expression [" + expression.getExpressionType() + "] not found");
                    }
=======
                    final ConditionExpression expression = result.getFuncConditionExpressions().get(0);
                    final FilterMatchers.MatcherInfo matcherInfo = FilterMatchers.INSTANCE.find(expression.getExpressionType());

                    final String getter = matcherInfo.isBooleanType()
                        ? ClassMethodUtil.toIsMethod(expression.getAttribute())
                        : ClassMethodUtil.toGetMethod(expression.getAttribute());

                    final Expression argExpression = new Expression();
                    argExpression.setRight(expression.getValue());
                    argExpression.setExpressionObject(matcherInfo.getMatcher().getName());
                    argExpression.setLeft("source." + getter + "()");
>>>>>>> ecc18b9b

                    entryMethod.addArg(argExpression);
                } else {
                    throw new IllegalArgumentException(
                        "Entrance method:" + entranceMethod + " argument can't find funcParamExpression.");
                }
            } else if (annotation instanceof Arg) {
                entryMethod.addArg(parameterType, result.getNextFuncArg());
            } else {
                throw new IllegalArgumentException(
                    "Entrance method:" + entranceMethod + " doesn't the expected annotation.");
            }
        }

        // 5. Get all column declared in MetricsHolder class.
        c = metricsClass;
        while (!c.equals(Object.class)) {
            for (Field field : c.getDeclaredFields()) {
                Column column = field.getAnnotation(Column.class);
                if (column != null) {
                    result.addPersistentField(field.getName(), column.columnName(), field.getType());
                }
            }
            c = c.getSuperclass();
        }

        // 6. Based on Source, generate default columns
        List<SourceColumn> columns = SourceColumnsFactory.getColumns(result.getSourceName());
        result.setFieldsFromSource(columns);

        result.generateSerializeFields();

        return result;
    }

}<|MERGE_RESOLUTION|>--- conflicted
+++ resolved
@@ -36,13 +36,7 @@
         // 1. Set sub package name by source.metrics
         result.setPackageName(result.getSourceName().toLowerCase());
 
-<<<<<<< HEAD
-        Class<? extends org.apache.skywalking.oap.server.core.analysis.metrics.Metrics> metricsClass = MetricsHolder.find(
-            result
-                .getAggregationFunctionName());
-=======
         Class<? extends Metrics> metricsClass = MetricsHolder.find(result.getAggregationFunctionName());
->>>>>>> ecc18b9b
         String metricsClassSimpleName = metricsClass.getSimpleName();
 
         result.setMetricsClassName(metricsClassSimpleName);
@@ -51,48 +45,6 @@
         List<ConditionExpression> expressions = result.getFilterExpressionsParserResult();
         if (expressions != null && expressions.size() > 0) {
             for (ConditionExpression expression : expressions) {
-<<<<<<< HEAD
-                Expression filterExpression = new Expression();
-                if ("booleanMatch".equals(expression.getExpressionType())) {
-                    filterExpression.setExpressionObject("EqualMatch");
-                    filterExpression.setLeft("source." + ClassMethodUtil.toIsMethod(expression.getAttribute()) + "()");
-                    filterExpression.setRight(expression.getValue());
-                    result.addFilterExpressions(filterExpression);
-                } else if ("stringMatch".equals(expression.getExpressionType())) {
-                    filterExpression.setExpressionObject("EqualMatch");
-                    filterExpression.setLeft("source." + ClassMethodUtil.toGetMethod(expression.getAttribute()) + "()");
-                    filterExpression.setRight(expression.getValue());
-                    result.addFilterExpressions(filterExpression);
-                } else if ("greaterMatch".equals(expression.getExpressionType())) {
-                    filterExpression.setExpressionObject("GreaterMatch");
-                    filterExpression.setLeft("source." + ClassMethodUtil.toGetMethod(expression.getAttribute()) + "()");
-                    filterExpression.setRight(expression.getValue());
-                    result.addFilterExpressions(filterExpression);
-                } else if ("lessMatch".equals(expression.getExpressionType())) {
-                    filterExpression.setExpressionObject("LessMatch");
-                    filterExpression.setLeft("source." + ClassMethodUtil.toGetMethod(expression.getAttribute()) + "()");
-                    filterExpression.setRight(expression.getValue());
-                    result.addFilterExpressions(filterExpression);
-                } else if ("greaterEqualMatch".equals(expression.getExpressionType())) {
-                    filterExpression.setExpressionObject("GreaterEqualMatch");
-                    filterExpression.setLeft("source." + ClassMethodUtil.toGetMethod(expression.getAttribute()) + "()");
-                    filterExpression.setRight(expression.getValue());
-                    result.addFilterExpressions(filterExpression);
-                } else if ("lessEqualMatch".equals(expression.getExpressionType())) {
-                    filterExpression.setExpressionObject("LessEqualMatch");
-                    filterExpression.setLeft("source." + ClassMethodUtil.toGetMethod(expression.getAttribute()) + "()");
-                    filterExpression.setRight(expression.getValue());
-                    result.addFilterExpressions(filterExpression);
-                } else if ("notEqualMatch".equals(expression.getExpressionType())) {
-                    filterExpression.setExpressionObject("NotEqualMatch");
-                    filterExpression.setLeft("source." + ClassMethodUtil.toGetMethod(expression.getAttribute()) + "()");
-                    filterExpression.setRight(expression.getValue());
-                    result.addFilterExpressions(filterExpression);
-                } else {
-                    throw new IllegalArgumentException(
-                        "filter expression [" + expression.getExpressionType() + "] not found");
-                }
-=======
                 final FilterMatchers.MatcherInfo matcherInfo = FilterMatchers.INSTANCE.find(expression.getExpressionType());
 
                 final String getter = matcherInfo.isBooleanType()
@@ -104,7 +56,6 @@
                 filterExpression.setLeft("source." + getter + "()");
                 filterExpression.setRight(expression.getValue());
                 result.addFilterExpressions(filterExpression);
->>>>>>> ecc18b9b
             }
         }
 
@@ -145,44 +96,6 @@
                 entryMethod.addArg(parameterType, "1");
             } else if (annotation instanceof org.apache.skywalking.oap.server.core.analysis.metrics.annotation.Expression) {
                 if (result.getFuncConditionExpressions().size() == 1) {
-<<<<<<< HEAD
-                    ConditionExpression expression = result.getFuncConditionExpressions().get(0);
-
-                    Expression argExpression = new Expression();
-                    if ("booleanMatch".equals(expression.getExpressionType())) {
-                        argExpression.setExpressionObject("EqualMatch");
-                        argExpression.setLeft("source." + ClassMethodUtil.toIsMethod(expression.getAttribute()) + "()");
-                        argExpression.setRight(expression.getValue());
-                    } else if ("stringMatch".equals(expression.getExpressionType())) {
-                        argExpression.setExpressionObject("EqualMatch");
-                        argExpression.setLeft(
-                            "source." + ClassMethodUtil.toGetMethod(expression.getAttribute()) + "()");
-                        argExpression.setRight(expression.getValue());
-                    } else if ("greaterMatch".equals(expression.getExpressionType())) {
-                        argExpression.setExpressionObject("GreaterMatch");
-                        argExpression.setLeft(
-                            "source." + ClassMethodUtil.toGetMethod(expression.getAttribute()) + "()");
-                        argExpression.setRight(expression.getValue());
-                    } else if ("lessMatch".equals(expression.getExpressionType())) {
-                        argExpression.setExpressionObject("LessMatch");
-                        argExpression.setLeft(
-                            "source." + ClassMethodUtil.toGetMethod(expression.getAttribute()) + "()");
-                        argExpression.setRight(expression.getValue());
-                    } else if ("greaterEqualMatch".equals(expression.getExpressionType())) {
-                        argExpression.setExpressionObject("GreaterEqualMatch");
-                        argExpression.setLeft(
-                            "source." + ClassMethodUtil.toGetMethod(expression.getAttribute()) + "()");
-                        argExpression.setRight(expression.getValue());
-                    } else if ("lessEqualMatch".equals(expression.getExpressionType())) {
-                        argExpression.setExpressionObject("LessEqualMatch");
-                        argExpression.setLeft(
-                            "source." + ClassMethodUtil.toGetMethod(expression.getAttribute()) + "()");
-                        argExpression.setRight(expression.getValue());
-                    } else {
-                        throw new IllegalArgumentException(
-                            "filter expression [" + expression.getExpressionType() + "] not found");
-                    }
-=======
                     final ConditionExpression expression = result.getFuncConditionExpressions().get(0);
                     final FilterMatchers.MatcherInfo matcherInfo = FilterMatchers.INSTANCE.find(expression.getExpressionType());
 
@@ -194,8 +107,7 @@
                     argExpression.setRight(expression.getValue());
                     argExpression.setExpressionObject(matcherInfo.getMatcher().getName());
                     argExpression.setLeft("source." + getter + "()");
->>>>>>> ecc18b9b
-
+                  
                     entryMethod.addArg(argExpression);
                 } else {
                     throw new IllegalArgumentException(
