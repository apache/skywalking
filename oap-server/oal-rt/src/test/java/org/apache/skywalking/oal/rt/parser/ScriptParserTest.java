/*
 * Licensed to the Apache Software Foundation (ASF) under one or more
 * contributor license agreements.  See the NOTICE file distributed with
 * this work for additional information regarding copyright ownership.
 * The ASF licenses this file to You under the Apache License, Version 2.0
 * (the "License"); you may not use this file except in compliance with
 * the License.  You may obtain a copy of the License at
 *
 *     http://www.apache.org/licenses/LICENSE-2.0
 *
 * Unless required by applicable law or agreed to in writing, software
 * distributed under the License is distributed on an "AS IS" BASIS,
 * WITHOUT WARRANTIES OR CONDITIONS OF ANY KIND, either express or implied.
 * See the License for the specific language governing permissions and
 * limitations under the License.
 *
 */

package org.apache.skywalking.oal.rt.parser;

import java.io.IOException;
import java.util.List;
import org.apache.skywalking.oap.server.core.annotation.AnnotationScan;
import org.apache.skywalking.oap.server.core.source.DefaultScopeDefine;
import org.apache.skywalking.oap.server.core.storage.StorageException;
import org.junit.AfterClass;
import org.junit.Assert;
import org.junit.BeforeClass;
import org.junit.Test;

public class ScriptParserTest {

    private static final String TEST_SOURCE_PACKAGE = ScriptParserTest.class.getPackage().getName() + ".test.source.";

    @BeforeClass
    public static void init() throws IOException, StorageException {
        AnnotationScan scopeScan = new AnnotationScan();
        scopeScan.registerListener(new DefaultScopeDefine.Listener());
        scopeScan.scan();
    }

    @AfterClass
    public static void clear() {
        DefaultScopeDefine.reset();
    }

    @Test
    public void testParse() throws IOException {
        ScriptParser parser = ScriptParser.createFromScriptText(
            "Endpoint_avg = from(Endpoint.latency).longAvg(); //comment test" + "\n" + "Service_avg = from(Service.latency).longAvg()",
            TEST_SOURCE_PACKAGE
        );
        List<AnalysisResult> results = parser.parse().getMetricsStmts();

        Assert.assertEquals(2, results.size());

        AnalysisResult endpointAvg = results.get(0);
        Assert.assertEquals("EndpointAvg", endpointAvg.getMetricsName());
        Assert.assertEquals("Endpoint", endpointAvg.getSourceName());
        Assert.assertEquals("latency", endpointAvg.getSourceAttribute());
        Assert.assertEquals("longAvg", endpointAvg.getAggregationFunctionName());

        AnalysisResult serviceAvg = results.get(1);
        Assert.assertEquals("ServiceAvg", serviceAvg.getMetricsName());
        Assert.assertEquals("Service", serviceAvg.getSourceName());
        Assert.assertEquals("latency", serviceAvg.getSourceAttribute());
        Assert.assertEquals("longAvg", serviceAvg.getAggregationFunctionName());
    }

    @Test
    public void testParse2() throws IOException {
        ScriptParser parser = ScriptParser.createFromScriptText(
            "Endpoint_percent = from(Endpoint.*).percent(status == true);", TEST_SOURCE_PACKAGE);
        List<AnalysisResult> results = parser.parse().getMetricsStmts();

        AnalysisResult endpointPercent = results.get(0);
        Assert.assertEquals("EndpointPercent", endpointPercent.getMetricsName());
        Assert.assertEquals("Endpoint", endpointPercent.getSourceName());
        Assert.assertEquals("*", endpointPercent.getSourceAttribute());
        Assert.assertEquals("percent", endpointPercent.getAggregationFunctionName());
        EntryMethod entryMethod = endpointPercent.getEntryMethod();
        List<Object> methodArgsExpressions = entryMethod.getArgsExpressions();
        Assert.assertEquals(1, methodArgsExpressions.size());
    }

    @Test
    public void testParse3() throws IOException {
        ScriptParser parser = ScriptParser.createFromScriptText(
            "Endpoint_percent = from(Endpoint.*).filter(status == true).filter(name == \"/product/abc\").longAvg();",
            TEST_SOURCE_PACKAGE
        );
        List<AnalysisResult> results = parser.parse().getMetricsStmts();

        AnalysisResult endpointPercent = results.get(0);
        Assert.assertEquals("EndpointPercent", endpointPercent.getMetricsName());
        Assert.assertEquals("Endpoint", endpointPercent.getSourceName());
        Assert.assertEquals("*", endpointPercent.getSourceAttribute());
        Assert.assertEquals("longAvg", endpointPercent.getAggregationFunctionName());
        List<ConditionExpression> expressions = endpointPercent.getFilterExpressionsParserResult();

        Assert.assertEquals(2, expressions.size());

        ConditionExpression booleanMatchExp = expressions.get(0);
        Assert.assertEquals("status", booleanMatchExp.getAttribute());
        Assert.assertEquals("true", booleanMatchExp.getValue());
        Assert.assertEquals("booleanMatch", booleanMatchExp.getExpressionType());

        ConditionExpression stringMatchExp = expressions.get(1);
        Assert.assertEquals("name", stringMatchExp.getAttribute());
        Assert.assertEquals("\"/product/abc\"", stringMatchExp.getValue());
        Assert.assertEquals("stringMatch", stringMatchExp.getExpressionType());
    }

    @Test
    public void testParse4() throws IOException {
        ScriptParser parser = ScriptParser.createFromScriptText(
            "service_response_s1_summary = from(Service.latency).filter(latency > 1000).sum();" + "\n"
                + "service_response_s2_summary = from(Service.latency).filter(latency < 2000).sum();" + "\n"
                + "service_response_s3_summary = from(Service.latency).filter(latency >= 3000).sum();" + "\n"
                + "service_response_s4_summary = from(Service.latency).filter(latency <= 4000).sum();",
            TEST_SOURCE_PACKAGE
        );
        List<AnalysisResult> results = parser.parse().getMetricsStmts();

        AnalysisResult responseSummary = results.get(0);
        Assert.assertEquals("ServiceResponseS1Summary", responseSummary.getMetricsName());
        Assert.assertEquals("Service", responseSummary.getSourceName());
        Assert.assertEquals("latency", responseSummary.getSourceAttribute());
        Assert.assertEquals("sum", responseSummary.getAggregationFunctionName());
        List<ConditionExpression> expressions = responseSummary.getFilterExpressionsParserResult();

        Assert.assertEquals(1, expressions.size());

        ConditionExpression booleanMatchExp = expressions.get(0);
        Assert.assertEquals("latency", booleanMatchExp.getAttribute());
        Assert.assertEquals("1000", booleanMatchExp.getValue());
        Assert.assertEquals("greaterMatch", booleanMatchExp.getExpressionType());

        responseSummary = results.get(1);
        expressions = responseSummary.getFilterExpressionsParserResult();

        Assert.assertEquals(1, expressions.size());

        booleanMatchExp = expressions.get(0);
        Assert.assertEquals("latency", booleanMatchExp.getAttribute());
        Assert.assertEquals("2000", booleanMatchExp.getValue());
        Assert.assertEquals("lessMatch", booleanMatchExp.getExpressionType());

        responseSummary = results.get(2);
        expressions = responseSummary.getFilterExpressionsParserResult();

        Assert.assertEquals(1, expressions.size());

        booleanMatchExp = expressions.get(0);
        Assert.assertEquals("latency", booleanMatchExp.getAttribute());
        Assert.assertEquals("3000", booleanMatchExp.getValue());
        Assert.assertEquals("greaterEqualMatch", booleanMatchExp.getExpressionType());

        responseSummary = results.get(3);
        expressions = responseSummary.getFilterExpressionsParserResult();

        Assert.assertEquals(1, expressions.size());

        booleanMatchExp = expressions.get(0);
        Assert.assertEquals("latency", booleanMatchExp.getAttribute());
        Assert.assertEquals("4000", booleanMatchExp.getValue());
        Assert.assertEquals("lessEqualMatch", booleanMatchExp.getExpressionType());
    }

    @Test
<<<<<<< HEAD
    public void testParse5() throws IOException {
        ScriptParser parser = ScriptParser.createFromScriptText(
            "service_response_s4_summary = from(Service.latency).rate(param1 == true,param2 == false);",
=======
    public void testParse6() throws IOException {
        ScriptParser parser = ScriptParser.createFromScriptText(
            "service_response_s4_summary = from(Service.latency).filter(latency like \"%a\").sum();",
>>>>>>> c5df0760
            TEST_SOURCE_PACKAGE
        );
        List<AnalysisResult> results = parser.parse().getMetricsStmts();
        Assert.assertEquals(1, results.size());
        AnalysisResult result = results.get(0);
<<<<<<< HEAD
        Assert.assertEquals("rate", result.getAggregationFunctionName());
        Assert.assertEquals(2, result.getFuncConditionExpressions().size());

        ConditionExpression expression1 = result.getFuncConditionExpressions().get(0);
        Assert.assertEquals("param1", expression1.getAttribute());
        Assert.assertEquals("booleanMatch", expression1.getExpressionType());
        Assert.assertEquals("true", expression1.getValue());

        ConditionExpression expression2 = result.getFuncConditionExpressions().get(1);
        Assert.assertEquals("param2", expression2.getAttribute());
        Assert.assertEquals("booleanMatch", expression2.getExpressionType());
        Assert.assertEquals("false", expression2.getValue());
=======
        List<Expression> expressions = result.getFilterExpressions();
        Assert.assertEquals(1, expressions.size());
        Expression expression = expressions.get(0);
        Assert.assertEquals("source.getLatency()", expression.getLeft());
        Assert.assertEquals(
            "org.apache.skywalking.oap.server.core.analysis.metrics.expression.LikeMatch",
            expression.getExpressionObject()
        );
        Assert.assertEquals("\"%a\"", expression.getRight());
    }

    @Test
    public void testParse7() throws IOException {
        ScriptParser parser = ScriptParser.createFromScriptText(
            "service_response_s4_summary = from(Service.latency).filter(latency != 1).filter(latency in [1,2, 3]).sum();",
            TEST_SOURCE_PACKAGE
        );
        List<AnalysisResult> results = parser.parse().getMetricsStmts();
        Assert.assertEquals(1, results.size());
        AnalysisResult result = results.get(0);
        List<Expression> expressions = result.getFilterExpressions();
        Assert.assertEquals(2, expressions.size());
        Expression expression = expressions.get(1);
        Assert.assertEquals("source.getLatency()", expression.getLeft());
        Assert.assertEquals(
            "org.apache.skywalking.oap.server.core.analysis.metrics.expression.InMatch",
            expression.getExpressionObject()
        );
        Assert.assertEquals("new Object[]{1,2,3}", expression.getRight());
>>>>>>> c5df0760
    }

    @Test
    public void testDisable() throws IOException {
        ScriptParser parser = ScriptParser.createFromScriptText("disable(segment);", TEST_SOURCE_PACKAGE);
        DisableCollection collection = parser.parse().getDisableCollection();
        List<String> sources = collection.getAllDisableSources();
        Assert.assertEquals(1, sources.size());
        Assert.assertEquals("segment", sources.get(0));
    }
}<|MERGE_RESOLUTION|>--- conflicted
+++ resolved
@@ -168,21 +168,14 @@
     }
 
     @Test
-<<<<<<< HEAD
     public void testParse5() throws IOException {
         ScriptParser parser = ScriptParser.createFromScriptText(
             "service_response_s4_summary = from(Service.latency).rate(param1 == true,param2 == false);",
-=======
-    public void testParse6() throws IOException {
-        ScriptParser parser = ScriptParser.createFromScriptText(
-            "service_response_s4_summary = from(Service.latency).filter(latency like \"%a\").sum();",
->>>>>>> c5df0760
             TEST_SOURCE_PACKAGE
         );
         List<AnalysisResult> results = parser.parse().getMetricsStmts();
         Assert.assertEquals(1, results.size());
         AnalysisResult result = results.get(0);
-<<<<<<< HEAD
         Assert.assertEquals("rate", result.getAggregationFunctionName());
         Assert.assertEquals(2, result.getFuncConditionExpressions().size());
 
@@ -195,7 +188,17 @@
         Assert.assertEquals("param2", expression2.getAttribute());
         Assert.assertEquals("booleanMatch", expression2.getExpressionType());
         Assert.assertEquals("false", expression2.getValue());
-=======
+    }
+
+    @Test
+    public void testParse6() throws IOException {
+        ScriptParser parser = ScriptParser.createFromScriptText(
+            "service_response_s4_summary = from(Service.latency).filter(latency like \"%a\").sum();",
+            TEST_SOURCE_PACKAGE
+        );
+        List<AnalysisResult> results = parser.parse().getMetricsStmts();
+        Assert.assertEquals(1, results.size());
+        AnalysisResult result = results.get(0);
         List<Expression> expressions = result.getFilterExpressions();
         Assert.assertEquals(1, expressions.size());
         Expression expression = expressions.get(0);
@@ -225,7 +228,6 @@
             expression.getExpressionObject()
         );
         Assert.assertEquals("new Object[]{1,2,3}", expression.getRight());
->>>>>>> c5df0760
     }
 
     @Test
