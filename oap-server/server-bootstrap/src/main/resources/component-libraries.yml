# Licensed to the Apache Software Foundation (ASF) under one or more
# contributor license agreements.  See the NOTICE file distributed with
# this work for additional information regarding copyright ownership.
# The ASF licenses this file to You under the Apache License, Version 2.0
# (the "License"); you may not use this file except in compliance with
# the License.  You may obtain a copy of the License at
#
#     http://www.apache.org/licenses/LICENSE-2.0
#
# Unless required by applicable law or agreed to in writing, software
# distributed under the License is distributed on an "AS IS" BASIS,
# WITHOUT WARRANTIES OR CONDITIONS OF ANY KIND, either express or implied.
# See the License for the specific language governing permissions and
# limitations under the License.

# Define all component libraries' names and IDs, used in monitored application.
# This is a bothway mapping, agent or SDK could use the value(ID) to represent the component name in uplink data.
#
# ######
#   id
# ######
# We highly recommend DO NOT change the IDs in these file, just append new one, and make sure the ID unique.
# Any replacement will cause visualization and aggregation error.
#
# All IDs in this files are reserved, even some IDs removed by some reasons, those IDs will be abandoned.
#
# ######
# languages
# ######
# Languages declare which languages are using this component. Multi languages should be separated by `,`

Unknown:
  id: 0
  language: All
Tomcat:
  id: 1
  languages: Java
HttpClient:
  id: 2
  languages: Java,C#,Node.js
Dubbo:
  id: 3
  languages: Java
H2:
  id: 4
  languages: Java
Mysql:
  id: 5
  languages: Java,C#,Node.js
ORACLE:
  id: 6
  languages: Java
Redis:
  id: 7
  languages: Java,C#,Node.js,PHP
Motan:
  id: 8
  languages: Java
MongoDB:
  id: 9
  languages: Java,C#,Node.js
Resin:
  id: 10
  languages: Java
Feign:
  id: 11
  languages: Java
OKHttp:
  id: 12
  languages: Java
SpringRestTemplate:
  id: 13
  languages: Java
SpringMVC:
  id: 14
  languages: Java
Struts2:
  id: 15
  languages: Java
NutzMVC:
  id: 16
  languages: Java
NutzHttp:
  id: 17
  languages: Java
JettyClient:
  id: 18
  languages: Java
JettyServer:
  id: 19
  languages: Java
Memcached:
  id: 20
  languages: Java,PHP
ShardingJDBC:
  id: 21
  languages: Java
PostgreSQL:
  id: 22
  languages: Java,C#,Node.js
GRPC:
  id: 23
  languages: Java,PHP
ElasticJob:
  id: 24
  languages: Java
RocketMQ:
  id: 25
  languages: Java
httpasyncclient:
  id: 26
  languages: Java
Kafka:
  id: 27
  languages: Java
ServiceComb:
  id: 28
  languages: Java
Hystrix:
  id: 29
  languages: Java
Jedis:
  id: 30
  languages: Java
SQLite:
  id: 31
  languages: Java,C#
h2-jdbc-driver:
  id: 32
  languages: Java
mysql-connector-java:
  id: 33
  languages: Java
ojdbc:
  id: 34
  languages: Java
Spymemcached:
  id: 35
  languages: Java
Xmemcached:
  id: 36
  languages: Java
postgresql-jdbc-driver:
  id: 37
  languages: Java
rocketMQ-producer:
  id: 38
  languages: Java
rocketMQ-consumer:
  id: 39
  languages: Java
kafka-producer:
  id: 40
  languages: Java
kafka-consumer:
  id: 41
  languages: Java
mongodb-driver:
  id: 42
  languages: Java
SOFARPC:
  id: 43
  languages: Java
ActiveMQ:
  id: 44
  languages: Java
activemq-producer:
  id: 45
  languages: Java
activemq-consumer:
  id: 46
  languages: Java
Elasticsearch:
  id: 47
  languages: Java
transport-client:
  id: 48
  languages: Java
http:
  id: 49
  languages: Java,C#,Node.js
rpc:
  id: 50
  languages: Java,C#,Node.js
RabbitMQ:
  id: 51
  languages: Java
rabbitmq-producer:
  id: 52
  languages: Java
rabbitmq-consumer:
  id: 53
  languages: Java
Canal:
  id: 54
  languages: Java
Gson:
  id: 55
  languages: Java
Redisson:
  id: 56
  languages: Java
Lettuce:
  id: 57
  languages: Java
Zookeeper:
  id: 58
  languages: Java
Vertx:
  id: 59
  languages: Java
ShardingSphere:
  id: 60
  languages: Java
spring-cloud-gateway:
  id: 61
  languages: Java
RESTEasy:
  id: 62
  languages: Java
SolrJ:
  id: 63
  languages: Java
Solr:
  id: 64
  languages: Java
SpringAsync:
  id: 65
  languages: Java
JdkHttp:
  id: 66
  languages: Java
spring-webflux:
  id: 67
  languages: Java
Play:
  id: 68
  languages: Java,Scala
cassandra-java-driver:
  id: 69
  languages: Java
Cassandra:
  id: 70
  languages: Java
Light4J:
  id: 71
  languages: Java
Pulsar:
  id: 72
  languages: Java
pulsar-producer:
  id: 73
  languages: Java
pulsar-consumer:
  id: 74
  languages: Java
Ehcache:
  id: 75
  languages: Java
SocketIO:
  id: 76
  languages: Java
rest-high-level-client:
  id: 77
  languages: Java
spring-tx:
  id: 78
  languages: Java
Armeria:
  id: 79
  languages: Java
JdkThreading:
  id: 80
  languages: Java
KotlinCoroutine:
  id: 81
  languages: Java
AvroServer:
  id: 82
  languages: Java
AvroClient:
  id: 83
  languages: Java
Undertow:
  id: 84
  languages: Java
Finagle:
  id: 85
  languages: Java,Scala
Mariadb:
  id: 86
  languages: Java
mariadb-jdbc:
  id: 87
  languages: Java
<<<<<<< HEAD
InfluxDB:
  id: 88
  languages: Java
influxdb-java:
  id: 89
  languages: Java
=======
quasar:
  id: 88
  languages: Java
>>>>>>> c778a0d6

# .NET/.NET Core components
# [3000, 4000) for C#/.NET only
AspNetCore:
  id: 3001
  languages: C#
EntityFrameworkCore:
  id: 3002
  languages: C#
SqlClient:
  id: 3003
  languages: C#
CAP:
  id: 3004
  languages: C#
StackExchange.Redis:
  id: 3005
  languages: C#
SqlServer:
  id: 3006
  languages: C#
Npgsql:
  id: 3007
  languages: C#
MySqlConnector:
  id: 3008
  languages: C#
EntityFrameworkCore.InMemory:
  id: 3009
  languages: C#
EntityFrameworkCore.SqlServer:
  id: 3010
  languages: C#
EntityFrameworkCore.Sqlite:
  id: 3011
  languages: C#
Pomelo.EntityFrameworkCore.MySql:
  id: 3012
  languages: C#
Npgsql.EntityFrameworkCore.PostgreSQL:
  id: 3013
  languages: C#
InMemoryDatabase:
  id: 3014
  languages: C#
AspNet:
  id: 3015
  languages: C#
SmartSql:
  id: 3016
  languages: C#

# NoeJS components
# [4000, 5000) for Node.js agent
HttpServer:
  id: 4001
  languages: Node.js
express:
  id: 4002
  languages: Node.js
Egg:
  id: 4003
  languages: Node.js
Koa:
  id: 4004
  languages: Node.js

# Golang components
# [5000, 6000) for Golang agent
ServiceCombMesher:
  id: 5001
  languages: Golang
ServiceCombServiceCenter:
  id: 5002
  languages: Golang
MOSN:
  id: 5003
  languages: Golang

# Lua components
# [6000, 7000) for Lua agent
Nginx:
  id: 6000
  languages: Lua


# [7000, 8000) are reserved for Python components
Python:
  id: 7000
  languages: Python


# PHP components
# [8000, 9000) for PHP agent
PHP:
  id: 8001
  languages: PHP
cURL:
  id: 8002
  languages: PHP
PDO:
  id: 8003
  languages: PHP
Mysqli:
  id: 8004
  languages: PHP
Yar:
  id: 8005
  languages: PHP
Predis:
  id: 8006
  languages: PHP


# Component Server mapping defines the server display names of some components
# e.g.
# Jedis is a client library in Java for Redis server
Component-Server-Mappings:
  mongodb-driver: MongoDB
  rocketMQ-producer: RocketMQ
  rocketMQ-consumer: RocketMQ
  kafka-producer: Kafka
  kafka-consumer: Kafka
  activemq-producer: ActiveMQ
  activemq-consumer: ActiveMQ
  rabbitmq-producer: RabbitMQ
  rabbitmq-consumer: RabbitMQ
  postgresql-jdbc-driver: PostgreSQL
  Xmemcached: Memcached
  Spymemcached: Memcached
  h2-jdbc-driver: H2
  mysql-connector-java: Mysql
  Jedis: Redis
  StackExchange.Redis: Redis
  Redisson: Redis
  Lettuce: Redis
  Zookeeper: Zookeeper
  SqlClient: SqlServer
  Npgsql: PostgreSQL
  MySqlConnector: Mysql
  EntityFrameworkCore.InMemory: InMemoryDatabase
  EntityFrameworkCore.SqlServer: SqlServer
  EntityFrameworkCore.Sqlite: SQLite
  Pomelo.EntityFrameworkCore.MySql: Mysql
  Npgsql.EntityFrameworkCore.PostgreSQL: PostgreSQL
  transport-client: Elasticsearch
  SolrJ: Solr
  cassandra-java-driver: Cassandra
  pulsar-producer: Pulsar
  pulsar-consumer: Pulsar
  rest-high-level-client: Elasticsearch
  mariadb-jdbc: Mariadb
  influxdb-java: InfluxDB
  Mysqli: Mysql
  Predis: Redis<|MERGE_RESOLUTION|>--- conflicted
+++ resolved
@@ -293,18 +293,15 @@
 mariadb-jdbc:
   id: 87
   languages: Java
-<<<<<<< HEAD
-InfluxDB:
-  id: 88
-  languages: Java
-influxdb-java:
-  id: 89
-  languages: Java
-=======
 quasar:
   id: 88
   languages: Java
->>>>>>> c778a0d6
+InfluxDB:
+  id: 89
+  languages: Java
+influxdb-java:
+  id: 90
+  languages: Java
 
 # .NET/.NET Core components
 # [3000, 4000) for C#/.NET only
@@ -457,6 +454,5 @@
   pulsar-consumer: Pulsar
   rest-high-level-client: Elasticsearch
   mariadb-jdbc: Mariadb
-  influxdb-java: InfluxDB
   Mysqli: Mysql
   Predis: Redis