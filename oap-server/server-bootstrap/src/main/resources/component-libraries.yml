--- conflicted
+++ resolved
@@ -329,19 +329,15 @@
 spring-webflux-webclient:
   id: 99
   languages: Java
-<<<<<<< HEAD
-dbcp:
-  id: 100
-  languages: Java
-=======
 thrift-server:
   id: 100
   languages: Java
 thrift-client:
   id: 101
   languages: Java
-
->>>>>>> d8f1d01a
+dbcp:
+  id: 102
+  languages: Java
 
 # .NET/.NET Core components
 # [3000, 4000) for C#/.NET only
