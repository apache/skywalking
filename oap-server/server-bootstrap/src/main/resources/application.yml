# Licensed to the Apache Software Foundation (ASF) under one or more
# contributor license agreements.  See the NOTICE file distributed with
# this work for additional information regarding copyright ownership.
# The ASF licenses this file to You under the Apache License, Version 2.0
# (the "License"); you may not use this file except in compliance with
# the License.  You may obtain a copy of the License at
#
#     http://www.apache.org/licenses/LICENSE-2.0
#
# Unless required by applicable law or agreed to in writing, software
# distributed under the License is distributed on an "AS IS" BASIS,
# WITHOUT WARRANTIES OR CONDITIONS OF ANY KIND, either express or implied.
# See the License for the specific language governing permissions and
# limitations under the License.

cluster:
  selector: ${SW_CLUSTER:standalone}
  standalone:
  # Please check your ZooKeeper is 3.5+, However, it is also compatible with ZooKeeper 3.4.x. Replace the ZooKeeper 3.5+
  # library the oap-libs folder with your ZooKeeper 3.4.x library.
  zookeeper:
    nameSpace: ${SW_NAMESPACE:""}
    hostPort: ${SW_CLUSTER_ZK_HOST_PORT:localhost:2181}
    # Retry Policy
    baseSleepTimeMs: ${SW_CLUSTER_ZK_SLEEP_TIME:1000} # initial amount of time to wait between retries
    maxRetries: ${SW_CLUSTER_ZK_MAX_RETRIES:3} # max number of times to retry
    # Enable ACL
    enableACL: ${SW_ZK_ENABLE_ACL:false} # disable ACL in default
    schema: ${SW_ZK_SCHEMA:digest} # only support digest schema
    expression: ${SW_ZK_EXPRESSION:skywalking:skywalking}
  kubernetes:
    namespace: ${SW_CLUSTER_K8S_NAMESPACE:default}
    labelSelector: ${SW_CLUSTER_K8S_LABEL:app=collector,release=skywalking}
    uidEnvName: ${SW_CLUSTER_K8S_UID:SKYWALKING_COLLECTOR_UID}
  consul:
    serviceName: ${SW_SERVICE_NAME:"SkyWalking_OAP_Cluster"}
    # Consul cluster nodes, example: 10.0.0.1:8500,10.0.0.2:8500,10.0.0.3:8500
    hostPort: ${SW_CLUSTER_CONSUL_HOST_PORT:localhost:8500}
    aclToken: ${SW_CLUSTER_CONSUL_ACLTOKEN:""}
  etcd:
    serviceName: ${SW_SERVICE_NAME:"SkyWalking_OAP_Cluster"}
    # etcd cluster nodes, example: 10.0.0.1:2379,10.0.0.2:2379,10.0.0.3:2379
    hostPort: ${SW_CLUSTER_ETCD_HOST_PORT:localhost:2379}

core:
  selector: ${SW_CORE:default}
  default:
    # Mixed: Receive agent data, Level 1 aggregate, Level 2 aggregate
    # Receiver: Receive agent data, Level 1 aggregate
    # Aggregator: Level 2 aggregate
    role: ${SW_CORE_ROLE:Mixed} # Mixed/Receiver/Aggregator
    restHost: ${SW_CORE_REST_HOST:0.0.0.0}
    restPort: ${SW_CORE_REST_PORT:12800}
    restContextPath: ${SW_CORE_REST_CONTEXT_PATH:/}
    gRPCHost: ${SW_CORE_GRPC_HOST:0.0.0.0}
    gRPCPort: ${SW_CORE_GRPC_PORT:11800}
    gRPCSslEnabled: ${SW_CORE_GRPC_SSL_ENABLED:false}
    gRPCSslKeyPath: ${SW_CORE_GRPC_SSL_KEY_PATH:""}
    gRPCSslCertChainPath: ${SW_CORE_GRPC_SSL_CERT_CHAIN_PATH:""}
    gRPCSslTrustedCAPath: ${SW_CORE_GRPC_SSL_TRUSTED_CA_PATH:""}
    downsampling:
      - Hour
      - Day
      - Month
    # Set a timeout on metrics data. After the timeout has expired, the metrics data will automatically be deleted.
    enableDataKeeperExecutor: ${SW_CORE_ENABLE_DATA_KEEPER_EXECUTOR:true} # Turn it off then automatically metrics data delete will be close.
    dataKeeperExecutePeriod: ${SW_CORE_DATA_KEEPER_EXECUTE_PERIOD:5} # How often the data keeper executor runs periodically, unit is minute
    recordDataTTL: ${SW_CORE_RECORD_DATA_TTL:3} # Unit is day
    metricsDataTTL: ${SW_CORE_RECORD_DATA_TTL:7} # Unit is day
    # Cache metric data for 1 minute to reduce database queries, and if the OAP cluster changes within that minute,
    # the metrics may not be accurate within that minute.
    enableDatabaseSession: ${SW_CORE_ENABLE_DATABASE_SESSION:true}
    topNReportPeriod: ${SW_CORE_TOPN_REPORT_PERIOD:10} # top_n record worker report cycle, unit is minute
    # Extra model column are the column defined by in the codes, These columns of model are not required logically in aggregation or further query,
    # and it will cause more load for memory, network of OAP and storage.
    # But, being activated, user could see the name in the storage entities, which make users easier to use 3rd party tool, such as Kibana->ES, to query the data by themselves.
    activeExtraModelColumns: ${SW_CORE_ACTIVE_EXTRA_MODEL_COLUMNS:false}
    # The max length of service + instance names should be less than 200
    serviceNameMaxLength: ${SW_SERVICE_NAME_MAX_LENGTH:70}
    instanceNameMaxLength: ${SW_INSTANCE_NAME_MAX_LENGTH:70}
    # The max length of service + endpoint names should be less than 240
    endpointNameMaxLength: ${SW_ENDPOINT_NAME_MAX_LENGTH:150}
storage:
  selector: ${SW_STORAGE:h2}
  elasticsearch:
    nameSpace: ${SW_NAMESPACE:""}
    clusterNodes: ${SW_STORAGE_ES_CLUSTER_NODES:localhost:9200}
    protocol: ${SW_STORAGE_ES_HTTP_PROTOCOL:"http"}
    trustStorePath: ${SW_STORAGE_ES_SSL_JKS_PATH:""}
    trustStorePass: ${SW_STORAGE_ES_SSL_JKS_PASS:""}
    user: ${SW_ES_USER:""}
    password: ${SW_ES_PASSWORD:""}
    secretsManagementFile: ${SW_ES_SECRETS_MANAGEMENT_FILE:""} # Secrets management file in the properties format includes the username, password, which are managed by 3rd party tool.
    dayStep: ${SW_STORAGE_DAY_STEP:1} # Represent the number of days in the one minute/hour/day index.
    indexShardsNumber: ${SW_STORAGE_ES_INDEX_SHARDS_NUMBER:1} # The index shards number is for store metrics data rather than basic segment record
    superDatasetIndexShardsFactor: ${SW_STORAGE_ES_SUPER_DATASET_INDEX_SHARDS_FACTOR:5} # Super data set has been defined in the codes, such as trace segments. This factor provides more shards for the super data set, shards number = indexShardsNumber * superDatasetIndexShardsFactor. Also, this factor effects Zipkin and Jaeger traces.
    indexReplicasNumber: ${SW_STORAGE_ES_INDEX_REPLICAS_NUMBER:0}
    # Batch process setting, refer to https://www.elastic.co/guide/en/elasticsearch/client/java-api/5.5/java-docs-bulk-processor.html
    bulkActions: ${SW_STORAGE_ES_BULK_ACTIONS:1000} # Execute the bulk every 1000 requests
    flushInterval: ${SW_STORAGE_ES_FLUSH_INTERVAL:10} # flush the bulk every 10 seconds whatever the number of requests
    concurrentRequests: ${SW_STORAGE_ES_CONCURRENT_REQUESTS:2} # the number of concurrent requests
    resultWindowMaxSize: ${SW_STORAGE_ES_QUERY_MAX_WINDOW_SIZE:10000}
    metadataQueryMaxSize: ${SW_STORAGE_ES_QUERY_MAX_SIZE:5000}
    segmentQueryMaxSize: ${SW_STORAGE_ES_QUERY_SEGMENT_SIZE:200}
    profileTaskQueryMaxSize: ${SW_STORAGE_ES_QUERY_PROFILE_TASK_SIZE:200}
    advanced: ${SW_STORAGE_ES_ADVANCED:""}
  elasticsearch7:
    nameSpace: ${SW_NAMESPACE:""}
    clusterNodes: ${SW_STORAGE_ES_CLUSTER_NODES:localhost:9200}
    protocol: ${SW_STORAGE_ES_HTTP_PROTOCOL:"http"}
    trustStorePath: ${SW_STORAGE_ES_SSL_JKS_PATH:""}
    trustStorePass: ${SW_STORAGE_ES_SSL_JKS_PASS:""}
    dayStep: ${SW_STORAGE_DAY_STEP:1} # Represent the number of days in the one minute/hour/day index.
    user: ${SW_ES_USER:""}
    password: ${SW_ES_PASSWORD:""}
    secretsManagementFile: ${SW_ES_SECRETS_MANAGEMENT_FILE:""} # Secrets management file in the properties format includes the username, password, which are managed by 3rd party tool.
    indexShardsNumber: ${SW_STORAGE_ES_INDEX_SHARDS_NUMBER:1} # The index shards number is for store metrics data rather than basic segment record
    superDatasetIndexShardsFactor: ${SW_STORAGE_ES_SUPER_DATASET_INDEX_SHARDS_FACTOR:5} # Super data set has been defined in the codes, such as trace segments. This factor provides more shards for the super data set, shards number = indexShardsNumber * superDatasetIndexShardsFactor. Also, this factor effects Zipkin and Jaeger traces.
    indexReplicasNumber: ${SW_STORAGE_ES_INDEX_REPLICAS_NUMBER:0}
    # Batch process setting, refer to https://www.elastic.co/guide/en/elasticsearch/client/java-api/5.5/java-docs-bulk-processor.html
    bulkActions: ${SW_STORAGE_ES_BULK_ACTIONS:1000} # Execute the bulk every 1000 requests
    flushInterval: ${SW_STORAGE_ES_FLUSH_INTERVAL:10} # flush the bulk every 10 seconds whatever the number of requests
    concurrentRequests: ${SW_STORAGE_ES_CONCURRENT_REQUESTS:2} # the number of concurrent requests
    resultWindowMaxSize: ${SW_STORAGE_ES_QUERY_MAX_WINDOW_SIZE:10000}
    metadataQueryMaxSize: ${SW_STORAGE_ES_QUERY_MAX_SIZE:5000}
    segmentQueryMaxSize: ${SW_STORAGE_ES_QUERY_SEGMENT_SIZE:200}
    profileTaskQueryMaxSize: ${SW_STORAGE_ES_QUERY_PROFILE_TASK_SIZE:200}
    advanced: ${SW_STORAGE_ES_ADVANCED:""}
  h2:
    driver: ${SW_STORAGE_H2_DRIVER:org.h2.jdbcx.JdbcDataSource}
    url: ${SW_STORAGE_H2_URL:jdbc:h2:mem:skywalking-oap-db}
    user: ${SW_STORAGE_H2_USER:sa}
    metadataQueryMaxSize: ${SW_STORAGE_H2_QUERY_MAX_SIZE:5000}
  mysql:
    properties:
      jdbcUrl: ${SW_JDBC_URL:"jdbc:mysql://localhost:3306/swtest"}
      dataSource.user: ${SW_DATA_SOURCE_USER:root}
      dataSource.password: ${SW_DATA_SOURCE_PASSWORD:root@1234}
      dataSource.cachePrepStmts: ${SW_DATA_SOURCE_CACHE_PREP_STMTS:true}
      dataSource.prepStmtCacheSize: ${SW_DATA_SOURCE_PREP_STMT_CACHE_SQL_SIZE:250}
      dataSource.prepStmtCacheSqlLimit: ${SW_DATA_SOURCE_PREP_STMT_CACHE_SQL_LIMIT:2048}
      dataSource.useServerPrepStmts: ${SW_DATA_SOURCE_USE_SERVER_PREP_STMTS:true}
    metadataQueryMaxSize: ${SW_STORAGE_MYSQL_QUERY_MAX_SIZE:5000}
  influxdb:
    # InfluxDB configuration
    url: ${SW_STORAGE_INFLUXDB_URL:http://localhost:8086}
    user: ${SW_STORAGE_INFLUXDB_USER:root}
    password: ${SW_STORAGE_INFLUXDB_PASSWORD:}
    database: ${SW_STORAGE_INFLUXDB_DATABASE:skywalking}
    actions: ${SW_STORAGE_INFLUXDB_ACTIONS:1000} # the number of actions to collect
    duration: ${SW_STORAGE_INFLUXDB_DURATION:1000} # the time to wait at most (milliseconds)
    fetchTaskLogMaxSize: ${SW_STORAGE_INFLUXDB_FETCH_TASK_LOG_MAX_SIZE:5000} # the max number of fetch task log in a request

receiver-sharing-server:
  selector: ${SW_RECEIVER_SHARING_SERVER:default}
  default:
    authentication: ${SW_AUTHENTICATION:""}
receiver-register:
  selector: ${SW_RECEIVER_REGISTER:default}
  default:

receiver-trace:
  selector: ${SW_RECEIVER_TRACE:default}
  default:
    sampleRate: ${SW_TRACE_SAMPLE_RATE:10000} # The sample rate precision is 1/10000. 10000 means 100% sample in default.
    slowDBAccessThreshold: ${SW_SLOW_DB_THRESHOLD:default:200,mongodb:100} # The slow database access thresholds. Unit ms.

receiver-jvm:
  selector: ${SW_RECEIVER_JVM:default}
  default:

receiver-clr:
  selector: ${SW_RECEIVER_CLR:default}
  default:

receiver-profile:
  selector: ${SW_RECEIVER_PROFILE:default}
  default:

service-mesh:
  selector: ${SW_SERVICE_MESH:default}
  default:

istio-telemetry:
  selector: ${SW_ISTIO_TELEMETRY:default}
  default:

envoy-metric:
  selector: ${SW_ENVOY_METRIC:default}
  default:
    acceptMetricsService: ${SW_ENVOY_METRIC_SERVICE:true}
    alsHTTPAnalysis: ${SW_ENVOY_METRIC_ALS_HTTP_ANALYSIS:""}

prometheus-fetcher:
  selector: ${SW_PROMETHEUS_FETCHER:default}
  default:
    active: ${SW_PROMETHEUS_FETCHER_ACTIVE:false}

<<<<<<< HEAD
receiver-meter:
  selector: ${SW_RECEIVER_METER:-}
  default:
=======
receiver-oc:
  selector: ${SW_OC_RECEIVER:-}
  default:
    gRPCHost: ${SW_OC_RECEIVER_GRPC_HOST:0.0.0.0}
    gRPCPort: ${SW_OC_RECEIVER_GRPC_PORT:55678}
>>>>>>> 08da4201

receiver_zipkin:
  selector: ${SW_RECEIVER_ZIPKIN:-}
  default:
    host: ${SW_RECEIVER_ZIPKIN_HOST:0.0.0.0}
    port: ${SW_RECEIVER_ZIPKIN_PORT:9411}
    contextPath: ${SW_RECEIVER_ZIPKIN_CONTEXT_PATH:/}

receiver_jaeger:
  selector: ${SW_RECEIVER_JAEGER:-}
  default:
    gRPCHost: ${SW_RECEIVER_JAEGER_HOST:0.0.0.0}
    gRPCPort: ${SW_RECEIVER_JAEGER_PORT:14250}

query:
  selector: ${SW_QUERY:graphql}
  graphql:
    path: ${SW_QUERY_GRAPHQL_PATH:/graphql}

alarm:
  selector: ${SW_ALARM:default}
  default:

telemetry:
  selector: ${SW_TELEMETRY:none}
  none:
  prometheus:
    host: ${SW_TELEMETRY_PROMETHEUS_HOST:0.0.0.0}
    port: ${SW_TELEMETRY_PROMETHEUS_PORT:1234}

configuration:
  selector: ${SW_CONFIGURATION:none}
  none:
  grpc:
    host: ${SW_DCS_SERVER_HOST:""}
    port: ${SW_DCS_SERVER_PORT:80}
    clusterName: ${SW_DCS_CLUSTER_NAME:SkyWalking}
    period: ${SW_DCS_PERIOD:20}
  apollo:
    apolloMeta: ${SW_CONFIG_APOLLO:http://106.12.25.204:8080}
    apolloCluster: ${SW_CONFIG_APOLLO_CLUSTER:default}
    apolloEnv: ${SW_CONFIG_APOLLO_ENV:""}
    appId: ${SW_CONFIG_APOLLO_APP_ID:skywalking}
    period: ${SW_CONFIG_APOLLO_PERIOD:5}
  zookeeper:
    period: ${SW_CONFIG_ZK_PERIOD:60} # Unit seconds, sync period. Default fetch every 60 seconds.
    nameSpace: ${SW_CONFIG_ZK_NAMESPACE:/default}
    hostPort: ${SW_CONFIG_ZK_HOST_PORT:localhost:2181}
    # Retry Policy
    baseSleepTimeMs: ${SW_CONFIG_ZK_BASE_SLEEP_TIME_MS:1000} # initial amount of time to wait between retries
    maxRetries: ${SW_CONFIG_ZK_MAX_RETRIES:3} # max number of times to retry
  etcd:
    period: ${SW_CONFIG_ETCD_PERIOD:60} # Unit seconds, sync period. Default fetch every 60 seconds.
    group: ${SW_CONFIG_ETCD_GROUP:skywalking}
    serverAddr: ${SW_CONFIG_ETCD_SERVER_ADDR:localhost:2379}
    clusterName: ${SW_CONFIG_ETCD_CLUSTER_NAME:default}
  consul:
    # Consul host and ports, separated by comma, e.g. 1.2.3.4:8500,2.3.4.5:8500
    hostAndPorts: ${SW_CONFIG_CONSUL_HOST_AND_PORTS:1.2.3.4:8500}
    # Sync period in seconds. Defaults to 60 seconds.
    period: ${SW_CONFIG_CONSUL_PERIOD:1}
    # Consul aclToken
    aclToken: ${SW_CONFIG_CONSUL_ACL_TOKEN:""}

exporter:
  selector: ${SW_EXPORTER:-}
  grpc:
    targetHost: ${SW_EXPORTER_GRPC_HOST:127.0.0.1}
    targetPort: ${SW_EXPORTER_GRPC_PORT:9870}

health-checker:
  selector: ${SW_HEALTH_CHECKER:-}
  default:
    checkIntervalSeconds: ${SW_HEALTH_CHECKER_INTERVAL_SECONDS:5}<|MERGE_RESOLUTION|>--- conflicted
+++ resolved
@@ -196,17 +196,15 @@
   default:
     active: ${SW_PROMETHEUS_FETCHER_ACTIVE:false}
 
-<<<<<<< HEAD
 receiver-meter:
   selector: ${SW_RECEIVER_METER:-}
   default:
-=======
+
 receiver-oc:
   selector: ${SW_OC_RECEIVER:-}
   default:
     gRPCHost: ${SW_OC_RECEIVER_GRPC_HOST:0.0.0.0}
     gRPCPort: ${SW_OC_RECEIVER_GRPC_PORT:55678}
->>>>>>> 08da4201
 
 receiver_zipkin:
   selector: ${SW_RECEIVER_ZIPKIN:-}
