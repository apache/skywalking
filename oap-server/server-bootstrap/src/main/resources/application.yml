--- conflicted
+++ resolved
@@ -287,11 +287,7 @@
   default:
 
 receiver-otel:
-<<<<<<< HEAD
-  selector: ${SW_OTEL_RECEIVER:default}
-=======
   selector: ${SW_OTEL_RECEIVER:-}
->>>>>>> 3e6d47a9
   default:
     enabledHandlers: ${SW_OTEL_RECEIVER_ENABLED_HANDLERS:"oc"}
     enabledOcRules: ${SW_OTEL_RECEIVER_ENABLED_OC_RULES:"istio-controlplane"}
