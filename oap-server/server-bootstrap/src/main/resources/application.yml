--- conflicted
+++ resolved
@@ -210,17 +210,15 @@
   default:
     active: ${SW_PROMETHEUS_FETCHER_ACTIVE:false}
 
-<<<<<<< HEAD
 kafka-fetcher:
   selector: ${SW_KAFKA_FETCHER:-}
   default:
     bootstrapServers: ${SW_KAFKA_FETCHER_SERVERS:localhost:9092}
-=======
+
 receiver-meter:
   selector: ${SW_RECEIVER_METER:-}
   default:
->>>>>>> 933be124
-
+  
 receiver-oc:
   selector: ${SW_OC_RECEIVER:-}
   default:
