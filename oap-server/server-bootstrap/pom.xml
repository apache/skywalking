<?xml version="1.0" encoding="UTF-8"?>
<!--
  ~ Licensed to the Apache Software Foundation (ASF) under one or more
  ~ contributor license agreements.  See the NOTICE file distributed with
  ~ this work for additional information regarding copyright ownership.
  ~ The ASF licenses this file to You under the Apache License, Version 2.0
  ~ (the "License"); you may not use this file except in compliance with
  ~ the License.  You may obtain a copy of the License at
  ~
  ~     http://www.apache.org/licenses/LICENSE-2.0
  ~
  ~ Unless required by applicable law or agreed to in writing, software
  ~ distributed under the License is distributed on an "AS IS" BASIS,
  ~ WITHOUT WARRANTIES OR CONDITIONS OF ANY KIND, either express or implied.
  ~ See the License for the specific language governing permissions and
  ~ limitations under the License.
  ~
  -->

<project xmlns="http://maven.apache.org/POM/4.0.0" xmlns:xsi="http://www.w3.org/2001/XMLSchema-instance" xsi:schemaLocation="http://maven.apache.org/POM/4.0.0 http://maven.apache.org/xsd/maven-4.0.0.xsd">
    <parent>
        <artifactId>oap-server</artifactId>
        <groupId>org.apache.skywalking</groupId>
        <version>8.5.0-SNAPSHOT</version>
    </parent>
    <modelVersion>4.0.0</modelVersion>

    <artifactId>server-bootstrap</artifactId>

    <dependencies>
        <dependency>
            <groupId>org.apache.skywalking</groupId>
            <artifactId>server-core</artifactId>
            <version>${project.version}</version>
        </dependency>

        <!-- OAL runtime core -->
        <dependency>
            <groupId>org.apache.skywalking</groupId>
            <artifactId>oal-rt</artifactId>
            <version>${project.version}</version>
        </dependency>
        <!-- OAL runtime core -->

        <!-- cluster module -->
        <dependency>
            <groupId>org.apache.skywalking</groupId>
            <artifactId>cluster-standalone-plugin</artifactId>
            <version>${project.version}</version>
        </dependency>
        <dependency>
            <groupId>org.apache.skywalking</groupId>
            <artifactId>cluster-zookeeper-plugin</artifactId>
            <version>${project.version}</version>
        </dependency>
        <dependency>
            <groupId>org.apache.skywalking</groupId>
            <artifactId>cluster-kubernetes-plugin</artifactId>
            <version>${project.version}</version>
        </dependency>
        <dependency>
            <groupId>org.apache.skywalking</groupId>
            <artifactId>cluster-consul-plugin</artifactId>
            <version>${project.version}</version>
        </dependency>
        <dependency>
            <groupId>org.apache.skywalking</groupId>
            <artifactId>cluster-etcd-plugin</artifactId>
            <version>${project.version}</version>
        </dependency>
        <dependency>
            <groupId>org.apache.skywalking</groupId>
            <artifactId>cluster-nacos-plugin</artifactId>
            <version>${project.version}</version>
        </dependency>
        <!-- cluster module -->

        <!-- receiver module -->
        <dependency>
            <groupId>org.apache.skywalking</groupId>
            <artifactId>skywalking-mesh-receiver-plugin</artifactId>
            <version>${project.version}</version>
        </dependency>
        <dependency>
            <groupId>org.apache.skywalking</groupId>
            <artifactId>skywalking-management-receiver-plugin</artifactId>
            <version>${project.version}</version>
        </dependency>
        <dependency>
            <groupId>org.apache.skywalking</groupId>
            <artifactId>skywalking-jvm-receiver-plugin</artifactId>
            <version>${project.version}</version>
        </dependency>
        <dependency>
            <groupId>org.apache.skywalking</groupId>
            <artifactId>skywalking-trace-receiver-plugin</artifactId>
            <version>${project.version}</version>
        </dependency>
        <dependency>
            <groupId>org.apache.skywalking</groupId>
            <artifactId>envoy-metrics-receiver-plugin</artifactId>
            <version>${project.version}</version>
        </dependency>
        <dependency>
            <groupId>org.apache.skywalking</groupId>
            <artifactId>skywalking-clr-receiver-plugin</artifactId>
            <version>${project.version}</version>
        </dependency>
        <dependency>
            <groupId>org.apache.skywalking</groupId>
            <artifactId>skywalking-profile-receiver-plugin</artifactId>
            <version>${project.version}</version>
        </dependency>
        <dependency>
            <groupId>org.apache.skywalking</groupId>
            <artifactId>otel-receiver-plugin</artifactId>
            <version>${project.version}</version>
        </dependency>
        <dependency>
            <groupId>org.apache.skywalking</groupId>
            <artifactId>skywalking-meter-receiver-plugin</artifactId>
            <version>${project.version}</version>
        </dependency>
        <dependency>
            <groupId>org.apache.skywalking</groupId>
            <artifactId>skywalking-browser-receiver-plugin</artifactId>
            <version>${project.version}</version>
        </dependency>
        <dependency>
            <groupId>org.apache.skywalking</groupId>
            <artifactId>skywalking-log-recevier-plugin</artifactId>
            <version>${project.version}</version>
        </dependency>
        <dependency>
            <groupId>org.apache.skywalking</groupId>
            <artifactId>configuration-discovery-receiver-plugin</artifactId>
            <version>${project.version}</version>
        </dependency>
<<<<<<< HEAD
      <dependency>
            <groupId>org.apache.skywalking</groupId>
            <artifactId>skywalking-zabbix-receiver-plugin</artifactId>
=======
        <dependency>
            <groupId>org.apache.skywalking</groupId>
            <artifactId>skywalking-event-receiver-plugin</artifactId>
>>>>>>> fc23dabf
            <version>${project.version}</version>
        </dependency>
        <!-- receiver module -->

        <!-- fetcher module -->
        <dependency>
            <groupId>org.apache.skywalking</groupId>
            <artifactId>prometheus-fetcher-plugin</artifactId>
            <version>${project.version}</version>
        </dependency>
        <dependency>
            <groupId>org.apache.skywalking</groupId>
            <artifactId>kafka-fetcher-plugin</artifactId>
            <version>${project.version}</version>
        </dependency>
        <!-- fetcher module -->

        <!-- storage module -->
        <dependency>
            <groupId>org.apache.skywalking</groupId>
            <artifactId>storage-jdbc-hikaricp-plugin</artifactId>
            <version>${project.version}</version>
        </dependency>
        <dependency>
            <groupId>org.apache.skywalking</groupId>
            <artifactId>storage-influxdb-plugin</artifactId>
            <version>${project.version}</version>
        </dependency>
        <dependency>
            <groupId>org.apache.skywalking</groupId>
            <artifactId>storage-tidb-plugin</artifactId>
            <version>${project.version}</version>
        </dependency>
        <!-- storage module -->

        <!-- queryBuild module -->
        <dependency>
            <groupId>org.apache.skywalking</groupId>
            <artifactId>query-graphql-plugin</artifactId>
            <version>${project.version}</version>
        </dependency>
        <!-- queryBuild module -->

        <!-- alarm module -->
        <dependency>
            <groupId>org.apache.skywalking</groupId>
            <artifactId>server-alarm-plugin</artifactId>
            <version>${project.version}</version>
        </dependency>

        <!-- telemetry -->
        <dependency>
            <groupId>org.apache.skywalking</groupId>
            <artifactId>telemetry-prometheus</artifactId>
            <version>${project.version}</version>
        </dependency>

        <!-- exporter -->
        <dependency>
            <groupId>org.apache.skywalking</groupId>
            <artifactId>exporter</artifactId>
            <version>${project.version}</version>
        </dependency>

        <!-- configuration -->
        <dependency>
            <groupId>org.apache.skywalking</groupId>
            <artifactId>grpc-configuration-sync</artifactId>
            <version>${project.version}</version>
        </dependency>

        <dependency>
            <groupId>org.apache.skywalking</groupId>
            <artifactId>configuration-apollo</artifactId>
            <version>${project.version}</version>
        </dependency>
        <dependency>
            <groupId>org.apache.skywalking</groupId>
            <artifactId>configuration-zookeeper</artifactId>
            <version>${project.version}</version>
        </dependency>
        <dependency>
            <groupId>org.apache.skywalking</groupId>
            <artifactId>configuration-etcd</artifactId>
            <version>${project.version}</version>
        </dependency>
        <dependency>
            <groupId>org.apache.skywalking</groupId>
            <artifactId>configuration-consul</artifactId>
            <version>${project.version}</version>
        </dependency>
        <dependency>
            <groupId>org.apache.skywalking</groupId>
            <artifactId>configuration-k8s-configmap</artifactId>
            <version>${project.version}</version>
        </dependency>
        <dependency>
            <groupId>org.apache.skywalking</groupId>
            <artifactId>configuration-nacos</artifactId>
            <version>${project.version}</version>
        </dependency>
    </dependencies>

    <build>
        <plugins>
            <plugin>
                <artifactId>maven-compiler-plugin</artifactId>
                <configuration>
                    <source>${compiler.version}</source>
                    <target>${compiler.version}</target>
                    <encoding>${project.build.sourceEncoding}</encoding>
                </configuration>
            </plugin>
            <plugin>
                <groupId>org.apache.maven.plugins</groupId>
                <artifactId>maven-resources-plugin</artifactId>
                <configuration>
                    <encoding>${project.build.sourceEncoding}</encoding>
                </configuration>
            </plugin>
            <plugin>
                <artifactId>maven-jar-plugin</artifactId>
                <configuration>
                    <excludes>
                        <exclude>application.yml</exclude>
                        <exclude>log4j2.xml</exclude>
                        <exclude>alarm-settings.yml</exclude>
                        <exclude>component-libraries.yml</exclude>
                        <exclude>gateways.yml</exclude>
                        <exclude>service-apdex-threshold.yml</exclude>
                        <exclude>endpoint-name-grouping.yml</exclude>
                        <exclude>metadata-service-mapping.yaml</exclude>
                        <exclude>oal/</exclude>
                        <exclude>fetcher-prom-rules/</exclude>
                        <exclude>envoy-metrics-rules/</exclude>
                        <exclude>meter-analyzer-config/</exclude>
                        <exclude>otel-oc-rules/</exclude>
                        <exclude>ui-initialized-templates/</exclude>
                        <exclude>zabbix-rules/</exclude>
                    </excludes>
                </configuration>
            </plugin>
        </plugins>
    </build>
</project><|MERGE_RESOLUTION|>--- conflicted
+++ resolved
@@ -136,15 +136,14 @@
             <artifactId>configuration-discovery-receiver-plugin</artifactId>
             <version>${project.version}</version>
         </dependency>
-<<<<<<< HEAD
-      <dependency>
+        <dependency>
+            <groupId>org.apache.skywalking</groupId>
+            <artifactId>skywalking-event-receiver-plugin</artifactId>
+            <version>${project.version}</version>
+        </dependency>
+        <dependency>
             <groupId>org.apache.skywalking</groupId>
             <artifactId>skywalking-zabbix-receiver-plugin</artifactId>
-=======
-        <dependency>
-            <groupId>org.apache.skywalking</groupId>
-            <artifactId>skywalking-event-receiver-plugin</artifactId>
->>>>>>> fc23dabf
             <version>${project.version}</version>
         </dependency>
         <!-- receiver module -->
