--- conflicted
+++ resolved
@@ -128,16 +128,17 @@
         </dependency>
         <dependency>
             <groupId>org.apache.skywalking</groupId>
-<<<<<<< HEAD
+            <artifactId>skywalking-log-recevier-plugin</artifactId>
+            <version>${project.version}</version>
+        </dependency>
+        <dependency>
+            <groupId>org.apache.skywalking</groupId>
+            <artifactId>configuration-discovery-receiver-plugin</artifactId>
+            <version>${project.version}</version>
+        </dependency>
+      <dependency>
+            <groupId>org.apache.skywalking</groupId>
             <artifactId>skywalking-zabbix-receiver-plugin</artifactId>
-=======
-            <artifactId>skywalking-log-recevier-plugin</artifactId>
-            <version>${project.version}</version>
-        </dependency>
-        <dependency>
-            <groupId>org.apache.skywalking</groupId>
-            <artifactId>configuration-discovery-receiver-plugin</artifactId>
->>>>>>> 0bd81495
             <version>${project.version}</version>
         </dependency>
         <!-- receiver module -->
