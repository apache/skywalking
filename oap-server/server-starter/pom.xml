--- conflicted
+++ resolved
@@ -178,16 +178,15 @@
             <artifactId>grpc-configuration-sync</artifactId>
             <version>${project.version}</version>
         </dependency>
-<<<<<<< HEAD
 
         <dependency>
             <groupId>org.apache.skywalking</groupId>
             <artifactId>configuration-apollo</artifactId>
-=======
+            <version>${project.version}</version>
+        </dependency>
         <dependency>
             <groupId>org.apache.skywalking</groupId>
             <artifactId>configuration-nacos</artifactId>
->>>>>>> 7f227709
             <version>${project.version}</version>
         </dependency>
     </dependencies>
