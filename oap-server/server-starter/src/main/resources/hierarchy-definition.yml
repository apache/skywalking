--- conflicted
+++ resolved
@@ -51,11 +51,10 @@
   RABBITMQ:
     K8S_SERVICE: short-name
 
-<<<<<<< HEAD
+  KAFKA:
+    K8S_SERVICE: short-name
+
   CLICKHOUSE:
-=======
-  KAFKA:
->>>>>>> e92c3480
     K8S_SERVICE: short-name
 
   VIRTUAL_DATABASE:
