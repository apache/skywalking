--- conflicted
+++ resolved
@@ -48,11 +48,10 @@
   ROCKETMQ:
     K8S_SERVICE: short-name
 
-<<<<<<< HEAD
+  RABBITMQ:
+    K8S_SERVICE: short-name
+
   KAFKA:
-=======
-  RABBITMQ:
->>>>>>> 2aed50e8
     K8S_SERVICE: short-name
 
   VIRTUAL_DATABASE:
@@ -61,11 +60,8 @@
 
   VIRTUAL_MQ:
     ROCKETMQ: lower-short-name-with-fqdn
-<<<<<<< HEAD
+    RABBITMQ: lower-short-name-with-fqdn
     KAFKA: lower-short-name-with-fqdn
-=======
-    RABBITMQ: lower-short-name-with-fqdn
->>>>>>> 2aed50e8
 
 # Use Groovy script to define the matching rules, the input parameters are the upper service(u) and the lower service(l) and the return value is a boolean,
 # which are used to match the relation between the upper service(u) and the lower service(l) on the different layers.
@@ -95,11 +91,8 @@
   APISIX: 2
   NGINX: 2
   ROCKETMQ: 2
-<<<<<<< HEAD
+  RABBITMQ: 2
   KAFKA: 2
-=======
-  RABBITMQ: 2
->>>>>>> 2aed50e8
 
   MESH_DP: 1
 
