# Licensed to the Apache Software Foundation (ASF) under one or more
# contributor license agreements.  See the NOTICE file distributed with
# this work for additional information regarding copyright ownership.
# The ASF licenses this file to You under the Apache License, Version 2.0
# (the "License"); you may not use this file except in compliance with
# the License.  You may obtain a copy of the License at
#
#     http://www.apache.org/licenses/LICENSE-2.0
#
# Unless required by applicable law or agreed to in writing, software
# distributed under the License is distributed on an "AS IS" BASIS,
# WITHOUT WARRANTIES OR CONDITIONS OF ANY KIND, either express or implied.
# See the License for the specific language governing permissions and
# limitations under the License.

cluster:
  selector: ${SW_CLUSTER:standalone}
  standalone:
  # Please check your ZooKeeper is 3.5+, However, it is also compatible with ZooKeeper 3.4.x. Replace the ZooKeeper 3.5+
  # library the oap-libs folder with your ZooKeeper 3.4.x library.
  zookeeper:
    namespace: ${SW_NAMESPACE:""}
    hostPort: ${SW_CLUSTER_ZK_HOST_PORT:localhost:2181}
    # Retry Policy
    baseSleepTimeMs: ${SW_CLUSTER_ZK_SLEEP_TIME:1000} # initial amount of time to wait between retries
    maxRetries: ${SW_CLUSTER_ZK_MAX_RETRIES:3} # max number of times to retry
    # Enable ACL
    enableACL: ${SW_ZK_ENABLE_ACL:false} # disable ACL in default
    schema: ${SW_ZK_SCHEMA:digest} # only support digest schema
    expression: ${SW_ZK_EXPRESSION:skywalking:skywalking}
    internalComHost: ${SW_CLUSTER_INTERNAL_COM_HOST:""}
    internalComPort: ${SW_CLUSTER_INTERNAL_COM_PORT:-1}
  kubernetes:
    namespace: ${SW_CLUSTER_K8S_NAMESPACE:default}
    labelSelector: ${SW_CLUSTER_K8S_LABEL:app=collector,release=skywalking}
    uidEnvName: ${SW_CLUSTER_K8S_UID:SKYWALKING_COLLECTOR_UID}
  consul:
    serviceName: ${SW_SERVICE_NAME:"SkyWalking_OAP_Cluster"}
    # Consul cluster nodes, example: 10.0.0.1:8500,10.0.0.2:8500,10.0.0.3:8500
    hostPort: ${SW_CLUSTER_CONSUL_HOST_PORT:localhost:8500}
    aclToken: ${SW_CLUSTER_CONSUL_ACLTOKEN:""}
    internalComHost: ${SW_CLUSTER_INTERNAL_COM_HOST:""}
    internalComPort: ${SW_CLUSTER_INTERNAL_COM_PORT:-1}
  etcd:
    # etcd cluster nodes, example: 10.0.0.1:2379,10.0.0.2:2379,10.0.0.3:2379
    endpoints: ${SW_CLUSTER_ETCD_ENDPOINTS:localhost:2379}
    namespace: ${SW_CLUSTER_ETCD_NAMESPACE:/skywalking}
    serviceName: ${SW_CLUSTER_ETCD_SERVICE_NAME:"SkyWalking_OAP_Cluster"}
    authentication: ${SW_CLUSTER_ETCD_AUTHENTICATION:false}
    user: ${SW_CLUSTER_ETCD_USER:}
    password: ${SW_CLUSTER_ETCD_PASSWORD:}
    internalComHost: ${SW_CLUSTER_INTERNAL_COM_HOST:""}
    internalComPort: ${SW_CLUSTER_INTERNAL_COM_PORT:-1}
  nacos:
    serviceName: ${SW_SERVICE_NAME:"SkyWalking_OAP_Cluster"}
    hostPort: ${SW_CLUSTER_NACOS_HOST_PORT:localhost:8848}
    # Nacos Configuration namespace
    namespace: ${SW_CLUSTER_NACOS_NAMESPACE:"public"}
    # Nacos auth username
    username: ${SW_CLUSTER_NACOS_USERNAME:""}
    password: ${SW_CLUSTER_NACOS_PASSWORD:""}
    # Nacos auth accessKey
    accessKey: ${SW_CLUSTER_NACOS_ACCESSKEY:""}
    secretKey: ${SW_CLUSTER_NACOS_SECRETKEY:""}
    internalComHost: ${SW_CLUSTER_INTERNAL_COM_HOST:""}
    internalComPort: ${SW_CLUSTER_INTERNAL_COM_PORT:-1}
core:
  selector: ${SW_CORE:default}
  default:
    # Mixed: Receive agent data, Level 1 aggregate, Level 2 aggregate
    # Receiver: Receive agent data, Level 1 aggregate
    # Aggregator: Level 2 aggregate
    role: ${SW_CORE_ROLE:Mixed} # Mixed/Receiver/Aggregator
    restHost: ${SW_CORE_REST_HOST:0.0.0.0}
    restPort: ${SW_CORE_REST_PORT:12800}
    restContextPath: ${SW_CORE_REST_CONTEXT_PATH:/}
    restMinThreads: ${SW_CORE_REST_JETTY_MIN_THREADS:1}
    restMaxThreads: ${SW_CORE_REST_JETTY_MAX_THREADS:200}
    restIdleTimeOut: ${SW_CORE_REST_JETTY_IDLE_TIMEOUT:30000}
    restAcceptorPriorityDelta: ${SW_CORE_REST_JETTY_DELTA:0}
    restAcceptQueueSize: ${SW_CORE_REST_JETTY_QUEUE_SIZE:0}
    httpMaxRequestHeaderSize: ${SW_CORE_HTTP_MAX_REQUEST_HEADER_SIZE:8192}
    gRPCHost: ${SW_CORE_GRPC_HOST:0.0.0.0}
    gRPCPort: ${SW_CORE_GRPC_PORT:11800}
    maxConcurrentCallsPerConnection: ${SW_CORE_GRPC_MAX_CONCURRENT_CALL:0}
    maxMessageSize: ${SW_CORE_GRPC_MAX_MESSAGE_SIZE:0}
    gRPCThreadPoolQueueSize: ${SW_CORE_GRPC_POOL_QUEUE_SIZE:-1}
    gRPCThreadPoolSize: ${SW_CORE_GRPC_THREAD_POOL_SIZE:-1}
    gRPCSslEnabled: ${SW_CORE_GRPC_SSL_ENABLED:false}
    gRPCSslKeyPath: ${SW_CORE_GRPC_SSL_KEY_PATH:""}
    gRPCSslCertChainPath: ${SW_CORE_GRPC_SSL_CERT_CHAIN_PATH:""}
    gRPCSslTrustedCAPath: ${SW_CORE_GRPC_SSL_TRUSTED_CA_PATH:""}
    downsampling:
      - Hour
      - Day
    # Set a timeout on metrics data. After the timeout has expired, the metrics data will automatically be deleted.
    enableDataKeeperExecutor: ${SW_CORE_ENABLE_DATA_KEEPER_EXECUTOR:true} # Turn it off then automatically metrics data delete will be close.
    dataKeeperExecutePeriod: ${SW_CORE_DATA_KEEPER_EXECUTE_PERIOD:5} # How often the data keeper executor runs periodically, unit is minute
    recordDataTTL: ${SW_CORE_RECORD_DATA_TTL:3} # Unit is day
    metricsDataTTL: ${SW_CORE_METRICS_DATA_TTL:7} # Unit is day
    # The period of L1 aggregation flush to L2 aggregation. Unit is ms.
    l1FlushPeriod: ${SW_CORE_L1_AGGREGATION_FLUSH_PERIOD:500}
    # The threshold of session time. Unit is ms. Default value is 70s.
    storageSessionTimeout: ${SW_CORE_STORAGE_SESSION_TIMEOUT:70000}
    # The period of doing data persistence. Unit is second.Default value is 25s
    persistentPeriod: ${SW_CORE_PERSISTENT_PERIOD:25}
    # Cache metrics data for 1 minute to reduce database queries, and if the OAP cluster changes within that minute,
    # the metrics may not be accurate within that minute.
    enableDatabaseSession: ${SW_CORE_ENABLE_DATABASE_SESSION:true}
    topNReportPeriod: ${SW_CORE_TOPN_REPORT_PERIOD:10} # top_n record worker report cycle, unit is minute
    # Extra model column are the column defined by in the codes, These columns of model are not required logically in aggregation or further query,
    # and it will cause more load for memory, network of OAP and storage.
    # But, being activated, user could see the name in the storage entities, which make users easier to use 3rd party tool, such as Kibana->ES, to query the data by themselves.
    activeExtraModelColumns: ${SW_CORE_ACTIVE_EXTRA_MODEL_COLUMNS:false}
    # The max length of service + instance names should be less than 200
    serviceNameMaxLength: ${SW_SERVICE_NAME_MAX_LENGTH:70}
    instanceNameMaxLength: ${SW_INSTANCE_NAME_MAX_LENGTH:70}
    # The max length of service + endpoint names should be less than 240
    endpointNameMaxLength: ${SW_ENDPOINT_NAME_MAX_LENGTH:150}
    # Define the set of span tag keys, which should be searchable through the GraphQL.
    searchableTracesTags: ${SW_SEARCHABLE_TAG_KEYS:http.method,status_code,db.type,db.instance,mq.queue,mq.topic,mq.broker}
    # Define the set of log tag keys, which should be searchable through the GraphQL.
    searchableLogsTags: ${SW_SEARCHABLE_LOGS_TAG_KEYS:level}
    # Define the set of alarm tag keys, which should be searchable through the GraphQL.
    searchableAlarmTags: ${SW_SEARCHABLE_ALARM_TAG_KEYS:level}
    # The number of threads used to prepare metrics data to the storage.
    prepareThreads: ${SW_CORE_PREPARE_THREADS:2}
    # Turn it on then automatically grouping endpoint by the given OpenAPI definitions.
    enableEndpointNameGroupingByOpenapi: ${SW_CORE_ENABLE_ENDPOINT_NAME_GROUPING_BY_OPAENAPI:true}
storage:
  selector: ${SW_STORAGE:h2}
  elasticsearch:
    namespace: ${SW_NAMESPACE:""}
    clusterNodes: ${SW_STORAGE_ES_CLUSTER_NODES:localhost:9200}
    protocol: ${SW_STORAGE_ES_HTTP_PROTOCOL:"http"}
    connectTimeout: ${SW_STORAGE_ES_CONNECT_TIMEOUT:500}
    socketTimeout: ${SW_STORAGE_ES_SOCKET_TIMEOUT:30000}
    numHttpClientThread: ${SW_STORAGE_ES_NUM_HTTP_CLIENT_THREAD:0}
    user: ${SW_ES_USER:""}
    password: ${SW_ES_PASSWORD:""}
    trustStorePath: ${SW_STORAGE_ES_SSL_JKS_PATH:""}
    trustStorePass: ${SW_STORAGE_ES_SSL_JKS_PASS:""}
    secretsManagementFile: ${SW_ES_SECRETS_MANAGEMENT_FILE:""} # Secrets management file in the properties format includes the username, password, which are managed by 3rd party tool.
    dayStep: ${SW_STORAGE_DAY_STEP:1} # Represent the number of days in the one minute/hour/day index.
    indexShardsNumber: ${SW_STORAGE_ES_INDEX_SHARDS_NUMBER:1} # Shard number of new indexes
    indexReplicasNumber: ${SW_STORAGE_ES_INDEX_REPLICAS_NUMBER:1} # Replicas number of new indexes
    # Super data set has been defined in the codes, such as trace segments.The following 3 config would be improve es performance when storage super size data in es.
    superDatasetDayStep: ${SW_SUPERDATASET_STORAGE_DAY_STEP:-1} # Represent the number of days in the super size dataset record index, the default value is the same as dayStep when the value is less than 0
    superDatasetIndexShardsFactor: ${SW_STORAGE_ES_SUPER_DATASET_INDEX_SHARDS_FACTOR:5} #  This factor provides more shards for the super data set, shards number = indexShardsNumber * superDatasetIndexShardsFactor. Also, this factor effects Zipkin and Jaeger traces.
    superDatasetIndexReplicasNumber: ${SW_STORAGE_ES_SUPER_DATASET_INDEX_REPLICAS_NUMBER:0} # Represent the replicas number in the super size dataset record index, the default value is 0.
    indexTemplateOrder: ${SW_STORAGE_ES_INDEX_TEMPLATE_ORDER:0} # the order of index template
    bulkActions: ${SW_STORAGE_ES_BULK_ACTIONS:5000} # Execute the async bulk record data every ${SW_STORAGE_ES_BULK_ACTIONS} requests
    # flush the bulk every 10 seconds whatever the number of requests
    # INT(flushInterval * 2/3) would be used for index refresh period.
    flushInterval: ${SW_STORAGE_ES_FLUSH_INTERVAL:15}
    concurrentRequests: ${SW_STORAGE_ES_CONCURRENT_REQUESTS:2} # the number of concurrent requests
    resultWindowMaxSize: ${SW_STORAGE_ES_QUERY_MAX_WINDOW_SIZE:10000}
    metadataQueryMaxSize: ${SW_STORAGE_ES_QUERY_MAX_SIZE:5000}
    segmentQueryMaxSize: ${SW_STORAGE_ES_QUERY_SEGMENT_SIZE:200}
    profileTaskQueryMaxSize: ${SW_STORAGE_ES_QUERY_PROFILE_TASK_SIZE:200}
    oapAnalyzer: ${SW_STORAGE_ES_OAP_ANALYZER:"{\"analyzer\":{\"oap_analyzer\":{\"type\":\"stop\"}}}"} # the oap analyzer.
    oapLogAnalyzer: ${SW_STORAGE_ES_OAP_LOG_ANALYZER:"{\"analyzer\":{\"oap_log_analyzer\":{\"type\":\"standard\"}}}"} # the oap log analyzer. It could be customized by the ES analyzer configuration to support more language log formats, such as Chinese log, Japanese log and etc.
    advanced: ${SW_STORAGE_ES_ADVANCED:""}
  h2:
    driver: ${SW_STORAGE_H2_DRIVER:org.h2.jdbcx.JdbcDataSource}
    url: ${SW_STORAGE_H2_URL:jdbc:h2:mem:skywalking-oap-db;DB_CLOSE_DELAY=-1}
    user: ${SW_STORAGE_H2_USER:sa}
    metadataQueryMaxSize: ${SW_STORAGE_H2_QUERY_MAX_SIZE:5000}
    maxSizeOfArrayColumn: ${SW_STORAGE_MAX_SIZE_OF_ARRAY_COLUMN:20}
    numOfSearchableValuesPerTag: ${SW_STORAGE_NUM_OF_SEARCHABLE_VALUES_PER_TAG:2}
    maxSizeOfBatchSql: ${SW_STORAGE_MAX_SIZE_OF_BATCH_SQL:100}
    asyncBatchPersistentPoolSize: ${SW_STORAGE_ASYNC_BATCH_PERSISTENT_POOL_SIZE:1}
  mysql:
    properties:
      jdbcUrl: ${SW_JDBC_URL:"jdbc:mysql://localhost:3306/swtest?rewriteBatchedStatements=true"}
      dataSource.user: ${SW_DATA_SOURCE_USER:root}
      dataSource.password: ${SW_DATA_SOURCE_PASSWORD:root@1234}
      dataSource.cachePrepStmts: ${SW_DATA_SOURCE_CACHE_PREP_STMTS:true}
      dataSource.prepStmtCacheSize: ${SW_DATA_SOURCE_PREP_STMT_CACHE_SQL_SIZE:250}
      dataSource.prepStmtCacheSqlLimit: ${SW_DATA_SOURCE_PREP_STMT_CACHE_SQL_LIMIT:2048}
      dataSource.useServerPrepStmts: ${SW_DATA_SOURCE_USE_SERVER_PREP_STMTS:true}
    metadataQueryMaxSize: ${SW_STORAGE_MYSQL_QUERY_MAX_SIZE:5000}
    maxSizeOfArrayColumn: ${SW_STORAGE_MAX_SIZE_OF_ARRAY_COLUMN:20}
    numOfSearchableValuesPerTag: ${SW_STORAGE_NUM_OF_SEARCHABLE_VALUES_PER_TAG:2}
    maxSizeOfBatchSql: ${SW_STORAGE_MAX_SIZE_OF_BATCH_SQL:2000}
    asyncBatchPersistentPoolSize: ${SW_STORAGE_ASYNC_BATCH_PERSISTENT_POOL_SIZE:4}
  tidb:
    properties:
      jdbcUrl: ${SW_JDBC_URL:"jdbc:mysql://localhost:4000/tidbswtest?rewriteBatchedStatements=true"}
      dataSource.user: ${SW_DATA_SOURCE_USER:root}
      dataSource.password: ${SW_DATA_SOURCE_PASSWORD:""}
      dataSource.cachePrepStmts: ${SW_DATA_SOURCE_CACHE_PREP_STMTS:true}
      dataSource.prepStmtCacheSize: ${SW_DATA_SOURCE_PREP_STMT_CACHE_SQL_SIZE:250}
      dataSource.prepStmtCacheSqlLimit: ${SW_DATA_SOURCE_PREP_STMT_CACHE_SQL_LIMIT:2048}
      dataSource.useServerPrepStmts: ${SW_DATA_SOURCE_USE_SERVER_PREP_STMTS:true}
      dataSource.useAffectedRows: ${SW_DATA_SOURCE_USE_AFFECTED_ROWS:true}
    metadataQueryMaxSize: ${SW_STORAGE_MYSQL_QUERY_MAX_SIZE:5000}
    maxSizeOfArrayColumn: ${SW_STORAGE_MAX_SIZE_OF_ARRAY_COLUMN:20}
    numOfSearchableValuesPerTag: ${SW_STORAGE_NUM_OF_SEARCHABLE_VALUES_PER_TAG:2}
    maxSizeOfBatchSql: ${SW_STORAGE_MAX_SIZE_OF_BATCH_SQL:2000}
    asyncBatchPersistentPoolSize: ${SW_STORAGE_ASYNC_BATCH_PERSISTENT_POOL_SIZE:4}
  influxdb:
    # InfluxDB configuration
    url: ${SW_STORAGE_INFLUXDB_URL:http://localhost:8086}
    user: ${SW_STORAGE_INFLUXDB_USER:root}
    password: ${SW_STORAGE_INFLUXDB_PASSWORD:}
    database: ${SW_STORAGE_INFLUXDB_DATABASE:skywalking}
    actions: ${SW_STORAGE_INFLUXDB_ACTIONS:1000} # the number of actions to collect
    duration: ${SW_STORAGE_INFLUXDB_DURATION:1000} # the time to wait at most (milliseconds)
    batchEnabled: ${SW_STORAGE_INFLUXDB_BATCH_ENABLED:true}
    fetchTaskLogMaxSize: ${SW_STORAGE_INFLUXDB_FETCH_TASK_LOG_MAX_SIZE:5000} # the max number of fetch task log in a request
    connectionResponseFormat: ${SW_STORAGE_INFLUXDB_CONNECTION_RESPONSE_FORMAT:MSGPACK} # the response format of connection to influxDB, cannot be anything but MSGPACK or JSON.
  postgresql:
    properties:
      jdbcUrl: ${SW_JDBC_URL:"jdbc:postgresql://localhost:5432/skywalking"}
      dataSource.user: ${SW_DATA_SOURCE_USER:postgres}
      dataSource.password: ${SW_DATA_SOURCE_PASSWORD:123456}
      dataSource.cachePrepStmts: ${SW_DATA_SOURCE_CACHE_PREP_STMTS:true}
      dataSource.prepStmtCacheSize: ${SW_DATA_SOURCE_PREP_STMT_CACHE_SQL_SIZE:250}
      dataSource.prepStmtCacheSqlLimit: ${SW_DATA_SOURCE_PREP_STMT_CACHE_SQL_LIMIT:2048}
      dataSource.useServerPrepStmts: ${SW_DATA_SOURCE_USE_SERVER_PREP_STMTS:true}
    metadataQueryMaxSize: ${SW_STORAGE_MYSQL_QUERY_MAX_SIZE:5000}
    maxSizeOfArrayColumn: ${SW_STORAGE_MAX_SIZE_OF_ARRAY_COLUMN:20}
    numOfSearchableValuesPerTag: ${SW_STORAGE_NUM_OF_SEARCHABLE_VALUES_PER_TAG:2}
    maxSizeOfBatchSql: ${SW_STORAGE_MAX_SIZE_OF_BATCH_SQL:2000}
    asyncBatchPersistentPoolSize: ${SW_STORAGE_ASYNC_BATCH_PERSISTENT_POOL_SIZE:4}
  zipkin-elasticsearch:
    namespace: ${SW_NAMESPACE:""}
    clusterNodes: ${SW_STORAGE_ES_CLUSTER_NODES:localhost:9200}
    protocol: ${SW_STORAGE_ES_HTTP_PROTOCOL:"http"}
    trustStorePath: ${SW_STORAGE_ES_SSL_JKS_PATH:""}
    trustStorePass: ${SW_STORAGE_ES_SSL_JKS_PASS:""}
    dayStep: ${SW_STORAGE_DAY_STEP:1} # Represent the number of days in the one minute/hour/day index.
    indexShardsNumber: ${SW_STORAGE_ES_INDEX_SHARDS_NUMBER:1} # Shard number of new indexes
    indexReplicasNumber: ${SW_STORAGE_ES_INDEX_REPLICAS_NUMBER:1} # Replicas number of new indexes
    # Super data set has been defined in the codes, such as trace segments.The following 3 config would be improve es performance when storage super size data in es.
    superDatasetDayStep: ${SW_SUPERDATASET_STORAGE_DAY_STEP:-1} # Represent the number of days in the super size dataset record index, the default value is the same as dayStep when the value is less than 0
    superDatasetIndexShardsFactor: ${SW_STORAGE_ES_SUPER_DATASET_INDEX_SHARDS_FACTOR:5} #  This factor provides more shards for the super data set, shards number = indexShardsNumber * superDatasetIndexShardsFactor. Also, this factor effects Zipkin and Jaeger traces.
    superDatasetIndexReplicasNumber: ${SW_STORAGE_ES_SUPER_DATASET_INDEX_REPLICAS_NUMBER:0} # Represent the replicas number in the super size dataset record index, the default value is 0.
    user: ${SW_ES_USER:""}
    password: ${SW_ES_PASSWORD:""}
    secretsManagementFile: ${SW_ES_SECRETS_MANAGEMENT_FILE:""} # Secrets management file in the properties format includes the username, password, which are managed by 3rd party tool.
    bulkActions: ${SW_STORAGE_ES_BULK_ACTIONS:5000} # Execute the async bulk record data every ${SW_STORAGE_ES_BULK_ACTIONS} requests
    # flush the bulk every 10 seconds whatever the number of requests
    # INT(flushInterval * 2/3) would be used for index refresh period.
    flushInterval: ${SW_STORAGE_ES_FLUSH_INTERVAL:15}
    concurrentRequests: ${SW_STORAGE_ES_CONCURRENT_REQUESTS:2} # the number of concurrent requests
    resultWindowMaxSize: ${SW_STORAGE_ES_QUERY_MAX_WINDOW_SIZE:10000}
    metadataQueryMaxSize: ${SW_STORAGE_ES_QUERY_MAX_SIZE:5000}
    segmentQueryMaxSize: ${SW_STORAGE_ES_QUERY_SEGMENT_SIZE:200}
    profileTaskQueryMaxSize: ${SW_STORAGE_ES_QUERY_PROFILE_TASK_SIZE:200}
    oapAnalyzer: ${SW_STORAGE_ES_OAP_ANALYZER:"{\"analyzer\":{\"oap_analyzer\":{\"type\":\"stop\"}}}"} # the oap analyzer.
    oapLogAnalyzer: ${SW_STORAGE_ES_OAP_LOG_ANALYZER:"{\"analyzer\":{\"oap_log_analyzer\":{\"type\":\"standard\"}}}"} # the oap log analyzer. It could be customized by the ES analyzer configuration to support more language log formats, such as Chinese log, Japanese log and etc.
    advanced: ${SW_STORAGE_ES_ADVANCED:""}
  iotdb:
    host: ${SW_STORAGE_IOTDB_HOST:127.0.0.1}
    rpcPort: ${SW_STORAGE_IOTDB_RPC_PORT:6667}
    username: ${SW_STORAGE_IOTDB_USERNAME:root}
    password: ${SW_STORAGE_IOTDB_PASSWORD:root}
    storageGroup: ${SW_STORAGE_IOTDB_STORAGE_GROUP:root.skywalking}
    sessionPoolSize: ${SW_STORAGE_IOTDB_SESSIONPOOL_SIZE:8} # If it's zero, the SessionPool size will be 2*CPU_Cores
    fetchTaskLogMaxSize: ${SW_STORAGE_IOTDB_FETCH_TASK_LOG_MAX_SIZE:1000} # the max number of fetch task log in a request

agent-analyzer:
  selector: ${SW_AGENT_ANALYZER:default}
  default:
    # The default sampling rate and the default trace latency time configured by the 'traceSamplingPolicySettingsFile' file.
    traceSamplingPolicySettingsFile: ${SW_TRACE_SAMPLING_POLICY_SETTINGS_FILE:trace-sampling-policy-settings.yml}
    slowDBAccessThreshold: ${SW_SLOW_DB_THRESHOLD:default:200,mongodb:100} # The slow database access thresholds. Unit ms.
    forceSampleErrorSegment: ${SW_FORCE_SAMPLE_ERROR_SEGMENT:true} # When sampling mechanism active, this config can open(true) force save some error segment. true is default.
    segmentStatusAnalysisStrategy: ${SW_SEGMENT_STATUS_ANALYSIS_STRATEGY:FROM_SPAN_STATUS} # Determine the final segment status from the status of spans. Available values are `FROM_SPAN_STATUS` , `FROM_ENTRY_SPAN` and `FROM_FIRST_SPAN`. `FROM_SPAN_STATUS` represents the segment status would be error if any span is in error status. `FROM_ENTRY_SPAN` means the segment status would be determined by the status of entry spans only. `FROM_FIRST_SPAN` means the segment status would be determined by the status of the first span only.
    # Nginx and Envoy agents can't get the real remote address.
    # Exit spans with the component in the list would not generate the client-side instance relation metrics.
    noUpstreamRealAddressAgents: ${SW_NO_UPSTREAM_REAL_ADDRESS:6000,9000}
<<<<<<< HEAD
    meterAnalyzerActiveFiles: ${SW_METER_ANALYZER_ACTIVE_FILES:datasource} # Which files could be meter analyzed, files split by ","
=======
    meterAnalyzerActiveFiles: ${SW_METER_ANALYZER_ACTIVE_FILES:threadpool} # Which files could be meter analyzed, files split by ","
>>>>>>> 6385c353

log-analyzer:
  selector: ${SW_LOG_ANALYZER:default}
  default:
    lalFiles: ${SW_LOG_LAL_FILES:default}
    malFiles: ${SW_LOG_MAL_FILES:""}

event-analyzer:
  selector: ${SW_EVENT_ANALYZER:default}
  default:

receiver-sharing-server:
  selector: ${SW_RECEIVER_SHARING_SERVER:default}
  default:
    # For Jetty server
    restHost: ${SW_RECEIVER_SHARING_REST_HOST:0.0.0.0}
    restPort: ${SW_RECEIVER_SHARING_REST_PORT:0}
    restContextPath: ${SW_RECEIVER_SHARING_REST_CONTEXT_PATH:/}
    restMinThreads: ${SW_RECEIVER_SHARING_JETTY_MIN_THREADS:1}
    restMaxThreads: ${SW_RECEIVER_SHARING_JETTY_MAX_THREADS:200}
    restIdleTimeOut: ${SW_RECEIVER_SHARING_JETTY_IDLE_TIMEOUT:30000}
    restAcceptorPriorityDelta: ${SW_RECEIVER_SHARING_JETTY_DELTA:0}
    restAcceptQueueSize: ${SW_RECEIVER_SHARING_JETTY_QUEUE_SIZE:0}
    httpMaxRequestHeaderSize: ${SW_RECEIVER_SHARING_HTTP_MAX_REQUEST_HEADER_SIZE:8192}
    # For gRPC server
    gRPCHost: ${SW_RECEIVER_GRPC_HOST:0.0.0.0}
    gRPCPort: ${SW_RECEIVER_GRPC_PORT:0}
    maxConcurrentCallsPerConnection: ${SW_RECEIVER_GRPC_MAX_CONCURRENT_CALL:0}
    maxMessageSize: ${SW_RECEIVER_GRPC_MAX_MESSAGE_SIZE:0}
    gRPCThreadPoolQueueSize: ${SW_RECEIVER_GRPC_POOL_QUEUE_SIZE:0}
    gRPCThreadPoolSize: ${SW_RECEIVER_GRPC_THREAD_POOL_SIZE:0}
    gRPCSslEnabled: ${SW_RECEIVER_GRPC_SSL_ENABLED:false}
    gRPCSslKeyPath: ${SW_RECEIVER_GRPC_SSL_KEY_PATH:""}
    gRPCSslCertChainPath: ${SW_RECEIVER_GRPC_SSL_CERT_CHAIN_PATH:""}
    gRPCSslTrustedCAsPath: ${SW_RECEIVER_GRPC_SSL_TRUSTED_CAS_PATH:""}
    authentication: ${SW_AUTHENTICATION:""}
receiver-register:
  selector: ${SW_RECEIVER_REGISTER:default}
  default:

receiver-trace:
  selector: ${SW_RECEIVER_TRACE:default}
  default:

receiver-jvm:
  selector: ${SW_RECEIVER_JVM:default}
  default:

receiver-clr:
  selector: ${SW_RECEIVER_CLR:default}
  default:

receiver-profile:
  selector: ${SW_RECEIVER_PROFILE:default}
  default:

receiver-zabbix:
  selector: ${SW_RECEIVER_ZABBIX:-}
  default:
    port: ${SW_RECEIVER_ZABBIX_PORT:10051}
    host: ${SW_RECEIVER_ZABBIX_HOST:0.0.0.0}
    activeFiles: ${SW_RECEIVER_ZABBIX_ACTIVE_FILES:agent}

service-mesh:
  selector: ${SW_SERVICE_MESH:default}
  default:

envoy-metric:
  selector: ${SW_ENVOY_METRIC:default}
  default:
    acceptMetricsService: ${SW_ENVOY_METRIC_SERVICE:true}
    alsHTTPAnalysis: ${SW_ENVOY_METRIC_ALS_HTTP_ANALYSIS:""}
    alsTCPAnalysis: ${SW_ENVOY_METRIC_ALS_TCP_ANALYSIS:""}
    # `k8sServiceNameRule` allows you to customize the service name in ALS via Kubernetes metadata,
    # the available variables are `pod`, `service`, f.e., you can use `${service.metadata.name}-${pod.metadata.labels.version}`
    # to append the version number to the service name.
    # Be careful, when using environment variables to pass this configuration, use single quotes(`''`) to avoid it being evaluated by the shell.
    k8sServiceNameRule: ${K8S_SERVICE_NAME_RULE:"${pod.metadata.labels.(service.istio.io/canonical-name)}"}

prometheus-fetcher:
  selector: ${SW_PROMETHEUS_FETCHER:-}
  default:
    enabledRules: ${SW_PROMETHEUS_FETCHER_ENABLED_RULES:"self"}
    maxConvertWorker: ${SW_PROMETHEUS_FETCHER_NUM_CONVERT_WORKER:-1}

kafka-fetcher:
  selector: ${SW_KAFKA_FETCHER:-}
  default:
    bootstrapServers: ${SW_KAFKA_FETCHER_SERVERS:localhost:9092}
    namespace: ${SW_NAMESPACE:""}
    partitions: ${SW_KAFKA_FETCHER_PARTITIONS:3}
    replicationFactor: ${SW_KAFKA_FETCHER_PARTITIONS_FACTOR:2}
    enableNativeProtoLog: ${SW_KAFKA_FETCHER_ENABLE_NATIVE_PROTO_LOG:true}
    enableNativeJsonLog: ${SW_KAFKA_FETCHER_ENABLE_NATIVE_JSON_LOG:true}
    isSharding: ${SW_KAFKA_FETCHER_IS_SHARDING:false}
    consumePartitions: ${SW_KAFKA_FETCHER_CONSUME_PARTITIONS:""}
    kafkaHandlerThreadPoolSize: ${SW_KAFKA_HANDLER_THREAD_POOL_SIZE:-1}
    kafkaHandlerThreadPoolQueueSize: ${SW_KAFKA_HANDLER_THREAD_POOL_QUEUE_SIZE:-1}

receiver-meter:
  selector: ${SW_RECEIVER_METER:default}
  default:

receiver-otel:
  selector: ${SW_OTEL_RECEIVER:-}
  default:
    enabledHandlers: ${SW_OTEL_RECEIVER_ENABLED_HANDLERS:"oc"}
    enabledOcRules: ${SW_OTEL_RECEIVER_ENABLED_OC_RULES:"istio-controlplane"}

receiver_zipkin:
  selector: ${SW_RECEIVER_ZIPKIN:-}
  default:
    host: ${SW_RECEIVER_ZIPKIN_HOST:0.0.0.0}
    port: ${SW_RECEIVER_ZIPKIN_PORT:9411}
    contextPath: ${SW_RECEIVER_ZIPKIN_CONTEXT_PATH:/}
    jettyMinThreads: ${SW_RECEIVER_ZIPKIN_JETTY_MIN_THREADS:1}
    jettyMaxThreads: ${SW_RECEIVER_ZIPKIN_JETTY_MAX_THREADS:200}
    jettyIdleTimeOut: ${SW_RECEIVER_ZIPKIN_JETTY_IDLE_TIMEOUT:30000}
    jettyAcceptorPriorityDelta: ${SW_RECEIVER_ZIPKIN_JETTY_DELTA:0}
    jettyAcceptQueueSize: ${SW_RECEIVER_ZIPKIN_QUEUE_SIZE:0}
    instanceNameRule: ${SW_RECEIVER_ZIPKIN_INSTANCE_NAME_RULE:[spring.instance_id,node_id]}

receiver_jaeger:
  selector: ${SW_RECEIVER_JAEGER:-}
  default:
    gRPCHost: ${SW_RECEIVER_JAEGER_HOST:0.0.0.0}
    gRPCPort: ${SW_RECEIVER_JAEGER_PORT:14250}

receiver-browser:
  selector: ${SW_RECEIVER_BROWSER:default}
  default:
    # The sample rate precision is 1/10000. 10000 means 100% sample in default.
    sampleRate: ${SW_RECEIVER_BROWSER_SAMPLE_RATE:10000}

receiver-log:
  selector: ${SW_RECEIVER_LOG:default}
  default:

query:
  selector: ${SW_QUERY:graphql}
  graphql:
    path: ${SW_QUERY_GRAPHQL_PATH:/graphql}
    # Enable the log testing API to test the LAL.
    # NOTE: This API evaluates untrusted code on the OAP server.
    # A malicious script can do significant damage (steal keys and secrets, remove files and directories, install malware, etc).
    # As such, please enable this API only when you completely trust your users.
    enableLogTestTool: ${SW_QUERY_GRAPHQL_ENABLE_LOG_TEST_TOOL:false}

alarm:
  selector: ${SW_ALARM:default}
  default:

telemetry:
  selector: ${SW_TELEMETRY:none}
  none:
  prometheus:
    host: ${SW_TELEMETRY_PROMETHEUS_HOST:0.0.0.0}
    port: ${SW_TELEMETRY_PROMETHEUS_PORT:1234}
    sslEnabled: ${SW_TELEMETRY_PROMETHEUS_SSL_ENABLED:false}
    sslKeyPath: ${SW_TELEMETRY_PROMETHEUS_SSL_KEY_PATH:""}
    sslCertChainPath: ${SW_TELEMETRY_PROMETHEUS_SSL_CERT_CHAIN_PATH:""}

configuration:
  selector: ${SW_CONFIGURATION:none}
  none:
  grpc:
    host: ${SW_DCS_SERVER_HOST:""}
    port: ${SW_DCS_SERVER_PORT:80}
    clusterName: ${SW_DCS_CLUSTER_NAME:SkyWalking}
    period: ${SW_DCS_PERIOD:20}
  apollo:
    apolloMeta: ${SW_CONFIG_APOLLO:http://localhost:8080}
    apolloCluster: ${SW_CONFIG_APOLLO_CLUSTER:default}
    apolloEnv: ${SW_CONFIG_APOLLO_ENV:""}
    appId: ${SW_CONFIG_APOLLO_APP_ID:skywalking}
    period: ${SW_CONFIG_APOLLO_PERIOD:60}
  zookeeper:
    period: ${SW_CONFIG_ZK_PERIOD:60} # Unit seconds, sync period. Default fetch every 60 seconds.
    namespace: ${SW_CONFIG_ZK_NAMESPACE:/default}
    hostPort: ${SW_CONFIG_ZK_HOST_PORT:localhost:2181}
    # Retry Policy
    baseSleepTimeMs: ${SW_CONFIG_ZK_BASE_SLEEP_TIME_MS:1000} # initial amount of time to wait between retries
    maxRetries: ${SW_CONFIG_ZK_MAX_RETRIES:3} # max number of times to retry
  etcd:
    period: ${SW_CONFIG_ETCD_PERIOD:60} # Unit seconds, sync period. Default fetch every 60 seconds.
    endpoints: ${SW_CONFIG_ETCD_ENDPOINTS:http://localhost:2379}
    namespace: ${SW_CONFIG_ETCD_NAMESPACE:/skywalking}
    authentication: ${SW_CONFIG_ETCD_AUTHENTICATION:false}
    user: ${SW_CONFIG_ETCD_USER:}
    password: ${SW_CONFIG_ETCD_password:}
  consul:
    # Consul host and ports, separated by comma, e.g. 1.2.3.4:8500,2.3.4.5:8500
    hostAndPorts: ${SW_CONFIG_CONSUL_HOST_AND_PORTS:1.2.3.4:8500}
    # Sync period in seconds. Defaults to 60 seconds.
    period: ${SW_CONFIG_CONSUL_PERIOD:60}
    # Consul aclToken
    aclToken: ${SW_CONFIG_CONSUL_ACL_TOKEN:""}
  k8s-configmap:
    period: ${SW_CONFIG_CONFIGMAP_PERIOD:60}
    namespace: ${SW_CLUSTER_K8S_NAMESPACE:default}
    labelSelector: ${SW_CLUSTER_K8S_LABEL:app=collector,release=skywalking}
  nacos:
    # Nacos Server Host
    serverAddr: ${SW_CONFIG_NACOS_SERVER_ADDR:127.0.0.1}
    # Nacos Server Port
    port: ${SW_CONFIG_NACOS_SERVER_PORT:8848}
    # Nacos Configuration Group
    group: ${SW_CONFIG_NACOS_SERVER_GROUP:skywalking}
    # Nacos Configuration namespace
    namespace: ${SW_CONFIG_NACOS_SERVER_NAMESPACE:}
    # Unit seconds, sync period. Default fetch every 60 seconds.
    period: ${SW_CONFIG_NACOS_PERIOD:60}
    # Nacos auth username
    username: ${SW_CONFIG_NACOS_USERNAME:""}
    password: ${SW_CONFIG_NACOS_PASSWORD:""}
    # Nacos auth accessKey
    accessKey: ${SW_CONFIG_NACOS_ACCESSKEY:""}
    secretKey: ${SW_CONFIG_NACOS_SECRETKEY:""}

exporter:
  selector: ${SW_EXPORTER:-}
  grpc:
    targetHost: ${SW_EXPORTER_GRPC_HOST:127.0.0.1}
    targetPort: ${SW_EXPORTER_GRPC_PORT:9870}

health-checker:
  selector: ${SW_HEALTH_CHECKER:-}
  default:
    checkIntervalSeconds: ${SW_HEALTH_CHECKER_INTERVAL_SECONDS:5}

configuration-discovery:
  selector: ${SW_CONFIGURATION_DISCOVERY:default}
  default:
    disableMessageDigest: ${SW_DISABLE_MESSAGE_DIGEST:false}

receiver-event:
  selector: ${SW_RECEIVER_EVENT:default}
  default:<|MERGE_RESOLUTION|>--- conflicted
+++ resolved
@@ -272,11 +272,7 @@
     # Nginx and Envoy agents can't get the real remote address.
     # Exit spans with the component in the list would not generate the client-side instance relation metrics.
     noUpstreamRealAddressAgents: ${SW_NO_UPSTREAM_REAL_ADDRESS:6000,9000}
-<<<<<<< HEAD
-    meterAnalyzerActiveFiles: ${SW_METER_ANALYZER_ACTIVE_FILES:datasource} # Which files could be meter analyzed, files split by ","
-=======
-    meterAnalyzerActiveFiles: ${SW_METER_ANALYZER_ACTIVE_FILES:threadpool} # Which files could be meter analyzed, files split by ","
->>>>>>> 6385c353
+    meterAnalyzerActiveFiles: ${SW_METER_ANALYZER_ACTIVE_FILES:datasource,threadpool} # Which files could be meter analyzed, files split by ","
 
 log-analyzer:
   selector: ${SW_LOG_ANALYZER:default}
