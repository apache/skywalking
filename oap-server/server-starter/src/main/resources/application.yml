--- conflicted
+++ resolved
@@ -46,22 +46,6 @@
     dayMetricsDataTTL: ${SW_CORE_DAY_METRIC_DATA_TTL:45} # Unit is day
     monthMetricsDataTTL: ${SW_CORE_MONTH_METRIC_DATA_TTL:18} # Unit is month
 storage:
-<<<<<<< HEAD
-#  elasticsearch:
-#    clusterNodes: localhost:9200
-#    indexShardsNumber: 2
-#    indexReplicasNumber: 0
-#    # Batch process setting, refer to https://www.elastic.co/guide/en/elasticsearch/client/java-api/5.5/java-docs-bulk-processor.html
-#    bulkActions: 2000 # Execute the bulk every 2000 requests
-#    bulkSize: 20 # flush the bulk every 20mb
-#    flushInterval: 10 # flush the bulk every 10 seconds whatever the number of requests
-#    concurrentRequests: 2 # the number of concurrent requests
-#  h2:
-#    driver: org.h2.jdbcx.JdbcDataSource
-#    url: jdbc:h2:mem:skywalking-oap-db
-#    user: sa
-  mysql:
-=======
   elasticsearch:
     clusterNodes: ${SW_STORAGE_ES_CLUSTER_NODES:localhost:9200}
     indexShardsNumber: ${SW_STORAGE_ES_INDEX_SHARDS_NUMBER:2}
@@ -75,7 +59,6 @@
 #    driver: ${SW_STORAGE_H2_DRIVER:org.h2.jdbcx.JdbcDataSource}
 #    url: ${SW_STORAGE_H2_URL:jdbc:h2:mem:skywalking-oap-db}
 #    user: ${SW_STORAGE_H2_USER:sa}
->>>>>>> e697385b
 receiver-register:
   default:
 receiver-trace:
