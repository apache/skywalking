# Licensed to the Apache Software Foundation (ASF) under one or more
# contributor license agreements.  See the NOTICE file distributed with
# this work for additional information regarding copyright ownership.
# The ASF licenses this file to You under the Apache License, Version 2.0
# (the "License"); you may not use this file except in compliance with
# the License.  You may obtain a copy of the License at
#
#     http://www.apache.org/licenses/LICENSE-2.0
#
# Unless required by applicable law or agreed to in writing, software
# distributed under the License is distributed on an "AS IS" BASIS,
# WITHOUT WARRANTIES OR CONDITIONS OF ANY KIND, either express or implied.
# See the License for the specific language governing permissions and
# limitations under the License.

# Define all component libraries' names and IDs, used in monitored application.
# This is a bothway mapping, agent or SDK could use the value(ID) to represent the component name in uplink data.
#
# ######
#   id
# ######
# We highly recommend DO NOT change the IDs in these file, just append new one, and make sure the ID unique.
# Any replacement will cause visualization and aggregation error.
#
# All IDs in this files are reserved, even some IDs removed by some reasons, those IDs will be abandoned.
#
# ######
# languages
# ######
# Languages declare which languages are using this component. Multi languages should be separated by `,`

Unknown:
  id: 0
  language: All
Tomcat:
  id: 1
  languages: Java
HttpClient:
  id: 2
  languages: Java,C#,Node.js
Dubbo:
  id: 3
  languages: Java,Golang
H2:
  id: 4
  languages: Java
Mysql:
  id: 5
  languages: Java,C#,Node.js
ORACLE:
  id: 6
  languages: Java
Redis:
  id: 7
  languages: Java,C#,Node.js,PHP,Python
Motan:
  id: 8
  languages: Java
MongoDB:
  id: 9
  languages: Java,C#,Node.js,Python
Resin:
  id: 10
  languages: Java
Feign:
  id: 11
  languages: Java
OKHttp:
  id: 12
  languages: Java
SpringRestTemplate:
  id: 13
  languages: Java
SpringMVC:
  id: 14
  languages: Java
Struts2:
  id: 15
  languages: Java
NutzMVC:
  id: 16
  languages: Java
NutzHttp:
  id: 17
  languages: Java
JettyClient:
  id: 18
  languages: Java
JettyServer:
  id: 19
  languages: Java
Memcached:
  id: 20
  languages: Java,PHP
ShardingJDBC:
  id: 21
  languages: Java
PostgreSQL:
  id: 22
  languages: Java,C#,Node.js
GRPC:
  id: 23
  languages: Java,PHP
ElasticJob:
  id: 24
  languages: Java
RocketMQ:
  id: 25
  languages: Java
httpasyncclient:
  id: 26
  languages: Java
Kafka:
  id: 27
  languages: Java
ServiceComb:
  id: 28
  languages: Java
Hystrix:
  id: 29
  languages: Java
Jedis:
  id: 30
  languages: Java
SQLite:
  id: 31
  languages: Java,C#
h2-jdbc-driver:
  id: 32
  languages: Java
mysql-connector-java:
  id: 33
  languages: Java
ojdbc:
  id: 34
  languages: Java
Spymemcached:
  id: 35
  languages: Java
Xmemcached:
  id: 36
  languages: Java
postgresql-jdbc-driver:
  id: 37
  languages: Java
rocketMQ-producer:
  id: 38
  languages: Java
rocketMQ-consumer:
  id: 39
  languages: Java
kafka-producer:
  id: 40
  languages: Java,Python
kafka-consumer:
  id: 41
  languages: Java,Python
mongodb-driver:
  id: 42
  languages: Java
SOFARPC:
  id: 43
  languages: Java
ActiveMQ:
  id: 44
  languages: Java
activemq-producer:
  id: 45
  languages: Java
activemq-consumer:
  id: 46
  languages: Java
Elasticsearch:
  id: 47
  languages: Java,Python
transport-client:
  id: 48
  languages: Java
http:
  id: 49
  languages: Java,C#,Node.js
rpc:
  id: 50
  languages: Java,C#,Node.js
RabbitMQ:
  id: 51
  languages: Java
rabbitmq-producer:
  id: 52
  languages: Java,Python,PHP
rabbitmq-consumer:
  id: 53
  languages: Java,Python,PHP
Canal:
  id: 54
  languages: Java
Gson:
  id: 55
  languages: Java
Redisson:
  id: 56
  languages: Java
Lettuce:
  id: 57
  languages: Java
Zookeeper:
  id: 58
  languages: Java
Vertx:
  id: 59
  languages: Java
ShardingSphere:
  id: 60
  languages: Java
spring-cloud-gateway:
  id: 61
  languages: Java
RESTEasy:
  id: 62
  languages: Java
SolrJ:
  id: 63
  languages: Java
Solr:
  id: 64
  languages: Java
SpringAsync:
  id: 65
  languages: Java
JdkHttp:
  id: 66
  languages: Java
spring-webflux:
  id: 67
  languages: Java
Play:
  id: 68
  languages: Java,Scala
cassandra-java-driver:
  id: 69
  languages: Java
Cassandra:
  id: 70
  languages: Java
Light4J:
  id: 71
  languages: Java
Pulsar:
  id: 72
  languages: Java
pulsar-producer:
  id: 73
  languages: Java
pulsar-consumer:
  id: 74
  languages: Java
Ehcache:
  id: 75
  languages: Java
SocketIO:
  id: 76
  languages: Java
rest-high-level-client:
  id: 77
  languages: Java
spring-tx:
  id: 78
  languages: Java
Armeria:
  id: 79
  languages: Java
JdkThreading:
  id: 80
  languages: Java
KotlinCoroutine:
  id: 81
  languages: Java
AvroServer:
  id: 82
  languages: Java
AvroClient:
  id: 83
  languages: Java
Undertow:
  id: 84
  languages: Java
Finagle:
  id: 85
  languages: Java,Scala
Mariadb:
  id: 86
  languages: Java
mariadb-jdbc:
  id: 87
  languages: Java
quasar:
  id: 88
  languages: Java
InfluxDB:
  id: 89
  languages: Java
influxdb-java:
  id: 90
  languages: Java
brpc-java:
  id: 91
  languages: Java
GraphQL:
  id: 92
  languages: Java
spring-annotation:
  id: 93
  languages: Java
HBase:
  id: 94
  languages: Java
spring-kafka-consumer:
  id: 95
  languages: Java
SpringScheduled:
  id: 96
  languages: Java
quartz-scheduler:
  id: 97
  languages: Java
xxl-job:
  id: 98
  languages: Java
spring-webflux-webclient:
  id: 99
  languages: Java
thrift-server:
  id: 100
  languages: Java
thrift-client:
  id: 101
  languages: Java
AsyncHttpClient:
  id: 102
  languages: Java
dbcp:
  id: 103
  languages: Java
mssql-jdbc-driver:
  id: 104
  languages: Java
Apache-CXF:
  id: 105
  languages: Java
dolphinscheduler:
  id: 106
  languages: Java
JsonRpc:
  id: 107
  languages: Java
seata:
  id: 108
  languages: Java
MyBatis:
  id: 109
  languages: Java
tcp:
  id: 110
  languages: Java
AzureHttpTrigger:
  id: 111
  languages: Java,C#,Node.js,Python
Neo4j:
  id: 112
  languages: Java
Sentinel:
  id: 113
  languages: Java
GuavaCache:
  id: 114
  languages: Java
AlibabaDruid:
  id: 115
  languages: Java
HikariCP:
  id: 116
  languages: Java
Fastjson:
  id: 117
  languages: Java
Jackson:
  id: 118
  languages: Java
ClickHouse-jdbc-driver:
  id: 119
  languages: Java
ClickHouse:
  id: 120
  languages: Java
Apache-Kylin-jdbc-driver:
  id: 121
  languages: Java
Apache-Kylin:
  id: 122
  languages: Java
GuavaEventBus:
  id: 123
  languages: Java
AWSLambdaTrigger:
  id: 124
  languages: Java,C#,Node.js,Python
AWSLambdaGatewayAPIHTTP:
  id: 125
  languages: Java,C#,Node.js,Python
AWSLambdaGatewayAPIREST:
  id: 126
  languages: Java,C#,Node.js,Python
<<<<<<< HEAD
=======
Apache-ShenYu:
  id: 127
  languages: Java
Hutool:
  id: 128
  languages: Java
https:
  id: 129
  languages: ebpf
tls:
  id: 130
  languages: ebpf
Micronaut:
  id: 131
  languages: Java
>>>>>>> ca5b3786

# .NET/.NET Core components
# [3000, 4000) for C#/.NET only
AspNetCore:
  id: 3001
  languages: C#
EntityFrameworkCore:
  id: 3002
  languages: C#
SqlClient:
  id: 3003
  languages: C#
CAP:
  id: 3004
  languages: C#
StackExchange.Redis:
  id: 3005
  languages: C#
SqlServer:
  id: 3006
  languages: C#,Java
Npgsql:
  id: 3007
  languages: C#
MySqlConnector:
  id: 3008
  languages: C#
EntityFrameworkCore.InMemory:
  id: 3009
  languages: C#
EntityFrameworkCore.SqlServer:
  id: 3010
  languages: C#
EntityFrameworkCore.Sqlite:
  id: 3011
  languages: C#
Pomelo.EntityFrameworkCore.MySql:
  id: 3012
  languages: C#
Npgsql.EntityFrameworkCore.PostgreSQL:
  id: 3013
  languages: C#
InMemoryDatabase:
  id: 3014
  languages: C#
AspNet:
  id: 3015
  languages: C#
SmartSql:
  id: 3016
  languages: C#
FreeSql:
  id: 3017
  languages: C#

# NoeJS components
# [4000, 5000) for Node.js agent
HttpServer:
  id: 4001
  languages: Node.js
Express:
  id: 4002
  languages: Node.js
Egg:
  id: 4003
  languages: Node.js
Koa:
  id: 4004
  languages: Node.js
Axios:
  id: 4005
  languages: Node.js
Mongoose:
  id: 4006
  languages: Node.js

# Golang components
# [5000, 6000) for Golang agent
ServiceCombMesher:
  id: 5001
  languages: Golang
ServiceCombServiceCenter:
  id: 5002
  languages: Golang
MOSN:
  id: 5003
  languages: Golang
GoHttpServer:
  id: 5004
  languages: Golang
GoHttpClient:
  id: 5005
  languages: Golang
Gin:
  id: 5006
  languages: Golang
Gear:
  id: 5007
  languages: Golang
GoMicroClient:
  id: 5008
  languages: Golang
GoMicroServer:
  id: 5009
  languages: Golang
Kratos:
  id: 5010
  languages: Golang
GoMysql:
  id: 5012
  languages: Golang
OpenFunction:
  id: 5013
  languages: Golang,Node.js,Python,Java

# Lua components
# [6000, 7000) for Lua agent
Nginx:
  id: 6000
  languages: Lua
Kong:
  id: 6001
  languages: Lua
APISIX:
  id: 6002
  languages: Lua

# [7000, 8000) are reserved for Python components
Python:
  id: 7000
  languages: Python
Flask:
  id: 7001
  languages: Python
Requests:
  id: 7002
  languages: Python
PyMysql:
  id: 7003
  languages: Python
Django:
  id: 7004
  languages: Python
Tornado:
  id: 7005
  languages: Python
Urllib3:
  id: 7006
  languages: Python
Sanic:
  id: 7007
  languages: Python
AioHttp:
  id: 7008
  languages: Python
Pyramid:
  id: 7009
  languages: Python
Psychopg:
  id: 7010
  languages: Python
Celery:
  id: 7011
  languages: Python
Falcon:
  id: 7012
  languages: Python
MysqlClient:
  id: 7013
  languages: Python
FastAPI:
  id: 7014
  languages: Python
Bottle:
  id: 7015
  languages: Python

# PHP components
# [8000, 9000) for PHP agent
PHP:
  id: 8001
  languages: PHP
cURL:
  id: 8002
  languages: PHP
PDO:
  id: 8003
  languages: PHP
Mysqli:
  id: 8004
  languages: PHP
Yar:
  id: 8005
  languages: PHP
Predis:
  id: 8006
  languages: PHP

# C++ components
# [9000, 10000) for C++ agent
EnvoyProxy:
  id: 9000
  languages: C++

# Javascript components
# [10000, 11000) for Javascript agent
JavaScript:
  id: 10000
  languages: JavaScript
ajax:
  id: 10001
  languages: JavaScript

# Rust components
# [11000, 12000) for Rust agent
Rust:
  id: 11000
  languages: Rust

# Component Server mapping defines the server display names of some components
# e.g.
# Jedis is a client library in Java for Redis server
Component-Server-Mappings:
  mongodb-driver: MongoDB
  rocketMQ-producer: RocketMQ
  rocketMQ-consumer: RocketMQ
  kafka-producer: Kafka
  kafka-consumer: Kafka
  activemq-producer: ActiveMQ
  activemq-consumer: ActiveMQ
  rabbitmq-producer: RabbitMQ
  rabbitmq-consumer: RabbitMQ
  postgresql-jdbc-driver: PostgreSQL
  Xmemcached: Memcached
  Spymemcached: Memcached
  h2-jdbc-driver: H2
  mysql-connector-java: Mysql
  Jedis: Redis
  StackExchange.Redis: Redis
  Redisson: Redis
  Lettuce: Redis
  Zookeeper: Zookeeper
  SqlClient: SqlServer
  Npgsql: PostgreSQL
  MySqlConnector: Mysql
  EntityFrameworkCore.InMemory: InMemoryDatabase
  EntityFrameworkCore.SqlServer: SqlServer
  EntityFrameworkCore.Sqlite: SQLite
  Pomelo.EntityFrameworkCore.MySql: Mysql
  Npgsql.EntityFrameworkCore.PostgreSQL: PostgreSQL
  transport-client: Elasticsearch
  SolrJ: Solr
  cassandra-java-driver: Cassandra
  pulsar-producer: Pulsar
  pulsar-consumer: Pulsar
  rest-high-level-client: Elasticsearch
  mariadb-jdbc: Mariadb
  Mysqli: Mysql
  influxdb-java: InfluxDB
  Predis: Redis
  PyMysql: Mysql
  spring-kafka-consumer: kafka-consumer
  mssql-jdbc-driver: SqlServer
  Psychopg: PostgreSQL
  GoMysql: Mysql
  ClickHouse-jdbc-driver: ClickHouse
  Apache-Kylin-jdbc-driver: Apache-Kylin
  MysqlClient: Mysql<|MERGE_RESOLUTION|>--- conflicted
+++ resolved
@@ -410,8 +410,6 @@
 AWSLambdaGatewayAPIREST:
   id: 126
   languages: Java,C#,Node.js,Python
-<<<<<<< HEAD
-=======
 Apache-ShenYu:
   id: 127
   languages: Java
@@ -427,7 +425,6 @@
 Micronaut:
   id: 131
   languages: Java
->>>>>>> ca5b3786
 
 # .NET/.NET Core components
 # [3000, 4000) for C#/.NET only
