# Licensed to the Apache Software Foundation (ASF) under one
# or more contributor license agreements.  See the NOTICE file
# distributed with this work for additional information
# regarding copyright ownership.  The ASF licenses this file
# to you under the Apache License, Version 2.0 (the
# "License"); you may not use this file except in compliance
# with the License.  You may obtain a copy of the License at
#
#     http://www.apache.org/licenses/LICENSE-2.0
#
# Unless required by applicable law or agreed to in writing, software
# distributed under the License is distributed on an "AS IS" BASIS,
# WITHOUT WARRANTIES OR CONDITIONS OF ANY KIND, either express or implied.
# See the License for the specific language governing permissions and
# limitations under the License.

# Define all component libraries' names and IDs, used in monitored application.
# This is a bothway mapping, agent or SDK could use the value(ID) to represent the component name in uplink data.
#
# ######
#   id
# ######
# We highly recommend DO NOT change the IDs in these file, just append new one, and make sure the ID unique.
# Any replacement will cause visualization and aggregation error.
#
# All IDs in this files are reserved, even some IDs removed by some reasons, those IDs will be abandoned.
#
# ######
# languages
# ######
# Languages declare which languages are using this component. Multi languages should be separated by `,`

Tomcat:
  id: 1
  languages: Java
HttpClient:
  id: 2
  languages: Java,C#,Node.js
Dubbo:
  id: 3
  languages: Java
H2:
  id: 4
  languages: Java
Mysql:
  id: 5
  languages: Java,C#,Node.js
ORACLE:
  id: 6
  languages: Java
Redis:
  id: 7
  languages: Java,C#,Node.js
Motan:
  id: 8
  languages: Java
MongoDB:
  id: 9
  languages: Java,C#,Node.js
Resin:
  id: 10
  languages: Java
Feign:
  id: 11
  languages: Java
OKHttp:
  id: 12
  languages: Java
SpringRestTemplate:
  id: 13
  languages: Java
SpringMVC:
  id: 14
  languages: Java
Struts2:
  id: 15
  languages: Java
NutzMVC:
  id: 16
  languages: Java
NutzHttp:
  id: 17
  languages: Java
JettyClient:
  id: 18
  languages: Java
JettyServer:
  id: 19
  languages: Java
Memcached:
  id: 20
  languages: Java
ShardingJDBC:
  id: 21
  languages: Java
PostgreSQL:
  id: 22
  languages: Java,C#,Node.js
GRPC:
  id: 23
  languages: Java
ElasticJob:
  id: 24
  languages: Java
RocketMQ:
  id: 25
  languages: Java
httpasyncclient:
  id: 26
  languages: Java
Kafka:
  id: 27
  languages: Java
ServiceComb:
  id: 28
  languages: Java
Hystrix:
  id: 29
  languages: Java
Jedis:
  id: 30
  languages: Java
SQLite:
  id: 31
  languages: Java,C#
h2-jdbc-driver:
  id: 32
  languages: Java
mysql-connector-java:
  id: 33
  languages: Java
ojdbc:
  id: 34
  languages: Java
Spymemcached:
  id: 35
  languages: Java
Xmemcached:
  id: 36
  languages: Java
postgresql-jdbc-driver:
  id: 37
  languages: Java
rocketMQ-producer:
  id: 38
  languages: Java
rocketMQ-consumer:
  id: 39
  languages: Java
kafka-producer:
  id: 40
  languages: Java
kafka-consumer:
  id: 41
  languages: Java
mongodb-driver:
  id: 42
  languages: Java
SOFARPC:
  id: 43
  languages: Java
ActiveMQ:
  id: 44
  languages: Java
activemq-producer:
  id: 45
  languages: Java
activemq-consumer:
  id: 46
  languages: Java
Elasticsearch:
  id: 47
  languages: Java
transport-client:
  id: 48
  languages: Java
http:
  id: 49
  languages: Java,C#,Node.js
rpc:
  id: 50
  languages: Java,C#,Node.js
RabbitMQ:
  id: 51
  languages: Java
rabbitmq-producer:
  id: 52
  languages: Java
rabbitmq-consumer:
  id: 53
  languages: Java
Canal:
  id: 54
  languages: Java
Gson:
  id: 55
  languages: Java
Redisson:
  id: 56
  languages: Java
Lettuce:
  id: 57
  languages: Java
Zookeeper:
  id: 58
  languages: Java
Vertx:
  id: 59
  languages: Java
ShardingSphere:
  id: 60
  languages: Java
spring-cloud-gateway:
  id: 61
  languages: Java
RESTEasy:
  id: 62
  languages: Java
SolrJ:
  id: 63
  languages: Java
Solr:
  id: 64
  languages: Java
<<<<<<< HEAD
Hessian:
  id: 65
  languages: Java
=======
SpringAsync:
  id: 65
  languages: Java

>>>>>>> 6c85693c

# .NET/.NET Core components
# [3000, 4000) for C#/.NET only
AspNetCore:
  id: 3001
  languages: C#
EntityFrameworkCore:
  id: 3002
  languages: C#
SqlClient:
  id: 3003
  languages: C#
CAP:
  id: 3004
  languages: C#
StackExchange.Redis:
  id: 3005
  languages: C#
SqlServer:
  id: 3006
  languages: C#
Npgsql:
  id: 3007
  languages: C#
MySqlConnector:
  id: 3008
  languages: C#
EntityFrameworkCore.InMemory:
  id: 3009
  languages: C#
EntityFrameworkCore.SqlServer:
  id: 3010
  languages: C#
EntityFrameworkCore.Sqlite:
  id: 3011
  languages: C#
Pomelo.EntityFrameworkCore.MySql:
  id: 3012
  languages: C#
Npgsql.EntityFrameworkCore.PostgreSQL:
  id: 3013
  languages: C#
InMemoryDatabase:
  id: 3014
  languages: C#
AspNet:
  id: 3015
  languages: C#
SmartSql:
  id: 3016
  languages: C#

# NoeJS components
# [4000, 5000) for Node.js agent
HttpServer:
  id: 4001
  languages: Node.js
express:
  id: 4002
  languages: Node.js
Egg:
  id: 4003
  languages: Node.js
Koa:
  id: 4004
  languages: Node.js

# Component Server mapping defines the server display names of some components
# e.g.
# Jedis is a client library in Java for Redis server
Component-Server-Mappings:
  mongodb-driver: MongoDB
  rocketMQ-producer: RocketMQ
  rocketMQ-consumer: RocketMQ
  kafka-producer: Kafka
  kafka-consumer: Kafka
  activemq-producer: ActiveMQ
  activemq-consumer: ActiveMQ
  rabbitmq-producer: RabbitMQ
  rabbitmq-consumer: RabbitMQ
  postgresql-jdbc-driver: PostgreSQL
  Xmemcached: Memcached
  Spymemcached: Memcached
  h2-jdbc-driver: H2
  mysql-connector-java: Mysql
  Jedis: Redis
  StackExchange.Redis: Redis
  Redisson: Redis
  Lettuce: Redis
  Zookeeper: Zookeeper
  SqlClient: SqlServer
  Npgsql: PostgreSQL
  MySqlConnector: Mysql
  EntityFrameworkCore.InMemory: InMemoryDatabase
  EntityFrameworkCore.SqlServer: SqlServer
  EntityFrameworkCore.Sqlite: SQLite
  Pomelo.EntityFrameworkCore.MySql: Mysql
  Npgsql.EntityFrameworkCore.PostgreSQL: PostgreSQL
  transport-client: Elasticsearch
  SolrJ: Solr<|MERGE_RESOLUTION|>--- conflicted
+++ resolved
@@ -222,16 +222,12 @@
 Solr:
   id: 64
   languages: Java
-<<<<<<< HEAD
-Hessian:
-  id: 65
-  languages: Java
-=======
 SpringAsync:
   id: 65
   languages: Java
-
->>>>>>> 6c85693c
+Hessian:
+  id: 66
+  languages: Java
 
 # .NET/.NET Core components
 # [3000, 4000) for C#/.NET only
