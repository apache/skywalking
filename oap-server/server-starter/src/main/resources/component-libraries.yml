# Licensed to the Apache Software Foundation (ASF) under one or more
# contributor license agreements.  See the NOTICE file distributed with
# this work for additional information regarding copyright ownership.
# The ASF licenses this file to You under the Apache License, Version 2.0
# (the "License"); you may not use this file except in compliance with
# the License.  You may obtain a copy of the License at
#
#     http://www.apache.org/licenses/LICENSE-2.0
#
# Unless required by applicable law or agreed to in writing, software
# distributed under the License is distributed on an "AS IS" BASIS,
# WITHOUT WARRANTIES OR CONDITIONS OF ANY KIND, either express or implied.
# See the License for the specific language governing permissions and
# limitations under the License.

# Define all component libraries' names and IDs, used in monitored application.
# This is a bothway mapping, agent or SDK could use the value(ID) to represent the component name in uplink data.
#
# ######
#   id
# ######
# We highly recommend DO NOT change the IDs in these file, just append new one, and make sure the ID unique.
# Any replacement will cause visualization and aggregation error.
#
# All IDs in this files are reserved, even some IDs removed by some reasons, those IDs will be abandoned.
#
# ######
# languages
# ######
# Languages declare which languages are using this component. Multi languages should be separated by `,`

Tomcat:
  id: 1
  languages: Java
HttpClient:
  id: 2
  languages: Java,C#,Node.js
Dubbo:
  id: 3
  languages: Java
H2:
  id: 4
  languages: Java
Mysql:
  id: 5
  languages: Java,C#,Node.js
ORACLE:
  id: 6
  languages: Java
Redis:
  id: 7
  languages: Java,C#,Node.js
Motan:
  id: 8
  languages: Java
MongoDB:
  id: 9
  languages: Java,C#,Node.js
Resin:
  id: 10
  languages: Java
Feign:
  id: 11
  languages: Java
OKHttp:
  id: 12
  languages: Java
SpringRestTemplate:
  id: 13
  languages: Java
SpringMVC:
  id: 14
  languages: Java
Struts2:
  id: 15
  languages: Java
NutzMVC:
  id: 16
  languages: Java
NutzHttp:
  id: 17
  languages: Java
JettyClient:
  id: 18
  languages: Java
JettyServer:
  id: 19
  languages: Java
Memcached:
  id: 20
  languages: Java
ShardingJDBC:
  id: 21
  languages: Java
PostgreSQL:
  id: 22
  languages: Java,C#,Node.js
GRPC:
  id: 23
  languages: Java
ElasticJob:
  id: 24
  languages: Java
RocketMQ:
  id: 25
  languages: Java
httpasyncclient:
  id: 26
  languages: Java
Kafka:
  id: 27
  languages: Java
ServiceComb:
  id: 28
  languages: Java
Hystrix:
  id: 29
  languages: Java
Jedis:
  id: 30
  languages: Java
SQLite:
  id: 31
  languages: Java,C#
h2-jdbc-driver:
  id: 32
  languages: Java
mysql-connector-java:
  id: 33
  languages: Java
ojdbc:
  id: 34
  languages: Java
Spymemcached:
  id: 35
  languages: Java
Xmemcached:
  id: 36
  languages: Java
postgresql-jdbc-driver:
  id: 37
  languages: Java
rocketMQ-producer:
  id: 38
  languages: Java
rocketMQ-consumer:
  id: 39
  languages: Java
kafka-producer:
  id: 40
  languages: Java
kafka-consumer:
  id: 41
  languages: Java
mongodb-driver:
  id: 42
  languages: Java
SOFARPC:
  id: 43
  languages: Java
ActiveMQ:
  id: 44
  languages: Java
activemq-producer:
  id: 45
  languages: Java
activemq-consumer:
  id: 46
  languages: Java
Elasticsearch:
  id: 47
  languages: Java
transport-client:
  id: 48
  languages: Java
http:
  id: 49
  languages: Java,C#,Node.js
rpc:
  id: 50
  languages: Java,C#,Node.js
RabbitMQ:
  id: 51
  languages: Java
rabbitmq-producer:
  id: 52
  languages: Java
rabbitmq-consumer:
  id: 53
  languages: Java
Canal:
  id: 54
  languages: Java
Gson:
  id: 55
  languages: Java
Redisson:
  id: 56
  languages: Java
Lettuce:
  id: 57
  languages: Java
Zookeeper:
  id: 58
  languages: Java
Vertx:
  id: 59
  languages: Java
ShardingSphere:
  id: 60
  languages: Java
spring-cloud-gateway:
  id: 61
  languages: Java
RESTEasy:
  id: 62
  languages: Java
SolrJ:
  id: 63
  languages: Java
Solr:
  id: 64
  languages: Java
SpringAsync:
  id: 65
  languages: Java
JdkHttp:
  id: 66
  languages: Java
spring-webflux:
  id: 67
  languages: Java
Play:
  id: 68
  languages: Java,Scala
cassandra-java-driver:
  id: 69
  languages: Java
Cassandra:
  id: 70
  languages: Java
<<<<<<< HEAD
pulsar-producer:
  id: 71
  languages: Java
pulsar-consumer:
  id: 72
  languages: Java
=======
Light4J:
  id: 71
  languages: Java
>>>>>>> 6942ec8f


# .NET/.NET Core components
# [3000, 4000) for C#/.NET only
AspNetCore:
  id: 3001
  languages: C#
EntityFrameworkCore:
  id: 3002
  languages: C#
SqlClient:
  id: 3003
  languages: C#
CAP:
  id: 3004
  languages: C#
StackExchange.Redis:
  id: 3005
  languages: C#
SqlServer:
  id: 3006
  languages: C#
Npgsql:
  id: 3007
  languages: C#
MySqlConnector:
  id: 3008
  languages: C#
EntityFrameworkCore.InMemory:
  id: 3009
  languages: C#
EntityFrameworkCore.SqlServer:
  id: 3010
  languages: C#
EntityFrameworkCore.Sqlite:
  id: 3011
  languages: C#
Pomelo.EntityFrameworkCore.MySql:
  id: 3012
  languages: C#
Npgsql.EntityFrameworkCore.PostgreSQL:
  id: 3013
  languages: C#
InMemoryDatabase:
  id: 3014
  languages: C#
AspNet:
  id: 3015
  languages: C#
SmartSql:
  id: 3016
  languages: C#

# NoeJS components
# [4000, 5000) for Node.js agent
HttpServer:
  id: 4001
  languages: Node.js
express:
  id: 4002
  languages: Node.js
Egg:
  id: 4003
  languages: Node.js
Koa:
  id: 4004
  languages: Node.js

# Component Server mapping defines the server display names of some components
# e.g.
# Jedis is a client library in Java for Redis server
Component-Server-Mappings:
  mongodb-driver: MongoDB
  rocketMQ-producer: RocketMQ
  rocketMQ-consumer: RocketMQ
  kafka-producer: Kafka
  kafka-consumer: Kafka
  activemq-producer: ActiveMQ
  activemq-consumer: ActiveMQ
  rabbitmq-producer: RabbitMQ
  rabbitmq-consumer: RabbitMQ
  postgresql-jdbc-driver: PostgreSQL
  Xmemcached: Memcached
  Spymemcached: Memcached
  h2-jdbc-driver: H2
  mysql-connector-java: Mysql
  Jedis: Redis
  StackExchange.Redis: Redis
  Redisson: Redis
  Lettuce: Redis
  Zookeeper: Zookeeper
  SqlClient: SqlServer
  Npgsql: PostgreSQL
  MySqlConnector: Mysql
  EntityFrameworkCore.InMemory: InMemoryDatabase
  EntityFrameworkCore.SqlServer: SqlServer
  EntityFrameworkCore.Sqlite: SQLite
  Pomelo.EntityFrameworkCore.MySql: Mysql
  Npgsql.EntityFrameworkCore.PostgreSQL: PostgreSQL
  transport-client: Elasticsearch
  SolrJ: Solr
  cassandra-java-driver: Cassandra<|MERGE_RESOLUTION|>--- conflicted
+++ resolved
@@ -239,19 +239,15 @@
 Cassandra:
   id: 70
   languages: Java
-<<<<<<< HEAD
-pulsar-producer:
-  id: 71
-  languages: Java
-pulsar-consumer:
-  id: 72
-  languages: Java
-=======
 Light4J:
   id: 71
   languages: Java
->>>>>>> 6942ec8f
-
+pulsar-producer:
+  id: 72
+  languages: Java
+pulsar-consumer:
+  id: 73
+  languages: Java
 
 # .NET/.NET Core components
 # [3000, 4000) for C#/.NET only
