--- conflicted
+++ resolved
@@ -380,12 +380,9 @@
 HikariCP:
   id: 116
   languages: Java
-<<<<<<< HEAD
 Fastjson:
   id: 117
   languages: Java
-=======
->>>>>>> 2d52ad42
 
 # .NET/.NET Core components
 # [3000, 4000) for C#/.NET only
