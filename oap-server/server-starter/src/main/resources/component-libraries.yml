# Licensed to the Apache Software Foundation (ASF) under one
# or more contributor license agreements.  See the NOTICE file
# distributed with this work for additional information
# regarding copyright ownership.  The ASF licenses this file
# to you under the Apache License, Version 2.0 (the
# "License"); you may not use this file except in compliance
# with the License.  You may obtain a copy of the License at
#
#     http://www.apache.org/licenses/LICENSE-2.0
#
# Unless required by applicable law or agreed to in writing, software
# distributed under the License is distributed on an "AS IS" BASIS,
# WITHOUT WARRANTIES OR CONDITIONS OF ANY KIND, either express or implied.
# See the License for the specific language governing permissions and
# limitations under the License.

# Define all component libraries' names and IDs, used in monitored application.
# This is a bothway mapping, agent or SDK could use the value(ID) to represent the component name in uplink data.
#
# ######
#   id
# ######
# We highly recommend DO NOT change the IDs in these file, just append new one, and make sure the ID unique.
# Any replacement will cause visualization and aggregation error.
#
# All IDs in this files are reserved, even some IDs removed by some reasons, those IDs will be abandoned.
#
# ######
# languages
# ######
# Languages declare which languages are using this component. Multi languages should be separated by `,`

Tomcat:
  id: 1
  languages: Java
HttpClient:
  id: 2
  languages: Java,C#,Node.js
Dubbo:
  id: 3
  languages: Java
H2:
  id: 4
  languages: Java
Mysql:
  id: 5
  languages: Java,C#,Node.js
ORACLE:
  id: 6
  languages: Java
Redis:
  id: 7
  languages: Java,C#,Node.js
Motan:
  id: 8
  languages: Java
MongoDB:
  id: 9
  languages: Java,C#,Node.js
Resin:
  id: 10
  languages: Java
Feign:
  id: 11
  languages: Java
OKHttp:
  id: 12
  languages: Java
SpringRestTemplate:
  id: 13
  languages: Java
SpringMVC:
  id: 14
  languages: Java
Struts2:
  id: 15
  languages: Java
NutzMVC:
  id: 16
  languages: Java
NutzHttp:
  id: 17
  languages: Java
JettyClient:
  id: 18
  languages: Java
JettyServer:
  id: 19
  languages: Java
Memcached:
  id: 20
  languages: Java
ShardingJDBC:
  id: 21
  languages: Java
PostgreSQL:
  id: 22
  languages: Java,C#,Node.js
GRPC:
  id: 23
  languages: Java
ElasticJob:
  id: 24
  languages: Java
RocketMQ:
  id: 25
  languages: Java
httpasyncclient:
  id: 26
  languages: Java
Kafka:
  id: 27
  languages: Java
ServiceComb:
  id: 28
  languages: Java
Hystrix:
  id: 29
  languages: Java
Jedis:
  id: 30
  languages: Java
SQLite:
  id: 31
  languages: Java,C#
h2-jdbc-driver:
  id: 32
  languages: Java
mysql-connector-java:
  id: 33
  languages: Java
ojdbc:
  id: 34
  languages: Java
Spymemcached:
  id: 35
  languages: Java
Xmemcached:
  id: 36
  languages: Java
postgresql-jdbc-driver:
  id: 37
  languages: Java
rocketMQ-producer:
  id: 38
  languages: Java
rocketMQ-consumer:
  id: 39
  languages: Java
kafka-producer:
  id: 40
  languages: Java
kafka-consumer:
  id: 41
  languages: Java
mongodb-driver:
  id: 42
  languages: Java
SOFARPC:
  id: 43
  languages: Java
ActiveMQ:
  id: 44
  languages: Java
activemq-producer:
  id: 45
  languages: Java
activemq-consumer:
  id: 46
  languages: Java
Elasticsearch:
  id: 47
  languages: Java
transport-client:
  id: 48
  languages: Java
http:
  id: 49
  languages: Java,C#,Node.js
rpc:
  id: 50
  languages: Java,C#,Node.js
<<<<<<< HEAD
ShardingSphere:
  id: 51
  languages: Java
=======
RabbitMQ:
  id: 51
  languages: Java
rabbitmq-producer:
  id: 52
  languages: Java
rabbitmq-consumer:
  id: 53
  languages: Java
Canal:
  id: 54
  languages: Java
Gson:
  id: 55
  languages: Java
Redisson:
  id: 56
  languages: Java

>>>>>>> b5eb9e30

# .NET/.NET Core components
# [3000, 4000) for C#/.NET only
AspNetCore:
  id: 3001
  languages: C#
EntityFrameworkCore:
  id: 3002
  languages: C#
SqlClient:
  id: 3003
  languages: C#
CAP:
  id: 3004
  languages: C#
StackExchange.Redis:
  id: 3005
  languages: C#
SqlServer:
  id: 3006
  languages: C#
Npgsql:
  id: 3007
  languages: C#
MySqlConnector:
  id: 3008
  languages: C#
EntityFrameworkCore.InMemory:
  id: 3009
  languages: C#
EntityFrameworkCore.SqlServer:
  id: 3010
  languages: C#
EntityFrameworkCore.Sqlite:
  id: 3011
  languages: C#
Pomelo.EntityFrameworkCore.MySql:
  id: 3012
  languages: C#
Npgsql.EntityFrameworkCore.PostgreSQL:
  id: 3013
  languages: C#
InMemoryDatabase:
  id: 3014
  languages: C#
AspNet:
  id: 3015
  languages: C#

# NoeJS components
# [4000, 5000) for Node.js agent
HttpServer:
  id: 4001
  languages: Node.js
express:
  id: 4002
  languages: Node.js
Egg:
  id: 4003
  languages: Node.js
Koa:
  id: 4004
  languages: Node.js

# Component Server mapping defines the server display names of some components
# e.g.
# Jedis is a client library in Java for Redis server
Component-Server-Mappings:
  mongodb-driver: MongoDB
  rocketMQ-producer: RocketMQ
  rocketMQ-consumer: RocketMQ
  kafka-producer: Kafka
  kafka-consumer: Kafka
  activemq-producer: ActiveMQ
  activemq-consumer: ActiveMQ
  rabbitmq-producer: RabbitMQ
  rabbitmq-consumer: RabbitMQ
  postgresql-jdbc-driver: PostgreSQL
  Xmemcached: Memcached
  Spymemcached: Memcached
  h2-jdbc-driver: H2
  mysql-connector-java: Mysql
  Jedis: Redis
  StackExchange.Redis: Redis
  Redisson: Redis
  SqlClient: SqlServer
  Npgsql: PostgreSQL
  MySqlConnector: Mysql
  EntityFrameworkCore.InMemory: InMemoryDatabase
  EntityFrameworkCore.SqlServer: SqlServer
  EntityFrameworkCore.Sqlite: SQLite
  Pomelo.EntityFrameworkCore.MySql: Mysql
  Npgsql.EntityFrameworkCore.PostgreSQL: PostgreSQL
  transport-client: Elasticsearch<|MERGE_RESOLUTION|>--- conflicted
+++ resolved
@@ -180,11 +180,6 @@
 rpc:
   id: 50
   languages: Java,C#,Node.js
-<<<<<<< HEAD
-ShardingSphere:
-  id: 51
-  languages: Java
-=======
 RabbitMQ:
   id: 51
   languages: Java
@@ -204,7 +199,9 @@
   id: 56
   languages: Java
 
->>>>>>> b5eb9e30
+ShardingSphere:
+  id: 57
+  languages: Java
 
 # .NET/.NET Core components
 # [3000, 4000) for C#/.NET only
