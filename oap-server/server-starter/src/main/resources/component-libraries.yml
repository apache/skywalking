--- conflicted
+++ resolved
@@ -198,19 +198,16 @@
 Redisson:
   id: 56
   languages: Java
-<<<<<<< HEAD
-
-ShardingSphere:
-  id: 57
-  languages: Java
-=======
 Lettuce:
   id: 57
   languages: Java
 Zookeeper:
   id: 58
   languages: Java
->>>>>>> 4beaac00
+
+ShardingSphere:
+  id: 59
+  languages: Java
 
 # .NET/.NET Core components
 # [3000, 4000) for C#/.NET only
