--- conflicted
+++ resolved
@@ -216,11 +216,9 @@
 RESTEasy:
   id: 62
   languages: Java
-<<<<<<< HEAD
 Seata:
   id: 65
   languages: Java
-=======
 SolrJ:
   id: 63
   languages: Java
@@ -228,7 +226,6 @@
   id: 64
   languages: Java
 
->>>>>>> 129d2918
 
 # .NET/.NET Core components
 # [3000, 4000) for C#/.NET only
