--- conflicted
+++ resolved
@@ -523,15 +523,12 @@
 OceanBase-jdbc-driver:
   id: 157
   languages: Java
-<<<<<<< HEAD
-DNS:
-  id: 158
-  languages: ebpf
-=======
 SolonMVC:
   id: 158
   languages: Java
->>>>>>> 05373d69
+DNS:
+  id: 159
+  languages: ebpf
 
 # .NET/.NET Core components
 # [3000, 4000) for C#/.NET only
