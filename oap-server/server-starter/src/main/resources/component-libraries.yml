--- conflicted
+++ resolved
@@ -195,12 +195,12 @@
 Gson:
   id: 55
   languages: Java
-<<<<<<< HEAD
+
+Redisson:
+  id: 56
+  languages: Java
 Netty-Http-Client:
-=======
-Redisson:
->>>>>>> 5a7eb565
-  id: 56
+  id: 57
   languages: Java
 
 
