# Licensed to the Apache Software Foundation (ASF) under one or more
# contributor license agreements.  See the NOTICE file distributed with
# this work for additional information regarding copyright ownership.
# The ASF licenses this file to You under the Apache License, Version 2.0
# (the "License"); you may not use this file except in compliance with
# the License.  You may obtain a copy of the License at
#
#     http://www.apache.org/licenses/LICENSE-2.0
#
# Unless required by applicable law or agreed to in writing, software
# distributed under the License is distributed on an "AS IS" BASIS,
# WITHOUT WARRANTIES OR CONDITIONS OF ANY KIND, either express or implied.
# See the License for the specific language governing permissions and
# limitations under the License.

# Define all component libraries' names and IDs, used in monitored application.
# This is a bothway mapping, agent or SDK could use the value(ID) to represent the component name in uplink data.
#
# ######
#   id
# ######
# We highly recommend DO NOT change the IDs in these file, just append new one, and make sure the ID unique.
# Any replacement will cause visualization and aggregation error.
#
# All IDs in this files are reserved, even some IDs removed by some reasons, those IDs will be abandoned.
#
# ######
# languages
# ######
# Languages declare which languages are using this component. Multi languages should be separated by `,`
#
# ######
# priority
# ######
# Component ID priority represents the component is degree of closeness between the library and business codes
# The higher the atomic number, the higher the priority, which mean it is closer to the business codes,
# further away from OS kernel or general Computer Science concept.
# The range of priorities is [0, 100], both sided included. 0 is the highest priority.
# To keep forward compatibility, the default(when not set) priority is 50.
# For example, a typical priority sequence is TCP < TLS(TCP) < RPC < HTTP < HTTPS < gRPC/SpringMVC/Dubbo

Unknown:
  id: 0
  language: All
  priority: 0
Tomcat:
  id: 1
  languages: Java
HttpClient:
  id: 2
  languages: Java,C#,Node.js
Dubbo:
  id: 3
  languages: Java,Golang
H2:
  id: 4
  languages: Java
Mysql:
  id: 5
  languages: Java,C#,Node.js
ORACLE:
  id: 6
  languages: Java
Redis:
  id: 7
  languages: Java,C#,Node.js,PHP,Python
Motan:
  id: 8
  languages: Java
MongoDB:
  id: 9
  languages: Java,C#,Node.js,Python
Resin:
  id: 10
  languages: Java
Feign:
  id: 11
  languages: Java
OKHttp:
  id: 12
  languages: Java
SpringRestTemplate:
  id: 13
  languages: Java
SpringMVC:
  id: 14
  languages: Java
  priority: 60
Struts2:
  id: 15
  languages: Java
  priority: 60
NutzMVC:
  id: 16
  languages: Java
NutzHttp:
  id: 17
  languages: Java
JettyClient:
  id: 18
  languages: Java
JettyServer:
  id: 19
  languages: Java
Memcached:
  id: 20
  languages: Java,PHP
ShardingJDBC:
  id: 21
  languages: Java
PostgreSQL:
  id: 22
  languages: Java,C#,Node.js
GRPC:
  id: 23
  languages: Java,PHP
ElasticJob:
  id: 24
  languages: Java
RocketMQ:
  id: 25
  languages: Java
httpasyncclient:
  id: 26
  languages: Java
Kafka:
  id: 27
  languages: Java
ServiceComb:
  id: 28
  languages: Java
Hystrix:
  id: 29
  languages: Java
Jedis:
  id: 30
  languages: Java
SQLite:
  id: 31
  languages: Java,C#
h2-jdbc-driver:
  id: 32
  languages: Java
mysql-connector-java:
  id: 33
  languages: Java
ojdbc:
  id: 34
  languages: Java
Spymemcached:
  id: 35
  languages: Java
Xmemcached:
  id: 36
  languages: Java
postgresql-jdbc-driver:
  id: 37
  languages: Java
rocketMQ-producer:
  id: 38
  languages: Java
rocketMQ-consumer:
  id: 39
  languages: Java
kafka-producer:
  id: 40
  languages: Java,Python
kafka-consumer:
  id: 41
  languages: Java,Python
mongodb-driver:
  id: 42
  languages: Java
SOFARPC:
  id: 43
  languages: Java
ActiveMQ:
  id: 44
  languages: Java
activemq-producer:
  id: 45
  languages: Java
activemq-consumer:
  id: 46
  languages: Java
Elasticsearch:
  id: 47
  languages: Java,Python
transport-client:
  id: 48
  languages: Java
http:
  id: 49
  languages: Java,C#,Node.js
  priority: 45
rpc:
  id: 50
  languages: Java,C#,Node.js
  priority: 20
RabbitMQ:
  id: 51
  languages: Java
rabbitmq-producer:
  id: 52
  languages: Java,Python,PHP
rabbitmq-consumer:
  id: 53
  languages: Java,Python,PHP
Canal:
  id: 54
  languages: Java
Gson:
  id: 55
  languages: Java
Redisson:
  id: 56
  languages: Java
Lettuce:
  id: 57
  languages: Java
Zookeeper:
  id: 58
  languages: Java
Vertx:
  id: 59
  languages: Java
ShardingSphere:
  id: 60
  languages: Java
spring-cloud-gateway:
  id: 61
  languages: Java
RESTEasy:
  id: 62
  languages: Java
SolrJ:
  id: 63
  languages: Java
Solr:
  id: 64
  languages: Java
SpringAsync:
  id: 65
  languages: Java
JdkHttp:
  id: 66
  languages: Java
spring-webflux:
  id: 67
  languages: Java
Play:
  id: 68
  languages: Java,Scala
cassandra-java-driver:
  id: 69
  languages: Java
Cassandra:
  id: 70
  languages: Java
Light4J:
  id: 71
  languages: Java
Pulsar:
  id: 72
  languages: Java
pulsar-producer:
  id: 73
  languages: Java
pulsar-consumer:
  id: 74
  languages: Java
Ehcache:
  id: 75
  languages: Java
SocketIO:
  id: 76
  languages: Java
rest-high-level-client:
  id: 77
  languages: Java
spring-tx:
  id: 78
  languages: Java
Armeria:
  id: 79
  languages: Java
JdkThreading:
  id: 80
  languages: Java
KotlinCoroutine:
  id: 81
  languages: Java
AvroServer:
  id: 82
  languages: Java
AvroClient:
  id: 83
  languages: Java
Undertow:
  id: 84
  languages: Java
Finagle:
  id: 85
  languages: Java,Scala
Mariadb:
  id: 86
  languages: Java
mariadb-jdbc:
  id: 87
  languages: Java
quasar:
  id: 88
  languages: Java
InfluxDB:
  id: 89
  languages: Java
influxdb-java:
  id: 90
  languages: Java
brpc-java:
  id: 91
  languages: Java
GraphQL:
  id: 92
  languages: Java
spring-annotation:
  id: 93
  languages: Java
HBase:
  id: 94
  languages: Java,Python
spring-kafka-consumer:
  id: 95
  languages: Java
SpringScheduled:
  id: 96
  languages: Java
quartz-scheduler:
  id: 97
  languages: Java
xxl-job:
  id: 98
  languages: Java
spring-webflux-webclient:
  id: 99
  languages: Java
thrift-server:
  id: 100
  languages: Java
thrift-client:
  id: 101
  languages: Java
AsyncHttpClient:
  id: 102
  languages: Java
dbcp:
  id: 103
  languages: Java
mssql-jdbc-driver:
  id: 104
  languages: Java
Apache-CXF:
  id: 105
  languages: Java
dolphinscheduler:
  id: 106
  languages: Java
JsonRpc:
  id: 107
  languages: Java
seata:
  id: 108
  languages: Java
MyBatis:
  id: 109
  languages: Java
tcp:
  id: 110
  languages: Java
  priority: 10
AzureHttpTrigger:
  id: 111
  languages: Java,C#,Node.js,Python
Neo4j:
  id: 112
  languages: Java,Python
Sentinel:
  id: 113
  languages: Java
GuavaCache:
  id: 114
  languages: Java
AlibabaDruid:
  id: 115
  languages: Java
HikariCP:
  id: 116
  languages: Java
Fastjson:
  id: 117
  languages: Java
Jackson:
  id: 118
  languages: Java
ClickHouse-jdbc-driver:
  id: 119
  languages: Java
ClickHouse:
  id: 120
  languages: Java
Apache-Kylin-jdbc-driver:
  id: 121
  languages: Java
Apache-Kylin:
  id: 122
  languages: Java
GuavaEventBus:
  id: 123
  languages: Java
AWSLambdaTrigger:
  id: 124
  languages: Java,C#,Node.js,Python
AWSLambdaGatewayAPIHTTP:
  id: 125
  languages: Java,C#,Node.js,Python
AWSLambdaGatewayAPIREST:
  id: 126
  languages: Java,C#,Node.js,Python
Apache-ShenYu:
  id: 127
  languages: Java
Hutool:
  id: 128
  languages: Java
https:
  id: 129
  languages: ebpf
  priority: 46
tls:
  id: 130
  languages: ebpf, mesh
  priority: 11
Micronaut:
  id: 131
  languages: Java
NATS:
  id: 132
  languages: Java
Impala-jdbc-driver:
  id: 133
  languages: Java
Impala:
  id: 134
  languages: Java
EventMesh:
  id: 135
  languages: Java
eventmesh-producer:
  id: 136
  languages: Java
eventmesh-consumer:
  id: 137
  languages: Java
AWSDynamoDB:
  id: 138
  languages: Java,C#,Node.js,Python
AWSSNS:
  id: 139
  languages: Java,C#,Node.js,Python
AWSSQS:
  id: 140
  languages: Java,C#,Node.js,Python
Micrometer:
  id: 141
  languages: Java
mtls:
  id: 142
  languages: ebpf, mesh
  priority: 12
amqp:
  id: 143
  languages: PHP
  priority: 45
amqp-producer:
  id: 144
  languages: PHP
amqp-consumer:
  id: 145
  languages: PHP
Jersey:
  id: 146
  languages: Java
Grizzly:
  id: 147
  languages: Java
WebSphere:
  id: 148
  languages: Java
Aerospike:
  id: 149
  languages: Java
<<<<<<< HEAD
SpringRunner:
  id: 151
  languages: Java
=======
Nacos:
  id: 150
  languages: Java

>>>>>>> 5491c04a

# .NET/.NET Core components
# [3000, 4000) for C#/.NET only
AspNetCore:
  id: 3001
  languages: C#
EntityFrameworkCore:
  id: 3002
  languages: C#
SqlClient:
  id: 3003
  languages: C#
CAP:
  id: 3004
  languages: C#
StackExchange.Redis:
  id: 3005
  languages: C#
SqlServer:
  id: 3006
  languages: C#,Java
Npgsql:
  id: 3007
  languages: C#
MySqlConnector:
  id: 3008
  languages: C#
EntityFrameworkCore.InMemory:
  id: 3009
  languages: C#
EntityFrameworkCore.SqlServer:
  id: 3010
  languages: C#
EntityFrameworkCore.Sqlite:
  id: 3011
  languages: C#
Pomelo.EntityFrameworkCore.MySql:
  id: 3012
  languages: C#
Npgsql.EntityFrameworkCore.PostgreSQL:
  id: 3013
  languages: C#
InMemoryDatabase:
  id: 3014
  languages: C#
AspNet:
  id: 3015
  languages: C#
SmartSql:
  id: 3016
  languages: C#
FreeSql:
  id: 3017
  languages: C#
FreeRedis:
  id: 3018
  languages: C#

# NoeJS components
# [4000, 5000) for Node.js agent
HttpServer:
  id: 4001
  languages: Node.js
Express:
  id: 4002
  languages: Node.js
Egg:
  id: 4003
  languages: Node.js
Koa:
  id: 4004
  languages: Node.js
Axios:
  id: 4005
  languages: Node.js
Mongoose:
  id: 4006
  languages: Node.js

# Golang components
# [5000, 6000) for Golang agent
ServiceCombMesher:
  id: 5001
  languages: Golang
ServiceCombServiceCenter:
  id: 5002
  languages: Golang
MOSN:
  id: 5003
  languages: Golang
GoHttpServer:
  id: 5004
  languages: Golang
GoHttpClient:
  id: 5005
  languages: Golang
Gin:
  id: 5006
  languages: Golang
Gear:
  id: 5007
  languages: Golang
GoMicroClient:
  id: 5008
  languages: Golang
GoMicroServer:
  id: 5009
  languages: Golang
Kratos:
  id: 5010
  languages: Golang
GoMysql:
  id: 5012
  languages: Golang
OpenFunction:
  id: 5013
  languages: Golang,Node.js,Python,Java
GoRedis:
  id: 5014
  languages: Golang
Echo:
  id: 5015
  language: Golang
Lock:
  id: 5016
  language: Golang,Node.js,Python,java
GoMuxServer:
  id: 5017
  language: Golang

# Lua components
# [6000, 7000) for Lua agent
Nginx:
  id: 6000
  languages: Lua
Kong:
  id: 6001
  languages: Lua
APISIX:
  id: 6002
  languages: Lua

# [7000, 8000) are reserved for Python components
Python:
  id: 7000
  languages: Python
Flask:
  id: 7001
  languages: Python
Requests:
  id: 7002
  languages: Python
PyMysql:
  id: 7003
  languages: Python
Django:
  id: 7004
  languages: Python
Tornado:
  id: 7005
  languages: Python
Urllib3:
  id: 7006
  languages: Python
Sanic:
  id: 7007
  languages: Python
AioHttp:
  id: 7008
  languages: Python
Pyramid:
  id: 7009
  languages: Python
Psychopg:
  id: 7010
  languages: Python
Celery:
  id: 7011
  languages: Python
Falcon:
  id: 7012
  languages: Python
MysqlClient:
  id: 7013
  languages: Python
FastAPI:
  id: 7014
  languages: Python
Bottle:
  id: 7015
  languages: Python
AsyncPG:
  id: 7016
  languages: Python
AIORedis:
  id: 7017
  languages: Python
Websockets:
  id: 7018
  languages: Python
HTTPX:
  id: 7019
  languages: Python

# PHP components
# [8000, 9000) for PHP agent
PHP:
  id: 8001
  languages: PHP
cURL:
  id: 8002
  languages: PHP
PDO:
  id: 8003
  languages: PHP
Mysqli:
  id: 8004
  languages: PHP
Yar:
  id: 8005
  languages: PHP
Predis:
  id: 8006
  languages: PHP

# C++ components
# [9000, 10000) for C++ agent
EnvoyProxy:
  id: 9000
  languages: C++

# Javascript components
# [10000, 11000) for Javascript agent
JavaScript:
  id: 10000
  languages: JavaScript
ajax:
  id: 10001
  languages: JavaScript

# Rust components
# [11000, 12000) for Rust agent
Rust:
  id: 11000
  languages: Rust

# Component Server mapping defines the server display names of some components
# e.g.
# Jedis is a client library in Java for Redis server
Component-Server-Mappings:
  mongodb-driver: MongoDB
  rocketMQ-producer: RocketMQ
  rocketMQ-consumer: RocketMQ
  kafka-producer: Kafka
  kafka-consumer: Kafka
  activemq-producer: ActiveMQ
  activemq-consumer: ActiveMQ
  rabbitmq-producer: RabbitMQ
  rabbitmq-consumer: RabbitMQ
  postgresql-jdbc-driver: PostgreSQL
  Xmemcached: Memcached
  Spymemcached: Memcached
  h2-jdbc-driver: H2
  mysql-connector-java: Mysql
  Jedis: Redis
  FreeRedis: Redis
  StackExchange.Redis: Redis
  Redisson: Redis
  Lettuce: Redis
  Zookeeper: Zookeeper
  SqlClient: SqlServer
  Npgsql: PostgreSQL
  MySqlConnector: Mysql
  EntityFrameworkCore.InMemory: InMemoryDatabase
  EntityFrameworkCore.SqlServer: SqlServer
  EntityFrameworkCore.Sqlite: SQLite
  Pomelo.EntityFrameworkCore.MySql: Mysql
  Npgsql.EntityFrameworkCore.PostgreSQL: PostgreSQL
  transport-client: Elasticsearch
  SolrJ: Solr
  cassandra-java-driver: Cassandra
  pulsar-producer: Pulsar
  pulsar-consumer: Pulsar
  rest-high-level-client: Elasticsearch
  mariadb-jdbc: Mariadb
  Mysqli: Mysql
  influxdb-java: InfluxDB
  Predis: Redis
  PyMysql: Mysql
  spring-kafka-consumer: kafka-consumer
  mssql-jdbc-driver: SqlServer
  Psychopg: PostgreSQL
  GoMysql: Mysql
  ClickHouse-jdbc-driver: ClickHouse
  Apache-Kylin-jdbc-driver: Apache-Kylin
  MysqlClient: Mysql
  AsyncPG: PostgreSQL
  AIORedis: Redis
  Impala-jdbc-driver: Impala
  eventmesh-producer: EventMesh
  eventmesh-consumer: EventMesh
  amqp-producer: amqp
  amqp-consumer: amqp
  GoRedis: Redis<|MERGE_RESOLUTION|>--- conflicted
+++ resolved
@@ -499,16 +499,12 @@
 Aerospike:
   id: 149
   languages: Java
-<<<<<<< HEAD
+Nacos:
+  id: 150
+  languages: Java
 SpringRunner:
   id: 151
   languages: Java
-=======
-Nacos:
-  id: 150
-  languages: Java
-
->>>>>>> 5491c04a
 
 # .NET/.NET Core components
 # [3000, 4000) for C#/.NET only
