# Licensed to the Apache Software Foundation (ASF) under one
# or more contributor license agreements.  See the NOTICE file
# distributed with this work for additional information
# regarding copyright ownership.  The ASF licenses this file
# to you under the Apache License, Version 2.0 (the
# "License"); you may not use this file except in compliance
# with the License.  You may obtain a copy of the License at
#
#     http://www.apache.org/licenses/LICENSE-2.0
#
# Unless required by applicable law or agreed to in writing, software
# distributed under the License is distributed on an "AS IS" BASIS,
# WITHOUT WARRANTIES OR CONDITIONS OF ANY KIND, either express or implied.
# See the License for the specific language governing permissions and
# limitations under the License.

# Define all component libraries' names and IDs, used in monitored application.
# This is a bothway mapping, agent or SDK could use the value(ID) to represent the component name in uplink data.
#
# ######
#   id
# ######
# We highly recommend DO NOT change the IDs in these file, just append new one, and make sure the ID unique.
# Any replacement will cause visualization and aggregation error.
#
# All IDs in this files are reserved, even some IDs removed by some reasons, those IDs will be abandoned.
#
# ######
# languages
# ######
# Languages declare which languages are using this component. Multi languages should be separated by `,`

Tomcat:
  id: 1
  languages: Java
HttpClient:
  id: 2
  languages: Java,C#,Node.js
Dubbo:
  id: 3
  languages: Java
H2:
  id: 4
  languages: Java
Mysql:
  id: 5
  languages: Java,C#,Node.js
ORACLE:
  id: 6
  languages: Java
Redis:
  id: 7
  languages: Java,C#,Node.js
Motan:
  id: 8
  languages: Java
MongoDB:
  id: 9
  languages: Java,C#,Node.js
Resin:
  id: 10
  languages: Java
Feign:
  id: 11
  languages: Java
OKHttp:
  id: 12
  languages: Java
SpringRestTemplate:
  id: 13
  languages: Java
SpringMVC:
  id: 14
  languages: Java
Struts2:
  id: 15
  languages: Java
NutzMVC:
  id: 16
  languages: Java
NutzHttp:
  id: 17
  languages: Java
JettyClient:
  id: 18
  languages: Java
JettyServer:
  id: 19
  languages: Java
Memcached:
  id: 20
  languages: Java
ShardingJDBC:
  id: 21
  languages: Java
PostgreSQL:
  id: 22
  languages: Java,C#,Node.js
GRPC:
  id: 23
  languages: Java
ElasticJob:
  id: 24
  languages: Java
RocketMQ:
  id: 25
  languages: Java
httpasyncclient:
  id: 26
  languages: Java
Kafka:
  id: 27
  languages: Java
ServiceComb:
  id: 28
  languages: Java
Hystrix:
  id: 29
  languages: Java
Jedis:
  id: 30
  languages: Java
SQLite:
  id: 31
  languages: Java,C#
h2-jdbc-driver:
  id: 32
  languages: Java
mysql-connector-java:
  id: 33
  languages: Java
ojdbc:
  id: 34
  languages: Java
Spymemcached:
  id: 35
  languages: Java
Xmemcached:
  id: 36
  languages: Java
postgresql-jdbc-driver:
  id: 37
  languages: Java
rocketMQ-producer:
  id: 38
  languages: Java
rocketMQ-consumer:
  id: 39
  languages: Java
kafka-producer:
  id: 40
  languages: Java
kafka-consumer:
  id: 41
  languages: Java
mongodb-driver:
  id: 42
  languages: Java
SOFARPC:
  id: 43
  languages: Java
ActiveMQ:
  id: 44
  languages: Java
activemq-producer:
  id: 45
  languages: Java
activemq-consumer:
  id: 46
  languages: Java
Elasticsearch:
  id: 47
  languages: Java
transport-client:
  id: 48
  languages: Java
http:
  id: 49
  languages: Java,C#,Node.js
rpc:
  id: 50
  languages: Java,C#,Node.js
RabbitMQ:
  id: 51
  languages: Java
rabbitmq-producer:
  id: 52
  languages: Java
rabbitmq-consumer:
  id: 53
  languages: Java
Canal:
  id: 54
  languages: Java
Gson:
  id: 55
  languages: Java
Redisson:
  id: 56
  languages: Java
Lettuce:
  id: 57
  languages: Java
Zookeeper:
  id: 58
  languages: Java
Vertx:
  id: 59
  languages: Java
ShardingSphere:
  id: 60
  languages: Java
spring-cloud-gateway:
  id: 61
  languages: Java
RESTEasy:
  id: 62
  languages: Java
<<<<<<< HEAD
Seata:
  id: 63
  languages: Java
=======
SolrJ:
  id: 63
  languages: Java
Solr:
  id: 64
  languages: Java
>>>>>>> 57aedb80

# .NET/.NET Core components
# [3000, 4000) for C#/.NET only
AspNetCore:
  id: 3001
  languages: C#
EntityFrameworkCore:
  id: 3002
  languages: C#
SqlClient:
  id: 3003
  languages: C#
CAP:
  id: 3004
  languages: C#
StackExchange.Redis:
  id: 3005
  languages: C#
SqlServer:
  id: 3006
  languages: C#
Npgsql:
  id: 3007
  languages: C#
MySqlConnector:
  id: 3008
  languages: C#
EntityFrameworkCore.InMemory:
  id: 3009
  languages: C#
EntityFrameworkCore.SqlServer:
  id: 3010
  languages: C#
EntityFrameworkCore.Sqlite:
  id: 3011
  languages: C#
Pomelo.EntityFrameworkCore.MySql:
  id: 3012
  languages: C#
Npgsql.EntityFrameworkCore.PostgreSQL:
  id: 3013
  languages: C#
InMemoryDatabase:
  id: 3014
  languages: C#
AspNet:
  id: 3015
  languages: C#
SmartSql:
  id: 3016
  languages: C#

# NoeJS components
# [4000, 5000) for Node.js agent
HttpServer:
  id: 4001
  languages: Node.js
express:
  id: 4002
  languages: Node.js
Egg:
  id: 4003
  languages: Node.js
Koa:
  id: 4004
  languages: Node.js

# Component Server mapping defines the server display names of some components
# e.g.
# Jedis is a client library in Java for Redis server
Component-Server-Mappings:
  mongodb-driver: MongoDB
  rocketMQ-producer: RocketMQ
  rocketMQ-consumer: RocketMQ
  kafka-producer: Kafka
  kafka-consumer: Kafka
  activemq-producer: ActiveMQ
  activemq-consumer: ActiveMQ
  rabbitmq-producer: RabbitMQ
  rabbitmq-consumer: RabbitMQ
  postgresql-jdbc-driver: PostgreSQL
  Xmemcached: Memcached
  Spymemcached: Memcached
  h2-jdbc-driver: H2
  mysql-connector-java: Mysql
  Jedis: Redis
  StackExchange.Redis: Redis
  Redisson: Redis
  Lettuce: Redis
  Zookeeper: Zookeeper
  SqlClient: SqlServer
  Npgsql: PostgreSQL
  MySqlConnector: Mysql
  EntityFrameworkCore.InMemory: InMemoryDatabase
  EntityFrameworkCore.SqlServer: SqlServer
  EntityFrameworkCore.Sqlite: SQLite
  Pomelo.EntityFrameworkCore.MySql: Mysql
  Npgsql.EntityFrameworkCore.PostgreSQL: PostgreSQL
  transport-client: Elasticsearch
  SolrJ: Solr<|MERGE_RESOLUTION|>--- conflicted
+++ resolved
@@ -216,18 +216,15 @@
 RESTEasy:
   id: 62
   languages: Java
-<<<<<<< HEAD
-Seata:
-  id: 63
-  languages: Java
-=======
 SolrJ:
   id: 63
   languages: Java
 Solr:
   id: 64
   languages: Java
->>>>>>> 57aedb80
+Seata:
+  id: 65
+  languages: Java
 
 # .NET/.NET Core components
 # [3000, 4000) for C#/.NET only
