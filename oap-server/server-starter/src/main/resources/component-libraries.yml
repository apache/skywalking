--- conflicted
+++ resolved
@@ -257,12 +257,11 @@
 SocketIO:
   id: 76
   languages: Java
-<<<<<<< HEAD
+rest-high-level-client:
+  id: 77
+  languages: Java
 spring-tx:
-=======
-rest-high-level-client:
->>>>>>> a0306ca1
-  id: 77
+  id: 78
   languages: Java
 
 # .NET/.NET Core components
