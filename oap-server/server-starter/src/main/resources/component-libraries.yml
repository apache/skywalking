--- conflicted
+++ resolved
@@ -216,18 +216,9 @@
 RESTEasy:
   id: 62
   languages: Java
-<<<<<<< HEAD
-SolrJ:
-  id: 63
-  languages: Java
-Solr:
-  id: 64
-  languages: Java
 Seata:
   id: 65
   languages: Java
-=======
->>>>>>> 10b050da
 
 # .NET/.NET Core components
 # [3000, 4000) for C#/.NET only
