/*
 * Licensed to the Apache Software Foundation (ASF) under one or more
 * contributor license agreements.  See the NOTICE file distributed with
 * this work for additional information regarding copyright ownership.
 * The ASF licenses this file to You under the Apache License, Version 2.0
 * (the "License"); you may not use this file except in compliance with
 * the License.  You may obtain a copy of the License at
 *
 *     http://www.apache.org/licenses/LICENSE-2.0
 *
 * Unless required by applicable law or agreed to in writing, software
 * distributed under the License is distributed on an "AS IS" BASIS,
 * WITHOUT WARRANTIES OR CONDITIONS OF ANY KIND, either express or implied.
 * See the License for the specific language governing permissions and
 * limitations under the License.
 *
 */

package org.apache.skywalking.oap.server.storage.plugin.elasticsearch.query;

import java.io.IOException;
import java.util.*;
import org.apache.skywalking.oap.server.core.UnexpectedException;
import org.apache.skywalking.oap.server.core.analysis.indicator.Indicator;
import org.apache.skywalking.oap.server.core.analysis.manual.endpointrelation.*;
import org.apache.skywalking.oap.server.core.analysis.manual.service.*;
import org.apache.skywalking.oap.server.core.analysis.manual.servicerelation.*;
import org.apache.skywalking.oap.server.core.query.entity.*;
import org.apache.skywalking.oap.server.core.source.*;
import org.apache.skywalking.oap.server.core.storage.TimePyramidTableNameBuilder;
import org.apache.skywalking.oap.server.core.storage.query.ITopologyQueryDAO;
import org.apache.skywalking.oap.server.library.client.elasticsearch.ElasticSearchClient;
import org.apache.skywalking.oap.server.library.util.CollectionUtils;
import org.apache.skywalking.oap.server.storage.plugin.elasticsearch.base.EsDAO;
import org.elasticsearch.action.search.SearchResponse;
import org.elasticsearch.index.query.*;
import org.elasticsearch.search.aggregations.AggregationBuilders;
import org.elasticsearch.search.aggregations.bucket.terms.*;
import org.elasticsearch.search.builder.SearchSourceBuilder;

/**
 * @author peng-yongsheng
 */
public class TopologyQueryEsDAO extends EsDAO implements ITopologyQueryDAO {

    public TopologyQueryEsDAO(ElasticSearchClient client) {
        super(client);
    }

    @Override
    public List<Call> loadSpecifiedServerSideServiceRelations(Step step, long startTB, long endTB,
        List<Integer> serviceIds) throws IOException {
        if (CollectionUtils.isEmpty(serviceIds)) {
            throw new UnexpectedException("Service id is null");
        }

        SearchSourceBuilder sourceBuilder = SearchSourceBuilder.searchSource();
        sourceBuilder.size(0);
        setQueryCondition(sourceBuilder, startTB, endTB, serviceIds);

        String indexName = TimePyramidTableNameBuilder.build(step, ServiceRelationServerSideIndicator.INDEX_NAME);
        return load(sourceBuilder, indexName, ServiceRelationServerSideIndicator.SOURCE_SERVICE_ID, ServiceRelationServerSideIndicator.DEST_SERVICE_ID, Source.Service);
    }

    @Override
    public List<Call> loadSpecifiedClientSideServiceRelations(Step step, long startTB, long endTB,
        List<Integer> serviceIds) throws IOException {
        if (CollectionUtils.isEmpty(serviceIds)) {
            throw new UnexpectedException("Service id is null");
        }

        SearchSourceBuilder sourceBuilder = SearchSourceBuilder.searchSource();
        sourceBuilder.size(0);
        setQueryCondition(sourceBuilder, startTB, endTB, serviceIds);

        String indexName = TimePyramidTableNameBuilder.build(step, ServiceRelationClientSideIndicator.INDEX_NAME);
        return load(sourceBuilder, indexName, ServiceRelationClientSideIndicator.SOURCE_SERVICE_ID, ServiceRelationClientSideIndicator.DEST_SERVICE_ID, Source.Service);
    }

    private void setQueryCondition(SearchSourceBuilder sourceBuilder, long startTB, long endTB,
        List<Integer> serviceIds) {
        BoolQueryBuilder boolQuery = QueryBuilders.boolQuery();
<<<<<<< HEAD
        boolQuery.must().add(QueryBuilders.rangeQuery(Indicator.TIME_BUCKET).lte(startTB).gte(endTB));
=======
        boolQuery.must().add(QueryBuilders.rangeQuery(ServiceRelationServerSideIndicator.TIME_BUCKET).gte(startTB).lte(endTB));
>>>>>>> 1a49f705

        BoolQueryBuilder serviceIdBoolQuery = QueryBuilders.boolQuery();
        boolQuery.must().add(serviceIdBoolQuery);

        if (serviceIds.size() == 1) {
            serviceIdBoolQuery.should().add(QueryBuilders.termQuery(ServiceRelationServerSideIndicator.SOURCE_SERVICE_ID, serviceIds.get(0)));
            serviceIdBoolQuery.should().add(QueryBuilders.termQuery(ServiceRelationServerSideIndicator.DEST_SERVICE_ID, serviceIds.get(0)));
        } else {
            serviceIdBoolQuery.should().add(QueryBuilders.termsQuery(ServiceRelationServerSideIndicator.SOURCE_SERVICE_ID, serviceIds));
            serviceIdBoolQuery.should().add(QueryBuilders.termsQuery(ServiceRelationServerSideIndicator.DEST_SERVICE_ID, serviceIds));
        }
        sourceBuilder.query(boolQuery);
    }

    @Override public List<Call> loadServerSideServiceRelations(Step step, long startTB, long endTB) throws IOException {
        String indexName = TimePyramidTableNameBuilder.build(step, ServiceRelationServerSideIndicator.INDEX_NAME);
        SearchSourceBuilder sourceBuilder = SearchSourceBuilder.searchSource();
        sourceBuilder.query(QueryBuilders.rangeQuery(ServiceRelationServerSideIndicator.TIME_BUCKET).gte(startTB).lte(endTB));
        sourceBuilder.size(0);

        return load(sourceBuilder, indexName, ServiceRelationServerSideIndicator.SOURCE_SERVICE_ID, ServiceRelationServerSideIndicator.DEST_SERVICE_ID, Source.Service);
    }

    @Override public List<Call> loadClientSideServiceRelations(Step step, long startTB, long endTB) throws IOException {
        String indexName = TimePyramidTableNameBuilder.build(step, ServiceRelationClientSideIndicator.INDEX_NAME);
        SearchSourceBuilder sourceBuilder = SearchSourceBuilder.searchSource();
        sourceBuilder.query(QueryBuilders.rangeQuery(ServiceRelationServerSideIndicator.TIME_BUCKET).gte(startTB).lte(endTB));
        sourceBuilder.size(0);

        return load(sourceBuilder, indexName, ServiceRelationClientSideIndicator.SOURCE_SERVICE_ID, ServiceRelationClientSideIndicator.DEST_SERVICE_ID, Source.Service);
    }

    @Override public List<ServiceMapping> loadServiceMappings(Step step, long startTB, long endTB) throws IOException {
        String indexName = TimePyramidTableNameBuilder.build(step, ServiceMappingIndicator.INDEX_NAME);
        SearchSourceBuilder sourceBuilder = SearchSourceBuilder.searchSource();
        sourceBuilder.query(QueryBuilders.rangeQuery(ServiceMappingIndicator.TIME_BUCKET).gte(startTB).lte(endTB));
        sourceBuilder.size(0);

        TermsAggregationBuilder sourceAggregation = AggregationBuilders.terms(ServiceMappingIndicator.SERVICE_ID).field(ServiceMappingIndicator.SERVICE_ID).size(1000);
        sourceAggregation.subAggregation(AggregationBuilders.terms(ServiceMappingIndicator.MAPPING_SERVICE_ID).field(ServiceMappingIndicator.MAPPING_SERVICE_ID).size(1000));
        sourceBuilder.aggregation(sourceAggregation);

        SearchResponse response = getClient().search(indexName, sourceBuilder);

        List<ServiceMapping> serviceMappings = new ArrayList<>();
        Terms serviceIdTerms = response.getAggregations().get(ServiceMappingIndicator.SERVICE_ID);
        for (Terms.Bucket serviceIdBucket : serviceIdTerms.getBuckets()) {
            Terms mappingServiceIdTerms = serviceIdBucket.getAggregations().get(ServiceMappingIndicator.MAPPING_SERVICE_ID);
            for (Terms.Bucket mappingServiceIdBucket : mappingServiceIdTerms.getBuckets()) {
                ServiceMapping serviceMapping = new ServiceMapping();
                serviceMapping.setServiceId(serviceIdBucket.getKeyAsNumber().intValue());
                serviceMapping.setMappingServiceId(mappingServiceIdBucket.getKeyAsNumber().intValue());
                serviceMappings.add(serviceMapping);
            }
        }
        return serviceMappings;
    }

    @Override
    public List<ServiceComponent> loadServiceComponents(Step step, long startTB, long endTB) throws IOException {
        String indexName = TimePyramidTableNameBuilder.build(step, ServiceComponentIndicator.INDEX_NAME);
        SearchSourceBuilder sourceBuilder = SearchSourceBuilder.searchSource();
        sourceBuilder.query(QueryBuilders.rangeQuery(ServiceComponentIndicator.TIME_BUCKET).gte(startTB).lte(endTB));
        sourceBuilder.size(0);

        TermsAggregationBuilder sourceAggregation = AggregationBuilders.terms(ServiceComponentIndicator.SERVICE_ID).field(ServiceComponentIndicator.SERVICE_ID).size(1000);
        sourceAggregation.subAggregation(AggregationBuilders.terms(ServiceComponentIndicator.COMPONENT_ID).field(ServiceComponentIndicator.COMPONENT_ID).size(1000));
        sourceBuilder.aggregation(sourceAggregation);

        SearchResponse response = getClient().search(indexName, sourceBuilder);

        List<ServiceComponent> serviceComponents = new ArrayList<>();
        Terms serviceIdTerms = response.getAggregations().get(ServiceComponentIndicator.SERVICE_ID);
        for (Terms.Bucket serviceIdBucket : serviceIdTerms.getBuckets()) {
            Terms componentIdTerms = serviceIdBucket.getAggregations().get(ServiceComponentIndicator.COMPONENT_ID);
            for (Terms.Bucket componentIdBucket : componentIdTerms.getBuckets()) {
                ServiceComponent serviceComponent = new ServiceComponent();
                serviceComponent.setServiceId(serviceIdBucket.getKeyAsNumber().intValue());
                serviceComponent.setComponentId(componentIdBucket.getKeyAsNumber().intValue());
                serviceComponents.add(serviceComponent);
            }
        }
        return serviceComponents;
    }

    @Override
    public List<Call> loadSpecifiedDestOfServerSideEndpointRelations(Step step, long startTB, long endTB,
        int destEndpointId) throws IOException {
        String indexName = TimePyramidTableNameBuilder.build(step, EndpointRelationServerSideIndicator.INDEX_NAME);

        SearchSourceBuilder sourceBuilder = SearchSourceBuilder.searchSource();
        sourceBuilder.size(0);

        BoolQueryBuilder boolQuery = QueryBuilders.boolQuery();
        boolQuery.must().add(QueryBuilders.rangeQuery(EndpointRelationServerSideIndicator.TIME_BUCKET).gte(startTB).lte(endTB));
        boolQuery.must().add(QueryBuilders.termQuery(EndpointRelationServerSideIndicator.DEST_ENDPOINT_ID, destEndpointId));
        sourceBuilder.query(boolQuery);

        return load(sourceBuilder, indexName, EndpointRelationServerSideIndicator.SOURCE_ENDPOINT_ID, EndpointRelationServerSideIndicator.DEST_ENDPOINT_ID, Source.Endpoint);
    }

    @Override
    public List<Call> loadSpecifiedSourceOfClientSideEndpointRelations(Step step, long startTB, long endTB,
        int sourceEndpointId) throws IOException {
        String indexName = TimePyramidTableNameBuilder.build(step, EndpointRelationClientSideIndicator.INDEX_NAME);

        SearchSourceBuilder sourceBuilder = SearchSourceBuilder.searchSource();
        sourceBuilder.size(0);

        BoolQueryBuilder boolQuery = QueryBuilders.boolQuery();
        boolQuery.must().add(QueryBuilders.rangeQuery(EndpointRelationClientSideIndicator.TIME_BUCKET).gte(startTB).lte(endTB));
        boolQuery.must().add(QueryBuilders.termQuery(EndpointRelationClientSideIndicator.SOURCE_ENDPOINT_ID, sourceEndpointId));
        sourceBuilder.query(boolQuery);

        return load(sourceBuilder, indexName, EndpointRelationClientSideIndicator.SOURCE_ENDPOINT_ID, EndpointRelationClientSideIndicator.DEST_ENDPOINT_ID, Source.Endpoint);
    }

    private List<Call> load(SearchSourceBuilder sourceBuilder, String indexName, String sourceCName,
        String destCName, Source source) throws IOException {
        TermsAggregationBuilder sourceAggregation = AggregationBuilders.terms(sourceCName).field(sourceCName).size(1000);
        sourceAggregation.subAggregation(AggregationBuilders.terms(destCName).field(destCName).size(1000));
        sourceBuilder.aggregation(sourceAggregation);

        SearchResponse response = getClient().search(indexName, sourceBuilder);

        List<Call> calls = new ArrayList<>();
        Terms sourceTerms = response.getAggregations().get(sourceCName);
        for (Terms.Bucket sourceBucket : sourceTerms.getBuckets()) {
            Terms destTerms = sourceBucket.getAggregations().get(destCName);
            for (Terms.Bucket destBucket : destTerms.getBuckets()) {
                Call value = new Call();
                value.setSource(sourceBucket.getKeyAsNumber().intValue());
                value.setTarget(destBucket.getKeyAsNumber().intValue());
                switch (source) {
                    case Service:
                        value.setId(ServiceRelation.buildEntityId(value.getSource(), value.getTarget()));
                        break;
                    case Endpoint:
                        value.setId(EndpointRelation.buildEntityId(value.getSource(), value.getTarget()));
                        break;
                }
                calls.add(value);
            }
        }
        return calls;
    }

    enum Source {
        Service, Endpoint
    }
}<|MERGE_RESOLUTION|>--- conflicted
+++ resolved
@@ -80,11 +80,7 @@
     private void setQueryCondition(SearchSourceBuilder sourceBuilder, long startTB, long endTB,
         List<Integer> serviceIds) {
         BoolQueryBuilder boolQuery = QueryBuilders.boolQuery();
-<<<<<<< HEAD
-        boolQuery.must().add(QueryBuilders.rangeQuery(Indicator.TIME_BUCKET).lte(startTB).gte(endTB));
-=======
         boolQuery.must().add(QueryBuilders.rangeQuery(ServiceRelationServerSideIndicator.TIME_BUCKET).gte(startTB).lte(endTB));
->>>>>>> 1a49f705
 
         BoolQueryBuilder serviceIdBoolQuery = QueryBuilders.boolQuery();
         boolQuery.must().add(serviceIdBoolQuery);
