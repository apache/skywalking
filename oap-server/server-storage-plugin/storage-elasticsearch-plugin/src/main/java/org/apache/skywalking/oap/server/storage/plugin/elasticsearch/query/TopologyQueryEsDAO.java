/*
 * Licensed to the Apache Software Foundation (ASF) under one or more
 * contributor license agreements.  See the NOTICE file distributed with
 * this work for additional information regarding copyright ownership.
 * The ASF licenses this file to You under the Apache License, Version 2.0
 * (the "License"); you may not use this file except in compliance with
 * the License.  You may obtain a copy of the License at
 *
 *     http://www.apache.org/licenses/LICENSE-2.0
 *
 * Unless required by applicable law or agreed to in writing, software
 * distributed under the License is distributed on an "AS IS" BASIS,
 * WITHOUT WARRANTIES OR CONDITIONS OF ANY KIND, either express or implied.
 * See the License for the specific language governing permissions and
 * limitations under the License.
 *
 */

package org.apache.skywalking.oap.server.storage.plugin.elasticsearch.query;

import org.apache.skywalking.oap.server.core.UnexpectedException;
import org.apache.skywalking.oap.server.core.analysis.Downsampling;
import org.apache.skywalking.oap.server.core.analysis.manual.RelationDefineUtil;
import org.apache.skywalking.oap.server.core.analysis.manual.endpointrelation.EndpointRelationServerSideMetrics;
import org.apache.skywalking.oap.server.core.analysis.manual.relation.instance.ServiceInstanceRelationClientSideMetrics;
import org.apache.skywalking.oap.server.core.analysis.manual.relation.instance.ServiceInstanceRelationServerSideMetrics;
import org.apache.skywalking.oap.server.core.analysis.manual.relation.service.ServiceRelationClientSideMetrics;
import org.apache.skywalking.oap.server.core.analysis.manual.relation.service.ServiceRelationServerSideMetrics;
import org.apache.skywalking.oap.server.core.analysis.metrics.Metrics;
import org.apache.skywalking.oap.server.core.query.entity.Call;
import org.apache.skywalking.oap.server.core.source.DetectPoint;
import org.apache.skywalking.oap.server.core.storage.model.ModelName;
import org.apache.skywalking.oap.server.core.storage.query.ITopologyQueryDAO;
import org.apache.skywalking.oap.server.library.client.elasticsearch.ElasticSearchClient;
import org.apache.skywalking.oap.server.library.util.CollectionUtils;
import org.apache.skywalking.oap.server.storage.plugin.elasticsearch.base.EsDAO;
import org.elasticsearch.action.search.SearchResponse;
import org.elasticsearch.index.query.BoolQueryBuilder;
import org.elasticsearch.index.query.QueryBuilders;
import org.elasticsearch.search.aggregations.AggregationBuilders;
import org.elasticsearch.search.aggregations.bucket.terms.Terms;
import org.elasticsearch.search.builder.SearchSourceBuilder;

import java.io.IOException;
import java.util.ArrayList;
import java.util.List;

<<<<<<< HEAD
/**
 * @author peng-yongsheng
 * @author aderm
 */
=======
>>>>>>> a07bfe14
public class TopologyQueryEsDAO extends EsDAO implements ITopologyQueryDAO {

    public TopologyQueryEsDAO(ElasticSearchClient client) {
        super(client);
    }

    @Override
    public List<Call.CallDetail> loadSpecifiedServerSideServiceRelations(Downsampling downsampling, long startTB,
        long endTB, List<Integer> serviceIds) throws IOException {
        if (CollectionUtils.isEmpty(serviceIds)) {
            throw new UnexpectedException("Service id is empty");
        }

        SearchSourceBuilder sourceBuilder = SearchSourceBuilder.searchSource();
        sourceBuilder.size(0);
        setQueryCondition(sourceBuilder, startTB, endTB, serviceIds);

        String indName = ServiceRelationServerSideMetrics.INDEX_NAME;
        String[] formatIndexNames = ModelName.build(downsampling, indName, startTB, endTB);
        String[] filterIndexNames = getClient().filterNotExistIndex(formatIndexNames, indName);

        return load(sourceBuilder, filterIndexNames, DetectPoint.SERVER);
    }

    @Override
    public List<Call.CallDetail> loadSpecifiedClientSideServiceRelations(Downsampling downsampling, long startTB,
        long endTB, List<Integer> serviceIds) throws IOException {
        if (CollectionUtils.isEmpty(serviceIds)) {
            throw new UnexpectedException("Service id is empty");
        }

        SearchSourceBuilder sourceBuilder = SearchSourceBuilder.searchSource();
        sourceBuilder.size(0);
        setQueryCondition(sourceBuilder, startTB, endTB, serviceIds);

        String indName = ServiceRelationClientSideMetrics.INDEX_NAME;
        String[] formatIndexNames = ModelName.build(downsampling, indName, startTB, endTB);
        String[] filterIndexNames = getClient().filterNotExistIndex(formatIndexNames, indName);
        return load(sourceBuilder, filterIndexNames, DetectPoint.CLIENT);
    }

    private void setQueryCondition(SearchSourceBuilder sourceBuilder, long startTB, long endTB,
        List<Integer> serviceIds) {
        BoolQueryBuilder boolQuery = QueryBuilders.boolQuery();
        boolQuery.must()
                 .add(QueryBuilders.rangeQuery(ServiceRelationServerSideMetrics.TIME_BUCKET).gte(startTB).lte(endTB));

        BoolQueryBuilder serviceIdBoolQuery = QueryBuilders.boolQuery();
        boolQuery.must().add(serviceIdBoolQuery);

        if (serviceIds.size() == 1) {
            serviceIdBoolQuery.should()
                              .add(QueryBuilders.termQuery(ServiceRelationServerSideMetrics.SOURCE_SERVICE_ID, serviceIds
                                  .get(0)));
            serviceIdBoolQuery.should()
                              .add(QueryBuilders.termQuery(ServiceRelationServerSideMetrics.DEST_SERVICE_ID, serviceIds.get(0)));
        } else {
            serviceIdBoolQuery.should()
                              .add(QueryBuilders.termsQuery(ServiceRelationServerSideMetrics.SOURCE_SERVICE_ID, serviceIds));
            serviceIdBoolQuery.should()
                              .add(QueryBuilders.termsQuery(ServiceRelationServerSideMetrics.DEST_SERVICE_ID, serviceIds));
        }
        sourceBuilder.query(boolQuery);
    }

<<<<<<< HEAD
    @Override public List<Call.CallDetail> loadServerSideServiceRelations(Downsampling downsampling, long startTB, long endTB) throws IOException {
        String indName = ServiceRelationServerSideMetrics.INDEX_NAME;
        String[] formatIndexNames = ModelName.build(downsampling, indName, startTB, endTB);
        String[] filterIndexNames = getClient().filterNotExistIndex(formatIndexNames, indName);
=======
    @Override
    public List<Call.CallDetail> loadServerSideServiceRelations(Downsampling downsampling, long startTB,
        long endTB) throws IOException {
        String indexName = ModelName.build(downsampling, ServiceRelationServerSideMetrics.INDEX_NAME);
>>>>>>> a07bfe14
        SearchSourceBuilder sourceBuilder = SearchSourceBuilder.searchSource();
        sourceBuilder.query(QueryBuilders.rangeQuery(ServiceRelationServerSideMetrics.TIME_BUCKET)
                                         .gte(startTB)
                                         .lte(endTB));
        sourceBuilder.size(0);

        return load(sourceBuilder, filterIndexNames, DetectPoint.SERVER);
    }

<<<<<<< HEAD
    @Override public List<Call.CallDetail> loadClientSideServiceRelations(Downsampling downsampling, long startTB, long endTB) throws IOException {
        String indName = ServiceRelationClientSideMetrics.INDEX_NAME;
        String[] formatIndexNames = ModelName.build(downsampling, indName, startTB, endTB);
        String[] filterIndexNames = getClient().filterNotExistIndex(formatIndexNames, indName);
=======
    @Override
    public List<Call.CallDetail> loadClientSideServiceRelations(Downsampling downsampling, long startTB,
        long endTB) throws IOException {
        String indexName = ModelName.build(downsampling, ServiceRelationClientSideMetrics.INDEX_NAME);
>>>>>>> a07bfe14
        SearchSourceBuilder sourceBuilder = SearchSourceBuilder.searchSource();
        sourceBuilder.query(QueryBuilders.rangeQuery(ServiceRelationServerSideMetrics.TIME_BUCKET)
                                         .gte(startTB)
                                         .lte(endTB));
        sourceBuilder.size(0);

        return load(sourceBuilder, filterIndexNames, DetectPoint.CLIENT);
    }

    @Override
<<<<<<< HEAD
    public List<Call.CallDetail> loadServerSideServiceInstanceRelations(int clientServiceId, int serverServiceId, Downsampling downsampling, long startTB, long endTB) throws IOException {
        String indName = ServiceInstanceRelationServerSideMetrics.INDEX_NAME;
        String[] formatIndexNames = ModelName.build(downsampling, indName, startTB, endTB);
        String[] filterIndexNames = getClient().filterNotExistIndex(formatIndexNames, indName);
=======
    public List<Call.CallDetail> loadServerSideServiceInstanceRelations(int clientServiceId, int serverServiceId,
        Downsampling downsampling, long startTB, long endTB) throws IOException {
        String indexName = ModelName.build(downsampling, ServiceInstanceRelationServerSideMetrics.INDEX_NAME);
>>>>>>> a07bfe14
        SearchSourceBuilder sourceBuilder = SearchSourceBuilder.searchSource();
        sourceBuilder.size(0);
        setInstanceQueryCondition(sourceBuilder, startTB, endTB, clientServiceId, serverServiceId);

        return load(sourceBuilder, filterIndexNames, DetectPoint.SERVER);
    }

    @Override
<<<<<<< HEAD
    public List<Call.CallDetail> loadClientSideServiceInstanceRelations(int clientServiceId, int serverServiceId, Downsampling downsampling, long startTB, long endTB) throws IOException {
        String indName = ServiceInstanceRelationClientSideMetrics.INDEX_NAME;
        String[] formatIndexNames = ModelName.build(downsampling, indName, startTB, endTB);
        String[] filterIndexNames = getClient().filterNotExistIndex(formatIndexNames, indName);
=======
    public List<Call.CallDetail> loadClientSideServiceInstanceRelations(int clientServiceId, int serverServiceId,
        Downsampling downsampling, long startTB, long endTB) throws IOException {
        String indexName = ModelName.build(downsampling, ServiceInstanceRelationClientSideMetrics.INDEX_NAME);
>>>>>>> a07bfe14
        SearchSourceBuilder sourceBuilder = SearchSourceBuilder.searchSource();
        sourceBuilder.size(0);
        setInstanceQueryCondition(sourceBuilder, startTB, endTB, clientServiceId, serverServiceId);

        return load(sourceBuilder, filterIndexNames, DetectPoint.CLIENT);
    }

    private void setInstanceQueryCondition(SearchSourceBuilder sourceBuilder, long startTB, long endTB,
        int clientServiceId, int serverServiceId) {
        BoolQueryBuilder boolQuery = QueryBuilders.boolQuery();
        boolQuery.must()
                 .add(QueryBuilders.rangeQuery(EndpointRelationServerSideMetrics.TIME_BUCKET).gte(startTB).lte(endTB));

        BoolQueryBuilder serviceIdBoolQuery = new BoolQueryBuilder();
        boolQuery.must(serviceIdBoolQuery);

        BoolQueryBuilder serverRelationBoolQuery = new BoolQueryBuilder();
        serviceIdBoolQuery.should(serverRelationBoolQuery);

        serverRelationBoolQuery.must(QueryBuilders.termQuery(ServiceInstanceRelationServerSideMetrics.SOURCE_SERVICE_ID, clientServiceId));
        serverRelationBoolQuery.must(QueryBuilders.termQuery(ServiceInstanceRelationServerSideMetrics.DEST_SERVICE_ID, serverServiceId));

        BoolQueryBuilder clientRelationBoolQuery = new BoolQueryBuilder();
        serviceIdBoolQuery.should(clientRelationBoolQuery);

        clientRelationBoolQuery.must(QueryBuilders.termQuery(ServiceInstanceRelationServerSideMetrics.DEST_SERVICE_ID, clientServiceId));
        clientRelationBoolQuery.must(QueryBuilders.termQuery(ServiceInstanceRelationServerSideMetrics.SOURCE_SERVICE_ID, serverServiceId));

        sourceBuilder.query(boolQuery);
    }

    @Override
<<<<<<< HEAD
    public List<Call.CallDetail> loadSpecifiedDestOfServerSideEndpointRelations(Downsampling downsampling, long startTB, long endTB, int destEndpointId) throws IOException {
        String indName = EndpointRelationServerSideMetrics.INDEX_NAME;
        String[] formatIndexNames = ModelName.build(downsampling, indName, startTB, endTB);
        String[] filterIndexNames = getClient().filterNotExistIndex(formatIndexNames, indName);
=======
    public List<Call.CallDetail> loadSpecifiedDestOfServerSideEndpointRelations(Downsampling downsampling, long startTB,
        long endTB, int destEndpointId) throws IOException {
        String indexName = ModelName.build(downsampling, EndpointRelationServerSideMetrics.INDEX_NAME);
>>>>>>> a07bfe14

        SearchSourceBuilder sourceBuilder = SearchSourceBuilder.searchSource();
        sourceBuilder.size(0);

        BoolQueryBuilder boolQuery = QueryBuilders.boolQuery();
        boolQuery.must()
                 .add(QueryBuilders.rangeQuery(EndpointRelationServerSideMetrics.TIME_BUCKET).gte(startTB).lte(endTB));

        BoolQueryBuilder serviceIdBoolQuery = QueryBuilders.boolQuery();
        boolQuery.must().add(serviceIdBoolQuery);
        serviceIdBoolQuery.should()
                          .add(QueryBuilders.termQuery(EndpointRelationServerSideMetrics.SOURCE_ENDPOINT_ID, destEndpointId));
        serviceIdBoolQuery.should()
                          .add(QueryBuilders.termQuery(EndpointRelationServerSideMetrics.DEST_ENDPOINT_ID, destEndpointId));

        sourceBuilder.query(boolQuery);

        return load(sourceBuilder, filterIndexNames, DetectPoint.SERVER);
    }

    private List<Call.CallDetail> load(SearchSourceBuilder sourceBuilder, String[] indexNames,
        DetectPoint detectPoint) throws IOException {
        List<Call.CallDetail> calls = new ArrayList<>();
        if (indexNames.length == 0) {
            return calls;
        }

        sourceBuilder.aggregation(AggregationBuilders.terms(Metrics.ENTITY_ID).field(Metrics.ENTITY_ID).size(1000));
        SearchResponse response = getClient().search(indexNames, sourceBuilder);

        Terms entityTerms = response.getAggregations().get(Metrics.ENTITY_ID);
        for (Terms.Bucket entityBucket : entityTerms.getBuckets()) {
            String entityId = entityBucket.getKeyAsString();

            RelationDefineUtil.RelationDefine relationDefine = RelationDefineUtil.splitEntityId(entityId);
            Call.CallDetail call = new Call.CallDetail();
            call.setSource(relationDefine.getSource());
            call.setTarget(relationDefine.getDest());
            call.setComponentId(relationDefine.getComponentId());
            call.setDetectPoint(detectPoint);
            call.generateID();
            calls.add(call);
        }
        return calls;
    }
}<|MERGE_RESOLUTION|>--- conflicted
+++ resolved
@@ -45,13 +45,6 @@
 import java.util.ArrayList;
 import java.util.List;
 
-<<<<<<< HEAD
-/**
- * @author peng-yongsheng
- * @author aderm
- */
-=======
->>>>>>> a07bfe14
 public class TopologyQueryEsDAO extends EsDAO implements ITopologyQueryDAO {
 
     public TopologyQueryEsDAO(ElasticSearchClient client) {
@@ -117,17 +110,10 @@
         sourceBuilder.query(boolQuery);
     }
 
-<<<<<<< HEAD
     @Override public List<Call.CallDetail> loadServerSideServiceRelations(Downsampling downsampling, long startTB, long endTB) throws IOException {
         String indName = ServiceRelationServerSideMetrics.INDEX_NAME;
         String[] formatIndexNames = ModelName.build(downsampling, indName, startTB, endTB);
         String[] filterIndexNames = getClient().filterNotExistIndex(formatIndexNames, indName);
-=======
-    @Override
-    public List<Call.CallDetail> loadServerSideServiceRelations(Downsampling downsampling, long startTB,
-        long endTB) throws IOException {
-        String indexName = ModelName.build(downsampling, ServiceRelationServerSideMetrics.INDEX_NAME);
->>>>>>> a07bfe14
         SearchSourceBuilder sourceBuilder = SearchSourceBuilder.searchSource();
         sourceBuilder.query(QueryBuilders.rangeQuery(ServiceRelationServerSideMetrics.TIME_BUCKET)
                                          .gte(startTB)
@@ -137,17 +123,10 @@
         return load(sourceBuilder, filterIndexNames, DetectPoint.SERVER);
     }
 
-<<<<<<< HEAD
     @Override public List<Call.CallDetail> loadClientSideServiceRelations(Downsampling downsampling, long startTB, long endTB) throws IOException {
         String indName = ServiceRelationClientSideMetrics.INDEX_NAME;
         String[] formatIndexNames = ModelName.build(downsampling, indName, startTB, endTB);
         String[] filterIndexNames = getClient().filterNotExistIndex(formatIndexNames, indName);
-=======
-    @Override
-    public List<Call.CallDetail> loadClientSideServiceRelations(Downsampling downsampling, long startTB,
-        long endTB) throws IOException {
-        String indexName = ModelName.build(downsampling, ServiceRelationClientSideMetrics.INDEX_NAME);
->>>>>>> a07bfe14
         SearchSourceBuilder sourceBuilder = SearchSourceBuilder.searchSource();
         sourceBuilder.query(QueryBuilders.rangeQuery(ServiceRelationServerSideMetrics.TIME_BUCKET)
                                          .gte(startTB)
@@ -158,16 +137,10 @@
     }
 
     @Override
-<<<<<<< HEAD
     public List<Call.CallDetail> loadServerSideServiceInstanceRelations(int clientServiceId, int serverServiceId, Downsampling downsampling, long startTB, long endTB) throws IOException {
         String indName = ServiceInstanceRelationServerSideMetrics.INDEX_NAME;
         String[] formatIndexNames = ModelName.build(downsampling, indName, startTB, endTB);
         String[] filterIndexNames = getClient().filterNotExistIndex(formatIndexNames, indName);
-=======
-    public List<Call.CallDetail> loadServerSideServiceInstanceRelations(int clientServiceId, int serverServiceId,
-        Downsampling downsampling, long startTB, long endTB) throws IOException {
-        String indexName = ModelName.build(downsampling, ServiceInstanceRelationServerSideMetrics.INDEX_NAME);
->>>>>>> a07bfe14
         SearchSourceBuilder sourceBuilder = SearchSourceBuilder.searchSource();
         sourceBuilder.size(0);
         setInstanceQueryCondition(sourceBuilder, startTB, endTB, clientServiceId, serverServiceId);
@@ -176,16 +149,10 @@
     }
 
     @Override
-<<<<<<< HEAD
     public List<Call.CallDetail> loadClientSideServiceInstanceRelations(int clientServiceId, int serverServiceId, Downsampling downsampling, long startTB, long endTB) throws IOException {
         String indName = ServiceInstanceRelationClientSideMetrics.INDEX_NAME;
         String[] formatIndexNames = ModelName.build(downsampling, indName, startTB, endTB);
         String[] filterIndexNames = getClient().filterNotExistIndex(formatIndexNames, indName);
-=======
-    public List<Call.CallDetail> loadClientSideServiceInstanceRelations(int clientServiceId, int serverServiceId,
-        Downsampling downsampling, long startTB, long endTB) throws IOException {
-        String indexName = ModelName.build(downsampling, ServiceInstanceRelationClientSideMetrics.INDEX_NAME);
->>>>>>> a07bfe14
         SearchSourceBuilder sourceBuilder = SearchSourceBuilder.searchSource();
         sourceBuilder.size(0);
         setInstanceQueryCondition(sourceBuilder, startTB, endTB, clientServiceId, serverServiceId);
@@ -218,16 +185,10 @@
     }
 
     @Override
-<<<<<<< HEAD
     public List<Call.CallDetail> loadSpecifiedDestOfServerSideEndpointRelations(Downsampling downsampling, long startTB, long endTB, int destEndpointId) throws IOException {
         String indName = EndpointRelationServerSideMetrics.INDEX_NAME;
         String[] formatIndexNames = ModelName.build(downsampling, indName, startTB, endTB);
         String[] filterIndexNames = getClient().filterNotExistIndex(formatIndexNames, indName);
-=======
-    public List<Call.CallDetail> loadSpecifiedDestOfServerSideEndpointRelations(Downsampling downsampling, long startTB,
-        long endTB, int destEndpointId) throws IOException {
-        String indexName = ModelName.build(downsampling, EndpointRelationServerSideMetrics.INDEX_NAME);
->>>>>>> a07bfe14
 
         SearchSourceBuilder sourceBuilder = SearchSourceBuilder.searchSource();
         sourceBuilder.size(0);
