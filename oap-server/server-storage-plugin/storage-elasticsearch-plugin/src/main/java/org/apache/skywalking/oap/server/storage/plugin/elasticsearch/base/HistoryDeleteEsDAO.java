--- conflicted
+++ resolved
@@ -103,13 +103,7 @@
                 return;
             }
 
-<<<<<<< HEAD
-            for (String index : indexes) {
-                indices.add(index);
-            }
-=======
             indices.addAll(indexes);
->>>>>>> a7abb1f5
         });
         IndicesMetadataCache.INSTANCE.update(indices);
     }
