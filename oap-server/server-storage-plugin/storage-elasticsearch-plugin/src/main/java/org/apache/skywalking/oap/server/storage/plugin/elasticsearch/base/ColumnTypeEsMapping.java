/*
 * Licensed to the Apache Software Foundation (ASF) under one or more
 * contributor license agreements.  See the NOTICE file distributed with
 * this work for additional information regarding copyright ownership.
 * The ASF licenses this file to You under the Apache License, Version 2.0
 * (the "License"); you may not use this file except in compliance with
 * the License.  You may obtain a copy of the License at
 *
 *     http://www.apache.org/licenses/LICENSE-2.0
 *
 * Unless required by applicable law or agreed to in writing, software
 * distributed under the License is distributed on an "AS IS" BASIS,
 * WITHOUT WARRANTIES OR CONDITIONS OF ANY KIND, either express or implied.
 * See the License for the specific language governing permissions and
 * limitations under the License.
 *
 */

package org.apache.skywalking.oap.server.storage.plugin.elasticsearch.base;

import com.google.gson.JsonObject;
import java.lang.reflect.ParameterizedType;
import java.lang.reflect.Type;
import java.util.List;
import org.apache.skywalking.oap.server.core.analysis.Layer;
import org.apache.skywalking.oap.server.core.storage.model.ElasticSearchExtension;
import org.apache.skywalking.oap.server.core.storage.type.StorageDataComplexObject;

public class ColumnTypeEsMapping {

<<<<<<< HEAD
    public String transform(Class<?> type, Type genericType, int length, final ElasticSearchExtension elasticSearchExtension) {
=======
    public String transform(Class<?> type, Type genericType, int length, boolean storageOnly, final ElasticSearchExtension elasticSearchExtension) {
>>>>>>> e50a46b7
        if (Integer.class.equals(type) || int.class.equals(type) || Layer.class.equals(type)) {
            return "integer";
        } else if (Long.class.equals(type) || long.class.equals(type)) {
            return "long";
        } else if (Double.class.equals(type) || double.class.equals(type)) {
            return "double";
<<<<<<< HEAD
        } else if (String.class.equals(type) && length > 32766) {   // 32766 is the max length of a keywords field in ES
=======
        } else if (String.class.equals(type) && storageOnly && length > 32766) {   // 32766 is the max length of a keywords field in ES
>>>>>>> e50a46b7
            return "text";
        } else if (String.class.equals(type) || elasticSearchExtension.isKeyword()) {
            return "keyword";
        } else if (StorageDataComplexObject.class.isAssignableFrom(type)) {
            return "text";
        } else if (byte[].class.equals(type)) {
            return "binary";
        } else if (JsonObject.class.equals(type)) {
            return "text";
        } else if (List.class.isAssignableFrom(type)) {
            final Type elementType = ((ParameterizedType) genericType).getActualTypeArguments()[0];
<<<<<<< HEAD
            return transform((Class<?>) elementType, elementType, length, elasticSearchExtension);
=======
            return transform((Class<?>) elementType, elementType, length, storageOnly, elasticSearchExtension);
>>>>>>> e50a46b7
        } else {
            throw new IllegalArgumentException("Unsupported data type: " + type.getName());
        }
    }
}<|MERGE_RESOLUTION|>--- conflicted
+++ resolved
@@ -28,22 +28,14 @@
 
 public class ColumnTypeEsMapping {
 
-<<<<<<< HEAD
-    public String transform(Class<?> type, Type genericType, int length, final ElasticSearchExtension elasticSearchExtension) {
-=======
     public String transform(Class<?> type, Type genericType, int length, boolean storageOnly, final ElasticSearchExtension elasticSearchExtension) {
->>>>>>> e50a46b7
         if (Integer.class.equals(type) || int.class.equals(type) || Layer.class.equals(type)) {
             return "integer";
         } else if (Long.class.equals(type) || long.class.equals(type)) {
             return "long";
         } else if (Double.class.equals(type) || double.class.equals(type)) {
             return "double";
-<<<<<<< HEAD
-        } else if (String.class.equals(type) && length > 32766) {   // 32766 is the max length of a keywords field in ES
-=======
         } else if (String.class.equals(type) && storageOnly && length > 32766) {   // 32766 is the max length of a keywords field in ES
->>>>>>> e50a46b7
             return "text";
         } else if (String.class.equals(type) || elasticSearchExtension.isKeyword()) {
             return "keyword";
@@ -55,11 +47,7 @@
             return "text";
         } else if (List.class.isAssignableFrom(type)) {
             final Type elementType = ((ParameterizedType) genericType).getActualTypeArguments()[0];
-<<<<<<< HEAD
-            return transform((Class<?>) elementType, elementType, length, elasticSearchExtension);
-=======
             return transform((Class<?>) elementType, elementType, length, storageOnly, elasticSearchExtension);
->>>>>>> e50a46b7
         } else {
             throw new IllegalArgumentException("Unsupported data type: " + type.getName());
         }
