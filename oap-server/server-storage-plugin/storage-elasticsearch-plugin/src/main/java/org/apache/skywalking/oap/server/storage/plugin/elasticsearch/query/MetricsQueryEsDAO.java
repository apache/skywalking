/*
 * Licensed to the Apache Software Foundation (ASF) under one or more
 * contributor license agreements.  See the NOTICE file distributed with
 * this work for additional information regarding copyright ownership.
 * The ASF licenses this file to You under the Apache License, Version 2.0
 * (the "License"); you may not use this file except in compliance with
 * the License.  You may obtain a copy of the License at
 *
 *     http://www.apache.org/licenses/LICENSE-2.0
 *
 * Unless required by applicable law or agreed to in writing, software
 * distributed under the License is distributed on an "AS IS" BASIS,
 * WITHOUT WARRANTIES OR CONDITIONS OF ANY KIND, either express or implied.
 * See the License for the specific language governing permissions and
 * limitations under the License.
 *
 */

package org.apache.skywalking.oap.server.storage.plugin.elasticsearch.query;

import java.io.IOException;
import java.util.ArrayList;
import java.util.HashMap;
import java.util.List;
import java.util.Map;
import org.apache.skywalking.oap.server.core.analysis.Downsampling;
import org.apache.skywalking.oap.server.core.analysis.metrics.IntKeyLongValue;
import org.apache.skywalking.oap.server.core.analysis.metrics.IntKeyLongValueHashMap;
import org.apache.skywalking.oap.server.core.analysis.metrics.Metrics;
import org.apache.skywalking.oap.server.core.analysis.metrics.ThermodynamicMetrics;
import org.apache.skywalking.oap.server.core.query.entity.IntValues;
import org.apache.skywalking.oap.server.core.query.entity.KVInt;
import org.apache.skywalking.oap.server.core.query.entity.Thermodynamic;
import org.apache.skywalking.oap.server.core.query.sql.Function;
import org.apache.skywalking.oap.server.core.query.sql.Where;
import org.apache.skywalking.oap.server.core.storage.model.ModelName;
import org.apache.skywalking.oap.server.core.storage.query.IMetricsQueryDAO;
import org.apache.skywalking.oap.server.library.client.elasticsearch.ElasticSearchClient;
import org.apache.skywalking.oap.server.storage.plugin.elasticsearch.base.EsDAO;
import org.elasticsearch.action.search.SearchResponse;
import org.elasticsearch.search.SearchHit;
import org.elasticsearch.search.aggregations.AggregationBuilders;
import org.elasticsearch.search.aggregations.bucket.terms.Terms;
import org.elasticsearch.search.aggregations.bucket.terms.TermsAggregationBuilder;
import org.elasticsearch.search.aggregations.metrics.avg.Avg;
import org.elasticsearch.search.aggregations.metrics.sum.Sum;
import org.elasticsearch.search.builder.SearchSourceBuilder;

<<<<<<< HEAD
/**
 * @author peng-yongsheng
 * @author aderm
 */
=======
>>>>>>> a07bfe14
public class MetricsQueryEsDAO extends EsDAO implements IMetricsQueryDAO {

    public MetricsQueryEsDAO(ElasticSearchClient client) {
        super(client);
    }

    @Override
    public IntValues getValues(String indName, Downsampling downsampling, long startTB, long endTB, Where where,
<<<<<<< HEAD
        String valueCName,
        Function function) throws IOException {
        IntValues intValues = new IntValues();
        String[] formatIndexNames = ModelName.build(downsampling, indName, startTB, endTB);
        String[] filterIndexNames = getClient().filterNotExistIndex(formatIndexNames, indName);

        if (filterIndexNames.length == 0) {
            return intValues;
        }
=======
        String valueCName, Function function) throws IOException {
        String indexName = ModelName.build(downsampling, indName);
>>>>>>> a07bfe14

        SearchSourceBuilder sourceBuilder = SearchSourceBuilder.searchSource();
        queryBuild(sourceBuilder, where, startTB, endTB);

        TermsAggregationBuilder entityIdAggregation = AggregationBuilders.terms(Metrics.ENTITY_ID)
                                                                         .field(Metrics.ENTITY_ID)
                                                                         .size(1000);
        functionAggregation(function, entityIdAggregation, valueCName);

        sourceBuilder.aggregation(entityIdAggregation);

        SearchResponse response = getClient().search(filterIndexNames, sourceBuilder);

        Terms idTerms = response.getAggregations().get(Metrics.ENTITY_ID);
        for (Terms.Bucket idBucket : idTerms.getBuckets()) {
            long value;
            switch (function) {
                case Sum:
                    Sum sum = idBucket.getAggregations().get(valueCName);
                    value = (long) sum.getValue();
                    break;
                case Avg:
                    Avg avg = idBucket.getAggregations().get(valueCName);
                    value = (long) avg.getValue();
                    break;
                default:
                    avg = idBucket.getAggregations().get(valueCName);
                    value = (long) avg.getValue();
                    break;
            }

            KVInt kvInt = new KVInt();
            kvInt.setId(idBucket.getKeyAsString());
            kvInt.setValue(value);
            intValues.addKVInt(kvInt);
        }
        return intValues;
    }

    protected void functionAggregation(Function function, TermsAggregationBuilder parentAggBuilder, String valueCName) {
        switch (function) {
            case Avg:
                parentAggBuilder.subAggregation(AggregationBuilders.avg(valueCName).field(valueCName));
                break;
            case Sum:
                parentAggBuilder.subAggregation(AggregationBuilders.sum(valueCName).field(valueCName));
                break;
            default:
                parentAggBuilder.subAggregation(AggregationBuilders.avg(valueCName).field(valueCName));
                break;
        }
    }

    @Override
    public IntValues getLinearIntValues(String indName, Downsampling downsampling, List<String> ids,
        String valueCName) throws IOException {
        String indexName = ModelName.build(downsampling, indName);

        SearchResponse response = getClient().ids(indexName, ids.toArray(new String[0]));
        Map<String, Map<String, Object>> idMap = toMap(response);

        IntValues intValues = new IntValues();
        for (String id : ids) {
            KVInt kvInt = new KVInt();
            kvInt.setId(id);
            kvInt.setValue(0);
            if (idMap.containsKey(id)) {
                Map<String, Object> source = idMap.get(id);
                kvInt.setValue(((Number) source.getOrDefault(valueCName, 0)).longValue());
            }
            intValues.addKVInt(kvInt);
        }

        return intValues;
    }

    @Override
    public IntValues[] getMultipleLinearIntValues(String indName, Downsampling downsampling, List<String> ids,
        List<Integer> linearIndex, String valueCName) throws IOException {
        String indexName = ModelName.build(downsampling, indName);

        SearchResponse response = getClient().ids(indexName, ids.toArray(new String[0]));
        Map<String, Map<String, Object>> idMap = toMap(response);

        IntValues[] intValuesArray = new IntValues[linearIndex.size()];
        for (int i = 0; i < intValuesArray.length; i++) {
            intValuesArray[i] = new IntValues();
        }

        for (String id : ids) {
            for (int i = 0; i < intValuesArray.length; i++) {
                KVInt kvInt = new KVInt();
                kvInt.setId(id);
                kvInt.setValue(0);
                intValuesArray[i].addKVInt(kvInt);
            }

            if (idMap.containsKey(id)) {
                Map<String, Object> source = idMap.get(id);
                IntKeyLongValueHashMap multipleValues = new IntKeyLongValueHashMap(5);
                multipleValues.toObject((String) source.getOrDefault(valueCName, ""));

                for (int i = 0; i < linearIndex.size(); i++) {
                    Integer index = linearIndex.get(i);
                    intValuesArray[i].getLast().setValue(multipleValues.get(index).getValue());
                }
            }

        }

        return intValuesArray;
    }

    @Override
    public Thermodynamic getThermodynamic(String indName, Downsampling downsampling, List<String> ids,
        String valueCName) throws IOException {
        String indexName = ModelName.build(downsampling, indName);

        Thermodynamic thermodynamic = new Thermodynamic();
        List<List<Long>> thermodynamicValueMatrix = new ArrayList<>();

        SearchResponse response = getClient().ids(indexName, ids.toArray(new String[0]));
        Map<String, Map<String, Object>> idMap = toMap(response);

        int numOfSteps = 0;
        for (String id : ids) {
            Map<String, Object> source = idMap.get(id);
            if (source == null) {
                // add empty list to represent no data exist for this time bucket
                thermodynamicValueMatrix.add(new ArrayList<>());
            } else {
                int axisYStep = ((Number) source.get(ThermodynamicMetrics.STEP)).intValue();
                thermodynamic.setAxisYStep(axisYStep);
                numOfSteps = ((Number) source.get(ThermodynamicMetrics.NUM_OF_STEPS)).intValue() + 1;

                String value = (String) source.get(ThermodynamicMetrics.DETAIL_GROUP);
                IntKeyLongValueHashMap intKeyLongValues = new IntKeyLongValueHashMap(5);
                intKeyLongValues.toObject(value);

                List<Long> axisYValues = new ArrayList<>();
                for (int i = 0; i < numOfSteps; i++) {
                    axisYValues.add(0L);
                }

                for (IntKeyLongValue intKeyLongValue : intKeyLongValues.values()) {
                    axisYValues.set(intKeyLongValue.getKey(), intKeyLongValue.getValue());
                }

                thermodynamicValueMatrix.add(axisYValues);
            }
        }

        thermodynamic.fromMatrixData(thermodynamicValueMatrix, numOfSteps);

        return thermodynamic;
    }

    private Map<String, Map<String, Object>> toMap(SearchResponse response) {
        Map<String, Map<String, Object>> result = new HashMap<>();
        SearchHit[] hits = response.getHits().getHits();
        for (SearchHit hit : hits) {
            result.put(hit.getId(), hit.getSourceAsMap());
        }
        return result;
    }
}<|MERGE_RESOLUTION|>--- conflicted
+++ resolved
@@ -46,13 +46,6 @@
 import org.elasticsearch.search.aggregations.metrics.sum.Sum;
 import org.elasticsearch.search.builder.SearchSourceBuilder;
 
-<<<<<<< HEAD
-/**
- * @author peng-yongsheng
- * @author aderm
- */
-=======
->>>>>>> a07bfe14
 public class MetricsQueryEsDAO extends EsDAO implements IMetricsQueryDAO {
 
     public MetricsQueryEsDAO(ElasticSearchClient client) {
@@ -61,7 +54,6 @@
 
     @Override
     public IntValues getValues(String indName, Downsampling downsampling, long startTB, long endTB, Where where,
-<<<<<<< HEAD
         String valueCName,
         Function function) throws IOException {
         IntValues intValues = new IntValues();
@@ -71,10 +63,6 @@
         if (filterIndexNames.length == 0) {
             return intValues;
         }
-=======
-        String valueCName, Function function) throws IOException {
-        String indexName = ModelName.build(downsampling, indName);
->>>>>>> a07bfe14
 
         SearchSourceBuilder sourceBuilder = SearchSourceBuilder.searchSource();
         queryBuild(sourceBuilder, where, startTB, endTB);
