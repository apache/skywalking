--- conflicted
+++ resolved
@@ -41,13 +41,6 @@
 import org.elasticsearch.search.aggregations.metrics.avg.Avg;
 import org.elasticsearch.search.builder.SearchSourceBuilder;
 
-<<<<<<< HEAD
-/**
- * @author peng-yongsheng
- * @author aderm
- */
-=======
->>>>>>> a07bfe14
 public class AggregationQueryEsDAO extends EsDAO implements IAggregationQueryDAO {
 
     public AggregationQueryEsDAO(ElasticSearchClient client) {
@@ -55,33 +48,20 @@
     }
 
     @Override
-<<<<<<< HEAD
     public List<TopNEntity> getServiceTopN(String indName, String valueCName, int topN, Downsampling downsampling, long startTB,
         long endTB, Order order) throws IOException {
+      
         String[] formatIndexNames = ModelName.build(downsampling, indName, startTB, endTB);
         String[] filterIndexNames = getClient().filterNotExistIndex(formatIndexNames, indName);
-=======
-    public List<TopNEntity> getServiceTopN(String indName, String valueCName, int topN, Downsampling downsampling,
-        long startTB, long endTB, Order order) throws IOException {
-        String indexName = ModelName.build(downsampling, indName);
->>>>>>> a07bfe14
-
         SearchSourceBuilder sourceBuilder = SearchSourceBuilder.searchSource();
         sourceBuilder.query(QueryBuilders.rangeQuery(Metrics.TIME_BUCKET).lte(endTB).gte(startTB));
         return aggregation(filterIndexNames, valueCName, sourceBuilder, topN, order);
     }
 
-<<<<<<< HEAD
     @Override public List<TopNEntity> getAllServiceInstanceTopN(String indName, String valueCName, int topN, Downsampling downsampling,
         long startTB, long endTB, Order order) throws IOException {
         String[] formatIndexNames = ModelName.build(downsampling, indName, startTB, endTB);
         String[] filterIndexNames = getClient().filterNotExistIndex(formatIndexNames, indName);
-=======
-    @Override
-    public List<TopNEntity> getAllServiceInstanceTopN(String indName, String valueCName, int topN,
-        Downsampling downsampling, long startTB, long endTB, Order order) throws IOException {
-        String indexName = ModelName.build(downsampling, indName);
->>>>>>> a07bfe14
 
         SearchSourceBuilder sourceBuilder = SearchSourceBuilder.searchSource();
         sourceBuilder.query(QueryBuilders.rangeQuery(Metrics.TIME_BUCKET).lte(endTB).gte(startTB));
@@ -105,16 +85,10 @@
     }
 
     @Override
-<<<<<<< HEAD
     public List<TopNEntity> getAllEndpointTopN(String indName, String valueCName, int topN, Downsampling downsampling, long startTB,
         long endTB, Order order) throws IOException {
         String[] formatIndexNames = ModelName.build(downsampling, indName, startTB, endTB);
         String[] filterIndexNames = getClient().filterNotExistIndex(formatIndexNames, indName);
-=======
-    public List<TopNEntity> getAllEndpointTopN(String indName, String valueCName, int topN, Downsampling downsampling,
-        long startTB, long endTB, Order order) throws IOException {
-        String indexName = ModelName.build(downsampling, indName);
->>>>>>> a07bfe14
 
         SearchSourceBuilder sourceBuilder = SearchSourceBuilder.searchSource();
         sourceBuilder.query(QueryBuilders.rangeQuery(Metrics.TIME_BUCKET).lte(endTB).gte(startTB));
@@ -122,16 +96,10 @@
     }
 
     @Override
-<<<<<<< HEAD
     public List<TopNEntity> getEndpointTopN(int serviceId, String indName, String valueCName, int topN, Downsampling downsampling,
         long startTB, long endTB, Order order) throws IOException {
         String[] formatIndexNames = ModelName.build(downsampling, indName, startTB, endTB);
         String[] filterIndexNames = getClient().filterNotExistIndex(formatIndexNames, indName);
-=======
-    public List<TopNEntity> getEndpointTopN(int serviceId, String indName, String valueCName, int topN,
-        Downsampling downsampling, long startTB, long endTB, Order order) throws IOException {
-        String indexName = ModelName.build(downsampling, indName);
->>>>>>> a07bfe14
 
         SearchSourceBuilder sourceBuilder = SearchSourceBuilder.searchSource();
 
