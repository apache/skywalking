--- conflicted
+++ resolved
@@ -140,17 +140,12 @@
         this.registerServiceImplementation(
             IMetadataQueryDAO.class, new H2MetadataQueryDAO(postgresqlClient, config.getMetadataQueryMaxSize()));
         this.registerServiceImplementation(
-<<<<<<< HEAD
             IAggregationQueryDAO.class, new PostgreSQLAggregationQueryDAO(postgresqlClient));
         this.registerServiceImplementation(
             IAlarmQueryDAO.class, new PostgreSQLAlarmQueryDAO(postgresqlClient, getManager()));
         this.registerServiceImplementation(
             IHistoryDeleteDAO.class, new H2HistoryDeleteDAO(postgresqlClient));
-        this.registerServiceImplementation(ITopNRecordsQueryDAO.class, new H2TopNRecordsQueryDAO(postgresqlClient));
-=======
-                IHistoryDeleteDAO.class, new H2HistoryDeleteDAO(postgresqlClient));
         this.registerServiceImplementation(IRecordsQueryDAO.class, new H2RecordsQueryDAO(postgresqlClient));
->>>>>>> 2e6e3fae
         this.registerServiceImplementation(
             ILogQueryDAO.class,
             new PostgreSQLLogQueryDAO(postgresqlClient, getManager())
