/*
 * Licensed to the Apache Software Foundation (ASF) under one or more
 * contributor license agreements.  See the NOTICE file distributed with
 * this work for additional information regarding copyright ownership.
 * The ASF licenses this file to You under the Apache License, Version 2.0
 * (the "License"); you may not use this file except in compliance with
 * the License.  You may obtain a copy of the License at
 *
 *     http://www.apache.org/licenses/LICENSE-2.0
 *
 * Unless required by applicable law or agreed to in writing, software
 * distributed under the License is distributed on an "AS IS" BASIS,
 * WITHOUT WARRANTIES OR CONDITIONS OF ANY KIND, either express or implied.
 * See the License for the specific language governing permissions and
 * limitations under the License.
 *
 */

package org.apache.skywalking.oap.server.storage.plugin.jdbc.h2;

import java.util.Properties;
import lombok.extern.slf4j.Slf4j;
import org.apache.skywalking.oap.server.core.CoreModule;
import org.apache.skywalking.oap.server.core.storage.IBatchDAO;
import org.apache.skywalking.oap.server.core.storage.IHistoryDeleteDAO;
import org.apache.skywalking.oap.server.core.storage.StorageDAO;
import org.apache.skywalking.oap.server.core.storage.StorageException;
import org.apache.skywalking.oap.server.core.storage.StorageModule;
import org.apache.skywalking.oap.server.core.storage.cache.INetworkAddressAliasDAO;
import org.apache.skywalking.oap.server.core.storage.model.ModelCreator;
import org.apache.skywalking.oap.server.core.storage.profile.IProfileTaskLogQueryDAO;
import org.apache.skywalking.oap.server.core.storage.profile.IProfileTaskQueryDAO;
import org.apache.skywalking.oap.server.core.storage.profile.IProfileThreadSnapshotQueryDAO;
import org.apache.skywalking.oap.server.core.storage.query.IAggregationQueryDAO;
import org.apache.skywalking.oap.server.core.storage.query.IAlarmQueryDAO;
import org.apache.skywalking.oap.server.core.storage.query.ILogQueryDAO;
import org.apache.skywalking.oap.server.core.storage.query.IMetadataQueryDAO;
import org.apache.skywalking.oap.server.core.storage.query.IMetricsQueryDAO;
import org.apache.skywalking.oap.server.core.storage.query.ITopNRecordsQueryDAO;
import org.apache.skywalking.oap.server.core.storage.query.ITopologyQueryDAO;
import org.apache.skywalking.oap.server.core.storage.query.ITraceQueryDAO;
import org.apache.skywalking.oap.server.library.client.jdbc.hikaricp.JDBCHikariCPClient;
import org.apache.skywalking.oap.server.library.module.ModuleConfig;
import org.apache.skywalking.oap.server.library.module.ModuleDefine;
import org.apache.skywalking.oap.server.library.module.ModuleProvider;
import org.apache.skywalking.oap.server.library.module.ModuleStartException;
import org.apache.skywalking.oap.server.library.module.ServiceNotProvidedException;
import org.apache.skywalking.oap.server.storage.plugin.jdbc.h2.dao.H2AggregationQueryDAO;
import org.apache.skywalking.oap.server.storage.plugin.jdbc.h2.dao.H2AlarmQueryDAO;
import org.apache.skywalking.oap.server.storage.plugin.jdbc.h2.dao.H2BatchDAO;
import org.apache.skywalking.oap.server.storage.plugin.jdbc.h2.dao.H2HistoryDeleteDAO;
import org.apache.skywalking.oap.server.storage.plugin.jdbc.h2.dao.H2LogQueryDAO;
import org.apache.skywalking.oap.server.storage.plugin.jdbc.h2.dao.H2MetadataQueryDAO;
import org.apache.skywalking.oap.server.storage.plugin.jdbc.h2.dao.H2MetricsQueryDAO;
import org.apache.skywalking.oap.server.storage.plugin.jdbc.h2.dao.H2NetworkAddressAliasDAO;
import org.apache.skywalking.oap.server.storage.plugin.jdbc.h2.dao.H2ProfileTaskLogQueryDAO;
import org.apache.skywalking.oap.server.storage.plugin.jdbc.h2.dao.H2ProfileTaskQueryDAO;
import org.apache.skywalking.oap.server.storage.plugin.jdbc.h2.dao.H2ProfileThreadSnapshotQueryDAO;
import org.apache.skywalking.oap.server.storage.plugin.jdbc.h2.dao.H2StorageDAO;
import org.apache.skywalking.oap.server.storage.plugin.jdbc.h2.dao.H2TableInstaller;
import org.apache.skywalking.oap.server.storage.plugin.jdbc.h2.dao.H2TopNRecordsQueryDAO;
import org.apache.skywalking.oap.server.storage.plugin.jdbc.h2.dao.H2TopologyQueryDAO;
import org.apache.skywalking.oap.server.storage.plugin.jdbc.h2.dao.H2TraceQueryDAO;

/**
 * H2 Storage provider is for demonstration and preview only. I will find that haven't implemented several interfaces,
 * because not necessary, and don't consider about performance very much.
 * <p>
 * If someone wants to implement SQL-style database as storage, please just refer the logic.
 */
@Slf4j
public class H2StorageProvider extends ModuleProvider {

    private H2StorageConfig config;
    private JDBCHikariCPClient h2Client;

    public H2StorageProvider() {
        config = new H2StorageConfig();
    }

    @Override
    public String name() {
        return "h2";
    }

    @Override
    public Class<? extends ModuleDefine> module() {
        return StorageModule.class;
    }

    @Override
    public ModuleConfig createConfigBeanIfAbsent() {
        return config;
    }

    @Override
    public void prepare() throws ServiceNotProvidedException, ModuleStartException {
        Properties settings = new Properties();
        settings.setProperty("dataSourceClassName", config.getDriver());
        settings.setProperty("dataSource.url", config.getUrl());
        settings.setProperty("dataSource.user", config.getUser());
        settings.setProperty("dataSource.password", config.getPassword());
        h2Client = new JDBCHikariCPClient(settings);

        this.registerServiceImplementation(IBatchDAO.class, new H2BatchDAO(h2Client));
        this.registerServiceImplementation(StorageDAO.class, new H2StorageDAO(h2Client));

        this.registerServiceImplementation(
            INetworkAddressAliasDAO.class, new H2NetworkAddressAliasDAO(h2Client));

        this.registerServiceImplementation(ITopologyQueryDAO.class, new H2TopologyQueryDAO(h2Client));
        this.registerServiceImplementation(IMetricsQueryDAO.class, new H2MetricsQueryDAO(h2Client));
        this.registerServiceImplementation(ITraceQueryDAO.class, new H2TraceQueryDAO(h2Client));
        this.registerServiceImplementation(
            IMetadataQueryDAO.class, new H2MetadataQueryDAO(h2Client, config.getMetadataQueryMaxSize()));
        this.registerServiceImplementation(IAggregationQueryDAO.class, new H2AggregationQueryDAO(h2Client));
        this.registerServiceImplementation(IAlarmQueryDAO.class, new H2AlarmQueryDAO(h2Client));
        this.registerServiceImplementation(
            IHistoryDeleteDAO.class, new H2HistoryDeleteDAO(h2Client));
        this.registerServiceImplementation(ITopNRecordsQueryDAO.class, new H2TopNRecordsQueryDAO(h2Client));
        this.registerServiceImplementation(ILogQueryDAO.class, new H2LogQueryDAO(h2Client));

        this.registerServiceImplementation(IProfileTaskQueryDAO.class, new H2ProfileTaskQueryDAO(h2Client));
        this.registerServiceImplementation(IProfileTaskLogQueryDAO.class, new H2ProfileTaskLogQueryDAO(h2Client));
        this.registerServiceImplementation(
            IProfileThreadSnapshotQueryDAO.class, new H2ProfileThreadSnapshotQueryDAO(h2Client));
    }

    @Override
    public void start() throws ServiceNotProvidedException {
        h2Client.connect();
    }

<<<<<<< HEAD
    @Override
    public void notifyAfterCompleted() throws ServiceNotProvidedException, ModuleStartException {
        try {
            /**
             * Wait for all OALDefine to be activated.
             */
            H2TableInstaller installer = new H2TableInstaller(getManager());
            installer.install(h2Client);
=======
            H2TableInstaller installer = new H2TableInstaller(h2Client, getManager());
            getManager().find(CoreModule.NAME).provider().getService(ModelCreator.class).addModelListener(installer);
>>>>>>> 7edcd5aa
        } catch (StorageException e) {
            throw new ModuleStartException(e.getMessage(), e);
        }
    }

    @Override
    public String[] requiredModules() {
        return new String[] {CoreModule.NAME};
    }
}<|MERGE_RESOLUTION|>--- conflicted
+++ resolved
@@ -131,19 +131,14 @@
         h2Client.connect();
     }
 
-<<<<<<< HEAD
     @Override
     public void notifyAfterCompleted() throws ServiceNotProvidedException, ModuleStartException {
         try {
             /**
              * Wait for all OALDefine to be activated.
              */
-            H2TableInstaller installer = new H2TableInstaller(getManager());
-            installer.install(h2Client);
-=======
             H2TableInstaller installer = new H2TableInstaller(h2Client, getManager());
             getManager().find(CoreModule.NAME).provider().getService(ModelCreator.class).addModelListener(installer);
->>>>>>> 7edcd5aa
         } catch (StorageException e) {
             throw new ModuleStartException(e.getMessage(), e);
         }
