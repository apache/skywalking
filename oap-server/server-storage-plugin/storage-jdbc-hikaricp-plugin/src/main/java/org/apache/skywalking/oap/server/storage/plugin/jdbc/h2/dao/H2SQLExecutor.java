--- conflicted
+++ resolved
@@ -19,32 +19,23 @@
 package org.apache.skywalking.oap.server.storage.plugin.jdbc.h2.dao;
 
 import java.io.IOException;
-import java.sql.Connection;
-import java.sql.ResultSet;
-import java.sql.SQLException;
-import java.util.ArrayList;
-import java.util.HashMap;
-import java.util.List;
-import java.util.Map;
+import java.sql.*;
+import java.util.*;
 import org.apache.skywalking.oap.server.core.Const;
 import org.apache.skywalking.oap.server.core.register.ServiceInstanceInventory;
-import org.apache.skywalking.oap.server.core.storage.StorageBuilder;
-import org.apache.skywalking.oap.server.core.storage.StorageData;
+import org.apache.skywalking.oap.server.core.storage.*;
 import org.apache.skywalking.oap.server.core.storage.model.ModelColumn;
 import org.apache.skywalking.oap.server.core.storage.type.StorageDataType;
 import org.apache.skywalking.oap.server.library.client.jdbc.JDBCClientException;
 import org.apache.skywalking.oap.server.library.client.jdbc.hikaricp.JDBCHikariCPClient;
-import org.apache.skywalking.oap.server.storage.plugin.jdbc.ArrayParamBuilder;
-import org.apache.skywalking.oap.server.storage.plugin.jdbc.SQLBuilder;
-import org.apache.skywalking.oap.server.storage.plugin.jdbc.SQLExecutor;
-import org.apache.skywalking.oap.server.storage.plugin.jdbc.TableMetaInfo;
-import org.slf4j.Logger;
-import org.slf4j.LoggerFactory;
+import org.apache.skywalking.oap.server.storage.plugin.jdbc.*;
+import org.slf4j.*;
 
 /**
  * @author wusheng, peng-yongsheng
  */
 public class H2SQLExecutor {
+    
     private static final Logger logger = LoggerFactory.getLogger(H2SQLExecutor.class);
 
     protected List<StorageData> getByIDs(JDBCHikariCPClient h2Client, String modelName, String[] ids,
@@ -59,11 +50,6 @@
 
             try (ResultSet rs = h2Client.executeQuery(connection, "SELECT * FROM " + modelName + " WHERE id in (" + param + ")")) {
                 List<StorageData> storageDataList = new ArrayList<>();
-<<<<<<< HEAD
-                while (rs.next()) {
-                    storageDataList.add(toStorageData(rs, modelName, storageBuilder));
-                }
-=======
                 StorageData storageData;
                 do {
                     storageData = toStorageData(rs, modelName, storageBuilder);
@@ -72,7 +58,7 @@
                     }
                 }
                 while (storageData != null);
->>>>>>> ab9bc922
+
                 return storageDataList;
             }
         } catch (SQLException | JDBCClientException e) {
