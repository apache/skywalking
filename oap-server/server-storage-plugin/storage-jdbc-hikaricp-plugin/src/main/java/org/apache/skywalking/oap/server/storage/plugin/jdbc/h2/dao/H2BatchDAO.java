/*
 * Licensed to the Apache Software Foundation (ASF) under one or more
 * contributor license agreements.  See the NOTICE file distributed with
 * this work for additional information regarding copyright ownership.
 * The ASF licenses this file to You under the Apache License, Version 2.0
 * (the "License"); you may not use this file except in compliance with
 * the License.  You may obtain a copy of the License at
 *
 *     http://www.apache.org/licenses/LICENSE-2.0
 *
 * Unless required by applicable law or agreed to in writing, software
 * distributed under the License is distributed on an "AS IS" BASIS,
 * WITHOUT WARRANTIES OR CONDITIONS OF ANY KIND, either express or implied.
 * See the License for the specific language governing permissions and
 * limitations under the License.
 *
 */

package org.apache.skywalking.oap.server.storage.plugin.jdbc.h2.dao;

import java.sql.Connection;
import java.sql.SQLException;
import java.util.List;
import org.apache.skywalking.apm.commons.datacarrier.DataCarrier;
import org.apache.skywalking.apm.commons.datacarrier.consumer.*;
import org.apache.skywalking.oap.server.core.UnexpectedException;
import org.apache.skywalking.oap.server.core.storage.IBatchDAO;
import org.apache.skywalking.oap.server.library.client.jdbc.JDBCClientException;
import org.apache.skywalking.oap.server.library.client.jdbc.hikaricp.JDBCHikariCPClient;
import org.apache.skywalking.oap.server.library.client.request.*;
import org.apache.skywalking.oap.server.library.util.CollectionUtils;
import org.apache.skywalking.oap.server.storage.plugin.jdbc.SQLExecutor;
import org.slf4j.Logger;
import org.slf4j.LoggerFactory;

/**
 * @author wusheng, peng-yongsheng
 */
public class H2BatchDAO implements IBatchDAO {

    private static final Logger logger = LoggerFactory.getLogger(H2BatchDAO.class);

    private JDBCHikariCPClient h2Client;
    private final DataCarrier<PrepareRequest> dataCarrier;

    public H2BatchDAO(JDBCHikariCPClient h2Client) {
        this.h2Client = h2Client;

        String name = "RECORD_PERSISTENT";
        BulkConsumePool.Creator creator = new BulkConsumePool.Creator(name, 1, 20);
        try {
            ConsumerPoolFactory.INSTANCE.createIfAbsent(name, creator);
        } catch (Exception e) {
            throw new UnexpectedException(e.getMessage(), e);
        }

        this.dataCarrier = new DataCarrier<>(1, 10000);
        this.dataCarrier.consume(ConsumerPoolFactory.INSTANCE.get(name), new H2BatchDAO.H2BatchConsumer(this));
    }

    @Override public void synchronous(List<PrepareRequest> prepareRequests) {
        if (CollectionUtils.isEmpty(prepareRequests)) {
            return;
        }

        if (logger.isDebugEnabled()) {
            logger.debug("batch sql statements execute, data size: {}", prepareRequests.size());
        }

        try (Connection connection = h2Client.getConnection()) {
<<<<<<< HEAD
            for (PrepareRequest prepareRequest : prepareRequests) {
                SQLExecutor sqlExecutor = (SQLExecutor)prepareRequest;
                sqlExecutor.invoke(connection);
=======
            for (Object exe : collection) {
                try {
                    SQLExecutor sqlExecutor = (SQLExecutor)exe;
                    sqlExecutor.invoke(connection);
                } catch (SQLException e) {
                    // Just avoid one execution failure makes the rest of batch failure.
                    logger.error(e.getMessage(), e);
                }
>>>>>>> ab9bc922
            }
        } catch (SQLException | JDBCClientException e) {
            logger.error(e.getMessage(), e);
        }
    }

    @Override public void asynchronous(InsertRequest insertRequest) {
        this.dataCarrier.produce(insertRequest);
    }

    private class H2BatchConsumer implements IConsumer<PrepareRequest> {

        private final H2BatchDAO h2BatchDAO;

        private H2BatchConsumer(H2BatchDAO h2BatchDAO) {
            this.h2BatchDAO = h2BatchDAO;
        }

        @Override public void init() {

        }

        @Override public void consume(List<PrepareRequest> prepareRequests) {
            h2BatchDAO.synchronous(prepareRequests);
        }

        @Override public void onError(List<PrepareRequest> prepareRequests, Throwable t) {
            logger.error(t.getMessage(), t);
        }

        @Override public void onExit() {
        }
    }
}<|MERGE_RESOLUTION|>--- conflicted
+++ resolved
@@ -18,8 +18,7 @@
 
 package org.apache.skywalking.oap.server.storage.plugin.jdbc.h2.dao;
 
-import java.sql.Connection;
-import java.sql.SQLException;
+import java.sql.*;
 import java.util.List;
 import org.apache.skywalking.apm.commons.datacarrier.DataCarrier;
 import org.apache.skywalking.apm.commons.datacarrier.consumer.*;
@@ -30,8 +29,7 @@
 import org.apache.skywalking.oap.server.library.client.request.*;
 import org.apache.skywalking.oap.server.library.util.CollectionUtils;
 import org.apache.skywalking.oap.server.storage.plugin.jdbc.SQLExecutor;
-import org.slf4j.Logger;
-import org.slf4j.LoggerFactory;
+import org.slf4j.*;
 
 /**
  * @author wusheng, peng-yongsheng
@@ -68,20 +66,14 @@
         }
 
         try (Connection connection = h2Client.getConnection()) {
-<<<<<<< HEAD
             for (PrepareRequest prepareRequest : prepareRequests) {
-                SQLExecutor sqlExecutor = (SQLExecutor)prepareRequest;
-                sqlExecutor.invoke(connection);
-=======
-            for (Object exe : collection) {
                 try {
-                    SQLExecutor sqlExecutor = (SQLExecutor)exe;
+                    SQLExecutor sqlExecutor = (SQLExecutor)prepareRequest;
                     sqlExecutor.invoke(connection);
                 } catch (SQLException e) {
                     // Just avoid one execution failure makes the rest of batch failure.
                     logger.error(e.getMessage(), e);
                 }
->>>>>>> ab9bc922
             }
         } catch (SQLException | JDBCClientException e) {
             logger.error(e.getMessage(), e);
