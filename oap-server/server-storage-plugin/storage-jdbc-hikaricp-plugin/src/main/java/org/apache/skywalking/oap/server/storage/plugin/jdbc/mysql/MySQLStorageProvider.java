/*
 * Licensed to the Apache Software Foundation (ASF) under one or more
 * contributor license agreements.  See the NOTICE file distributed with
 * this work for additional information regarding copyright ownership.
 * The ASF licenses this file to You under the Apache License, Version 2.0
 * (the "License"); you may not use this file except in compliance with
 * the License.  You may obtain a copy of the License at
 *
 *     http://www.apache.org/licenses/LICENSE-2.0
 *
 * Unless required by applicable law or agreed to in writing, software
 * distributed under the License is distributed on an "AS IS" BASIS,
 * WITHOUT WARRANTIES OR CONDITIONS OF ANY KIND, either express or implied.
 * See the License for the specific language governing permissions and
 * limitations under the License.
 *
 */

package org.apache.skywalking.oap.server.storage.plugin.jdbc.mysql;

<<<<<<< HEAD
import lombok.extern.slf4j.Slf4j;
import org.apache.skywalking.oap.server.core.CoreModule;
import org.apache.skywalking.oap.server.core.storage.IBatchDAO;
import org.apache.skywalking.oap.server.core.storage.IHistoryDeleteDAO;
import org.apache.skywalking.oap.server.core.storage.StorageBuilderFactory;
import org.apache.skywalking.oap.server.core.storage.StorageDAO;
import org.apache.skywalking.oap.server.core.storage.StorageException;
import org.apache.skywalking.oap.server.core.storage.StorageModule;
import org.apache.skywalking.oap.server.core.storage.cache.INetworkAddressAliasDAO;
import org.apache.skywalking.oap.server.core.storage.management.UITemplateManagementDAO;
import org.apache.skywalking.oap.server.core.storage.model.ModelCreator;
import org.apache.skywalking.oap.server.core.storage.profiling.ebpf.IEBPFProfilingDataDAO;
import org.apache.skywalking.oap.server.core.storage.profiling.ebpf.IEBPFProfilingScheduleDAO;
import org.apache.skywalking.oap.server.core.storage.profiling.ebpf.IEBPFProfilingTaskDAO;
import org.apache.skywalking.oap.server.core.storage.profiling.ebpf.IServiceLabelDAO;
import org.apache.skywalking.oap.server.core.storage.profiling.trace.IProfileTaskLogQueryDAO;
import org.apache.skywalking.oap.server.core.storage.profiling.trace.IProfileTaskQueryDAO;
import org.apache.skywalking.oap.server.core.storage.profiling.trace.IProfileThreadSnapshotQueryDAO;
import org.apache.skywalking.oap.server.core.storage.query.IAggregationQueryDAO;
import org.apache.skywalking.oap.server.core.storage.query.IAlarmQueryDAO;
import org.apache.skywalking.oap.server.core.storage.query.IBrowserLogQueryDAO;
import org.apache.skywalking.oap.server.core.storage.query.IEventQueryDAO;
import org.apache.skywalking.oap.server.core.storage.query.ILogQueryDAO;
import org.apache.skywalking.oap.server.core.storage.query.IMetadataQueryDAO;
import org.apache.skywalking.oap.server.core.storage.query.IMetricsQueryDAO;
import org.apache.skywalking.oap.server.core.storage.query.ISpanAttachedEventQueryDAO;
import org.apache.skywalking.oap.server.core.storage.query.ITagAutoCompleteQueryDAO;
import org.apache.skywalking.oap.server.core.storage.query.IRecordsQueryDAO;
import org.apache.skywalking.oap.server.core.storage.query.ITopologyQueryDAO;
import org.apache.skywalking.oap.server.core.storage.query.ITraceQueryDAO;
import org.apache.skywalking.oap.server.core.storage.query.IZipkinQueryDAO;
import org.apache.skywalking.oap.server.library.client.jdbc.hikaricp.JDBCHikariCPClient;
import org.apache.skywalking.oap.server.library.module.ModuleDefine;
import org.apache.skywalking.oap.server.library.module.ModuleProvider;
import org.apache.skywalking.oap.server.library.module.ModuleStartException;
import org.apache.skywalking.oap.server.library.module.ServiceNotProvidedException;
import org.apache.skywalking.oap.server.storage.plugin.jdbc.h2.dao.H2BatchDAO;
import org.apache.skywalking.oap.server.storage.plugin.jdbc.h2.dao.H2EBPFProfilingDataDAO;
import org.apache.skywalking.oap.server.storage.plugin.jdbc.h2.dao.H2EBPFProfilingScheduleDAO;
import org.apache.skywalking.oap.server.storage.plugin.jdbc.h2.dao.H2EBPFProfilingTaskDAO;
import org.apache.skywalking.oap.server.storage.plugin.jdbc.h2.dao.H2EventQueryDAO;
import org.apache.skywalking.oap.server.storage.plugin.jdbc.h2.dao.H2HistoryDeleteDAO;
import org.apache.skywalking.oap.server.storage.plugin.jdbc.h2.dao.H2MetadataQueryDAO;
import org.apache.skywalking.oap.server.storage.plugin.jdbc.h2.dao.H2MetricsQueryDAO;
import org.apache.skywalking.oap.server.storage.plugin.jdbc.h2.dao.H2NetworkAddressAliasDAO;
import org.apache.skywalking.oap.server.storage.plugin.jdbc.h2.dao.H2ProfileTaskLogQueryDAO;
import org.apache.skywalking.oap.server.storage.plugin.jdbc.h2.dao.H2ProfileTaskQueryDAO;
import org.apache.skywalking.oap.server.storage.plugin.jdbc.h2.dao.H2ProfileThreadSnapshotQueryDAO;
import org.apache.skywalking.oap.server.storage.plugin.jdbc.h2.dao.H2ServiceLabelQueryDAO;
import org.apache.skywalking.oap.server.storage.plugin.jdbc.h2.dao.H2SpanAttachedEventQueryDAO;
import org.apache.skywalking.oap.server.storage.plugin.jdbc.h2.dao.H2StorageDAO;
import org.apache.skywalking.oap.server.storage.plugin.jdbc.h2.dao.H2TagAutoCompleteQueryDAO;
import org.apache.skywalking.oap.server.storage.plugin.jdbc.h2.dao.H2RecordsQueryDAO;
import org.apache.skywalking.oap.server.storage.plugin.jdbc.h2.dao.H2TopologyQueryDAO;
import org.apache.skywalking.oap.server.storage.plugin.jdbc.h2.dao.H2UITemplateManagementDAO;
import org.apache.skywalking.oap.server.storage.plugin.jdbc.h2.dao.H2ZipkinQueryDAO;
=======
import org.apache.skywalking.oap.server.core.storage.model.ModelInstaller;
import org.apache.skywalking.oap.server.storage.plugin.jdbc.common.JDBCStorageProvider;
>>>>>>> 2e313495

/**
 * MySQL storage provider should be secondary choice for production usage as SkyWalking storage solution. It enhanced
 * and came from H2StorageProvider, but consider more in using in production.
 *
 * Because this module is not really related to MySQL, instead, it is based on MySQL SQL style with JDBC, so, by having
 * this storage implementation, we could also use this in MySQL-compatible projects, such as, Apache ShardingSphere,
 * TiDB
 */
public class MySQLStorageProvider extends JDBCStorageProvider {
    @Override
    public String name() {
        return "mysql";
    }

    @Override
<<<<<<< HEAD
    public Class<? extends ModuleDefine> module() {
        return StorageModule.class;
    }

    @Override
    public ConfigCreator newConfigCreator() {
        return new ConfigCreator<MySQLStorageConfig>() {
            @Override
            public Class type() {
                return MySQLStorageConfig.class;
            }

            @Override
            public void onInitialized(final MySQLStorageConfig initialized) {
                config = initialized;
            }
        };
    }

    @Override
    public void prepare() throws ServiceNotProvidedException {
        this.registerServiceImplementation(StorageBuilderFactory.class, new StorageBuilderFactory.Default());

        mysqlClient = new JDBCHikariCPClient(config.getProperties());

        this.registerServiceImplementation(IBatchDAO.class, new H2BatchDAO(mysqlClient, config.getMaxSizeOfBatchSql(), config.getAsyncBatchPersistentPoolSize()));
        this.registerServiceImplementation(
            StorageDAO.class,
            new H2StorageDAO(mysqlClient));
        this.registerServiceImplementation(
            INetworkAddressAliasDAO.class, new H2NetworkAddressAliasDAO(mysqlClient));

        this.registerServiceImplementation(ITopologyQueryDAO.class, new H2TopologyQueryDAO(mysqlClient));
        this.registerServiceImplementation(IMetricsQueryDAO.class, new H2MetricsQueryDAO(mysqlClient));
        this.registerServiceImplementation(
            ITraceQueryDAO.class,
            new MySQLTraceQueryDAO(getManager(), mysqlClient)
        );
        this.registerServiceImplementation(IBrowserLogQueryDAO.class, new MysqlBrowserLogQueryDAO(mysqlClient));
        this.registerServiceImplementation(
            IMetadataQueryDAO.class, new H2MetadataQueryDAO(mysqlClient, config.getMetadataQueryMaxSize()));
        this.registerServiceImplementation(IAggregationQueryDAO.class, new MySQLAggregationQueryDAO(mysqlClient));
        this.registerServiceImplementation(IAlarmQueryDAO.class, new MySQLAlarmQueryDAO(mysqlClient, getManager()));
        this.registerServiceImplementation(
            IHistoryDeleteDAO.class, new H2HistoryDeleteDAO(mysqlClient));
        this.registerServiceImplementation(IRecordsQueryDAO.class, new H2RecordsQueryDAO(mysqlClient));
        this.registerServiceImplementation(
            ILogQueryDAO.class,
            new MySQLLogQueryDAO(mysqlClient, getManager()));

        this.registerServiceImplementation(IProfileTaskQueryDAO.class, new H2ProfileTaskQueryDAO(mysqlClient));
        this.registerServiceImplementation(IProfileTaskLogQueryDAO.class, new H2ProfileTaskLogQueryDAO(mysqlClient));
        this.registerServiceImplementation(
            IProfileThreadSnapshotQueryDAO.class, new H2ProfileThreadSnapshotQueryDAO(mysqlClient));
        this.registerServiceImplementation(UITemplateManagementDAO.class, new H2UITemplateManagementDAO(mysqlClient));

        this.registerServiceImplementation(IEventQueryDAO.class, new H2EventQueryDAO(mysqlClient));

        this.registerServiceImplementation(IEBPFProfilingTaskDAO.class, new H2EBPFProfilingTaskDAO(mysqlClient));
        this.registerServiceImplementation(IEBPFProfilingScheduleDAO.class, new H2EBPFProfilingScheduleDAO(mysqlClient));
        this.registerServiceImplementation(IEBPFProfilingDataDAO.class, new H2EBPFProfilingDataDAO(mysqlClient));
        this.registerServiceImplementation(IServiceLabelDAO.class, new H2ServiceLabelQueryDAO(mysqlClient));
        this.registerServiceImplementation(ITagAutoCompleteQueryDAO.class, new H2TagAutoCompleteQueryDAO(mysqlClient));
        this.registerServiceImplementation(IZipkinQueryDAO.class, new H2ZipkinQueryDAO(mysqlClient));
        this.registerServiceImplementation(ISpanAttachedEventQueryDAO.class, new H2SpanAttachedEventQueryDAO(mysqlClient));
    }

    @Override
    public void start() throws ServiceNotProvidedException, ModuleStartException {
        try {
            mysqlClient.connect();

            MySQLTableInstaller installer = new MySQLTableInstaller(mysqlClient, getManager());
            getManager().find(CoreModule.NAME).provider().getService(ModelCreator.class).addModelListener(installer);
        } catch (StorageException e) {
            throw new ModuleStartException(e.getMessage(), e);
        }
    }

    @Override
    public void notifyAfterCompleted() throws ServiceNotProvidedException {

    }

    @Override
    public String[] requiredModules() {
        return new String[] {CoreModule.NAME};
=======
    protected ModelInstaller createModelInstaller() {
        return new MySQLTableInstaller(jdbcClient, getManager());
>>>>>>> 2e313495
    }
}<|MERGE_RESOLUTION|>--- conflicted
+++ resolved
@@ -18,67 +18,8 @@
 
 package org.apache.skywalking.oap.server.storage.plugin.jdbc.mysql;
 
-<<<<<<< HEAD
-import lombok.extern.slf4j.Slf4j;
-import org.apache.skywalking.oap.server.core.CoreModule;
-import org.apache.skywalking.oap.server.core.storage.IBatchDAO;
-import org.apache.skywalking.oap.server.core.storage.IHistoryDeleteDAO;
-import org.apache.skywalking.oap.server.core.storage.StorageBuilderFactory;
-import org.apache.skywalking.oap.server.core.storage.StorageDAO;
-import org.apache.skywalking.oap.server.core.storage.StorageException;
-import org.apache.skywalking.oap.server.core.storage.StorageModule;
-import org.apache.skywalking.oap.server.core.storage.cache.INetworkAddressAliasDAO;
-import org.apache.skywalking.oap.server.core.storage.management.UITemplateManagementDAO;
-import org.apache.skywalking.oap.server.core.storage.model.ModelCreator;
-import org.apache.skywalking.oap.server.core.storage.profiling.ebpf.IEBPFProfilingDataDAO;
-import org.apache.skywalking.oap.server.core.storage.profiling.ebpf.IEBPFProfilingScheduleDAO;
-import org.apache.skywalking.oap.server.core.storage.profiling.ebpf.IEBPFProfilingTaskDAO;
-import org.apache.skywalking.oap.server.core.storage.profiling.ebpf.IServiceLabelDAO;
-import org.apache.skywalking.oap.server.core.storage.profiling.trace.IProfileTaskLogQueryDAO;
-import org.apache.skywalking.oap.server.core.storage.profiling.trace.IProfileTaskQueryDAO;
-import org.apache.skywalking.oap.server.core.storage.profiling.trace.IProfileThreadSnapshotQueryDAO;
-import org.apache.skywalking.oap.server.core.storage.query.IAggregationQueryDAO;
-import org.apache.skywalking.oap.server.core.storage.query.IAlarmQueryDAO;
-import org.apache.skywalking.oap.server.core.storage.query.IBrowserLogQueryDAO;
-import org.apache.skywalking.oap.server.core.storage.query.IEventQueryDAO;
-import org.apache.skywalking.oap.server.core.storage.query.ILogQueryDAO;
-import org.apache.skywalking.oap.server.core.storage.query.IMetadataQueryDAO;
-import org.apache.skywalking.oap.server.core.storage.query.IMetricsQueryDAO;
-import org.apache.skywalking.oap.server.core.storage.query.ISpanAttachedEventQueryDAO;
-import org.apache.skywalking.oap.server.core.storage.query.ITagAutoCompleteQueryDAO;
-import org.apache.skywalking.oap.server.core.storage.query.IRecordsQueryDAO;
-import org.apache.skywalking.oap.server.core.storage.query.ITopologyQueryDAO;
-import org.apache.skywalking.oap.server.core.storage.query.ITraceQueryDAO;
-import org.apache.skywalking.oap.server.core.storage.query.IZipkinQueryDAO;
-import org.apache.skywalking.oap.server.library.client.jdbc.hikaricp.JDBCHikariCPClient;
-import org.apache.skywalking.oap.server.library.module.ModuleDefine;
-import org.apache.skywalking.oap.server.library.module.ModuleProvider;
-import org.apache.skywalking.oap.server.library.module.ModuleStartException;
-import org.apache.skywalking.oap.server.library.module.ServiceNotProvidedException;
-import org.apache.skywalking.oap.server.storage.plugin.jdbc.h2.dao.H2BatchDAO;
-import org.apache.skywalking.oap.server.storage.plugin.jdbc.h2.dao.H2EBPFProfilingDataDAO;
-import org.apache.skywalking.oap.server.storage.plugin.jdbc.h2.dao.H2EBPFProfilingScheduleDAO;
-import org.apache.skywalking.oap.server.storage.plugin.jdbc.h2.dao.H2EBPFProfilingTaskDAO;
-import org.apache.skywalking.oap.server.storage.plugin.jdbc.h2.dao.H2EventQueryDAO;
-import org.apache.skywalking.oap.server.storage.plugin.jdbc.h2.dao.H2HistoryDeleteDAO;
-import org.apache.skywalking.oap.server.storage.plugin.jdbc.h2.dao.H2MetadataQueryDAO;
-import org.apache.skywalking.oap.server.storage.plugin.jdbc.h2.dao.H2MetricsQueryDAO;
-import org.apache.skywalking.oap.server.storage.plugin.jdbc.h2.dao.H2NetworkAddressAliasDAO;
-import org.apache.skywalking.oap.server.storage.plugin.jdbc.h2.dao.H2ProfileTaskLogQueryDAO;
-import org.apache.skywalking.oap.server.storage.plugin.jdbc.h2.dao.H2ProfileTaskQueryDAO;
-import org.apache.skywalking.oap.server.storage.plugin.jdbc.h2.dao.H2ProfileThreadSnapshotQueryDAO;
-import org.apache.skywalking.oap.server.storage.plugin.jdbc.h2.dao.H2ServiceLabelQueryDAO;
-import org.apache.skywalking.oap.server.storage.plugin.jdbc.h2.dao.H2SpanAttachedEventQueryDAO;
-import org.apache.skywalking.oap.server.storage.plugin.jdbc.h2.dao.H2StorageDAO;
-import org.apache.skywalking.oap.server.storage.plugin.jdbc.h2.dao.H2TagAutoCompleteQueryDAO;
-import org.apache.skywalking.oap.server.storage.plugin.jdbc.h2.dao.H2RecordsQueryDAO;
-import org.apache.skywalking.oap.server.storage.plugin.jdbc.h2.dao.H2TopologyQueryDAO;
-import org.apache.skywalking.oap.server.storage.plugin.jdbc.h2.dao.H2UITemplateManagementDAO;
-import org.apache.skywalking.oap.server.storage.plugin.jdbc.h2.dao.H2ZipkinQueryDAO;
-=======
 import org.apache.skywalking.oap.server.core.storage.model.ModelInstaller;
 import org.apache.skywalking.oap.server.storage.plugin.jdbc.common.JDBCStorageProvider;
->>>>>>> 2e313495
 
 /**
  * MySQL storage provider should be secondary choice for production usage as SkyWalking storage solution. It enhanced
@@ -95,97 +36,7 @@
     }
 
     @Override
-<<<<<<< HEAD
-    public Class<? extends ModuleDefine> module() {
-        return StorageModule.class;
-    }
-
-    @Override
-    public ConfigCreator newConfigCreator() {
-        return new ConfigCreator<MySQLStorageConfig>() {
-            @Override
-            public Class type() {
-                return MySQLStorageConfig.class;
-            }
-
-            @Override
-            public void onInitialized(final MySQLStorageConfig initialized) {
-                config = initialized;
-            }
-        };
-    }
-
-    @Override
-    public void prepare() throws ServiceNotProvidedException {
-        this.registerServiceImplementation(StorageBuilderFactory.class, new StorageBuilderFactory.Default());
-
-        mysqlClient = new JDBCHikariCPClient(config.getProperties());
-
-        this.registerServiceImplementation(IBatchDAO.class, new H2BatchDAO(mysqlClient, config.getMaxSizeOfBatchSql(), config.getAsyncBatchPersistentPoolSize()));
-        this.registerServiceImplementation(
-            StorageDAO.class,
-            new H2StorageDAO(mysqlClient));
-        this.registerServiceImplementation(
-            INetworkAddressAliasDAO.class, new H2NetworkAddressAliasDAO(mysqlClient));
-
-        this.registerServiceImplementation(ITopologyQueryDAO.class, new H2TopologyQueryDAO(mysqlClient));
-        this.registerServiceImplementation(IMetricsQueryDAO.class, new H2MetricsQueryDAO(mysqlClient));
-        this.registerServiceImplementation(
-            ITraceQueryDAO.class,
-            new MySQLTraceQueryDAO(getManager(), mysqlClient)
-        );
-        this.registerServiceImplementation(IBrowserLogQueryDAO.class, new MysqlBrowserLogQueryDAO(mysqlClient));
-        this.registerServiceImplementation(
-            IMetadataQueryDAO.class, new H2MetadataQueryDAO(mysqlClient, config.getMetadataQueryMaxSize()));
-        this.registerServiceImplementation(IAggregationQueryDAO.class, new MySQLAggregationQueryDAO(mysqlClient));
-        this.registerServiceImplementation(IAlarmQueryDAO.class, new MySQLAlarmQueryDAO(mysqlClient, getManager()));
-        this.registerServiceImplementation(
-            IHistoryDeleteDAO.class, new H2HistoryDeleteDAO(mysqlClient));
-        this.registerServiceImplementation(IRecordsQueryDAO.class, new H2RecordsQueryDAO(mysqlClient));
-        this.registerServiceImplementation(
-            ILogQueryDAO.class,
-            new MySQLLogQueryDAO(mysqlClient, getManager()));
-
-        this.registerServiceImplementation(IProfileTaskQueryDAO.class, new H2ProfileTaskQueryDAO(mysqlClient));
-        this.registerServiceImplementation(IProfileTaskLogQueryDAO.class, new H2ProfileTaskLogQueryDAO(mysqlClient));
-        this.registerServiceImplementation(
-            IProfileThreadSnapshotQueryDAO.class, new H2ProfileThreadSnapshotQueryDAO(mysqlClient));
-        this.registerServiceImplementation(UITemplateManagementDAO.class, new H2UITemplateManagementDAO(mysqlClient));
-
-        this.registerServiceImplementation(IEventQueryDAO.class, new H2EventQueryDAO(mysqlClient));
-
-        this.registerServiceImplementation(IEBPFProfilingTaskDAO.class, new H2EBPFProfilingTaskDAO(mysqlClient));
-        this.registerServiceImplementation(IEBPFProfilingScheduleDAO.class, new H2EBPFProfilingScheduleDAO(mysqlClient));
-        this.registerServiceImplementation(IEBPFProfilingDataDAO.class, new H2EBPFProfilingDataDAO(mysqlClient));
-        this.registerServiceImplementation(IServiceLabelDAO.class, new H2ServiceLabelQueryDAO(mysqlClient));
-        this.registerServiceImplementation(ITagAutoCompleteQueryDAO.class, new H2TagAutoCompleteQueryDAO(mysqlClient));
-        this.registerServiceImplementation(IZipkinQueryDAO.class, new H2ZipkinQueryDAO(mysqlClient));
-        this.registerServiceImplementation(ISpanAttachedEventQueryDAO.class, new H2SpanAttachedEventQueryDAO(mysqlClient));
-    }
-
-    @Override
-    public void start() throws ServiceNotProvidedException, ModuleStartException {
-        try {
-            mysqlClient.connect();
-
-            MySQLTableInstaller installer = new MySQLTableInstaller(mysqlClient, getManager());
-            getManager().find(CoreModule.NAME).provider().getService(ModelCreator.class).addModelListener(installer);
-        } catch (StorageException e) {
-            throw new ModuleStartException(e.getMessage(), e);
-        }
-    }
-
-    @Override
-    public void notifyAfterCompleted() throws ServiceNotProvidedException {
-
-    }
-
-    @Override
-    public String[] requiredModules() {
-        return new String[] {CoreModule.NAME};
-=======
     protected ModelInstaller createModelInstaller() {
         return new MySQLTableInstaller(jdbcClient, getManager());
->>>>>>> 2e313495
     }
 }