/*
 * Licensed to the Apache Software Foundation (ASF) under one or more
 * contributor license agreements.  See the NOTICE file distributed with
 * this work for additional information regarding copyright ownership.
 * The ASF licenses this file to You under the Apache License, Version 2.0
 * (the "License"); you may not use this file except in compliance with
 * the License.  You may obtain a copy of the License at
 *
 *     http://www.apache.org/licenses/LICENSE-2.0
 *
 * Unless required by applicable law or agreed to in writing, software
 * distributed under the License is distributed on an "AS IS" BASIS,
 * WITHOUT WARRANTIES OR CONDITIONS OF ANY KIND, either express or implied.
 * See the License for the specific language governing permissions and
 * limitations under the License.
 *
 */

package org.apache.skywalking.oap.server.storage.plugin.influxdb.query;

import com.google.common.base.Joiner;
import com.google.common.collect.Maps;
import java.io.IOException;
import java.util.ArrayList;
import java.util.HashMap;
import java.util.List;
import java.util.Map;
import lombok.extern.slf4j.Slf4j;
import org.apache.skywalking.oap.server.core.analysis.DownSampling;
import org.apache.skywalking.oap.server.core.analysis.metrics.IntKeyLongValue;
import org.apache.skywalking.oap.server.core.analysis.metrics.DataTable;
import org.apache.skywalking.oap.server.core.analysis.metrics.HistogramMetrics;
import org.apache.skywalking.oap.server.core.query.type.IntValues;
import org.apache.skywalking.oap.server.core.query.type.KVInt;
import org.apache.skywalking.oap.server.core.query.type.Thermodynamic;
import org.apache.skywalking.oap.server.core.query.sql.Function;
import org.apache.skywalking.oap.server.core.query.sql.KeyValues;
import org.apache.skywalking.oap.server.core.query.sql.Where;
import org.apache.skywalking.oap.server.core.storage.model.ModelColumn;
import org.apache.skywalking.oap.server.core.storage.query.IMetricsQueryDAO;
import org.apache.skywalking.oap.server.library.util.CollectionUtils;
import org.apache.skywalking.oap.server.storage.plugin.influxdb.InfluxClient;
import org.apache.skywalking.oap.server.storage.plugin.influxdb.InfluxConstants;
import org.apache.skywalking.oap.server.storage.plugin.influxdb.TableMetaInfo;
import org.influxdb.dto.QueryResult;
import org.influxdb.querybuilder.SelectQueryImpl;
import org.influxdb.querybuilder.SelectionQueryImpl;
import org.influxdb.querybuilder.WhereQueryImpl;

import static org.apache.skywalking.oap.server.storage.plugin.influxdb.InfluxConstants.ID_COLUMN;
import static org.influxdb.querybuilder.BuiltQuery.QueryBuilder.contains;
import static org.influxdb.querybuilder.BuiltQuery.QueryBuilder.eq;
import static org.influxdb.querybuilder.BuiltQuery.QueryBuilder.gte;
import static org.influxdb.querybuilder.BuiltQuery.QueryBuilder.lte;
import static org.influxdb.querybuilder.BuiltQuery.QueryBuilder.select;

@Slf4j
public class MetricsQuery implements IMetricsQueryDAO {
    private final InfluxClient client;

    public MetricsQuery(InfluxClient client) {
        this.client = client;
    }

    @Override
    public IntValues getValues(String measurement, DownSampling downsampling, long startTB, long endTB,
                               Where where, String valueCName, Function function) throws IOException {
        SelectionQueryImpl query = select();
        switch (function) {
            case Avg:
                query.mean(valueCName);
                break;
            default:
                query.sum(valueCName);
        }
        WhereQueryImpl<SelectQueryImpl> queryWhereQuery = query.from(client.getDatabase(), measurement).where();

        Map<String, Class<?>> columnTypes = Maps.newHashMap();
        for (ModelColumn column : TableMetaInfo.get(measurement).getModel().getColumns()) {
            columnTypes.put(column.getColumnName().getStorageName(), column.getType());
        }

        List<String> ids = new ArrayList<>(20);
        List<KeyValues> whereKeyValues = where.getKeyValues();
        if (!whereKeyValues.isEmpty()) {
            StringBuilder clauseBuilder = new StringBuilder();
            for (KeyValues kv : whereKeyValues) {
                final List<String> values = kv.getValues();
                ids.addAll(values);

                Class<?> type = columnTypes.get(kv.getKey());
                if (values.size() == 1) {
                    String value = kv.getValues().get(0);
                    if (type == String.class) {
                        value = "'" + value + "'";
                    }
                    clauseBuilder.append(kv.getKey()).append("=").append(value).append(" OR ");
                } else {
                    if (type == String.class) {
                        clauseBuilder.append(kv.getKey())
                                     .append(" =~ /")
                                     .append(Joiner.on("|").join(values))
                                     .append("/ OR ");
                    } else {
                        for (String value : values) {
                            clauseBuilder.append(kv.getKey()).append(" = '").append(value).append("' OR ");
                        }
                    }
                }
            }
            queryWhereQuery.where(clauseBuilder.substring(0, clauseBuilder.length() - 4));
        }
        queryWhereQuery
            .and(gte(InfluxClient.TIME, InfluxClient.timeInterval(startTB, downsampling)))
            .and(lte(InfluxClient.TIME, InfluxClient.timeInterval(endTB, downsampling)))
            .groupBy(InfluxConstants.TagName.ENTITY_ID);

        IntValues intValues = new IntValues();
        List<QueryResult.Series> seriesList = client.queryForSeries(queryWhereQuery);
        if (log.isDebugEnabled()) {
            log.debug("SQL: {} result set: {}", queryWhereQuery.getCommand(), seriesList);
        }
        if (CollectionUtils.isNotEmpty(seriesList)) {
            for (QueryResult.Series series : seriesList) {
                KVInt kv = new KVInt();
                kv.setId(series.getTags().get(InfluxConstants.TagName.ENTITY_ID));
                Number value = (Number) series.getValues().get(0).get(1);
                kv.setValue(value.longValue());

                intValues.addKVInt(kv);
            }
        }

        return orderWithDefault0(intValues, ids);
    }

    @Override
    public IntValues getLinearIntValues(String measurement,
                                        DownSampling downsampling,
                                        List<String> ids,
                                        String valueCName)
        throws IOException {
        WhereQueryImpl<SelectQueryImpl> query = select()
            .column(ID_COLUMN)
            .column(valueCName)
            .from(client.getDatabase(), measurement)
            .where();

        if (CollectionUtils.isNotEmpty(ids)) {
            if (ids.size() == 1) {
                query.where(eq(ID_COLUMN, ids.get(0)));
            } else {
                query.where(contains(ID_COLUMN, Joiner.on("|").join(ids)));
            }
        }
        List<QueryResult.Series> seriesList = client.queryForSeries(query);
        if (log.isDebugEnabled()) {
            log.debug("SQL: {} result set: {}", query.getCommand(), seriesList);
        }

        IntValues intValues = new IntValues();
        if (CollectionUtils.isNotEmpty(seriesList)) {
            seriesList.get(0).getValues().forEach(values -> {
                KVInt kv = new KVInt();
                kv.setValue(((Number) values.get(2)).longValue());
                kv.setId((String) values.get(1));
                intValues.addKVInt(kv);
            });
        }
        return orderWithDefault0(intValues, ids);
    }

    /**
     * Make sure the order is same as the expected order, and keep default value as 0.
     *
     * @param origin        IntValues
     * @param expectedOrder List
     * @return
     */
    private IntValues orderWithDefault0(IntValues origin, List<String> expectedOrder) {
        IntValues intValues = new IntValues();

        expectedOrder.forEach(id -> {
            KVInt e = new KVInt();
            e.setId(id);
            e.setValue(origin.findValue(id, 0));
            intValues.addKVInt(e);
        });

        return intValues;
    }

    @Override
    public IntValues[] getMultipleLinearIntValues(String measurement, DownSampling downsampling, List<String> ids,
                                                  List<Integer> linearIndex, String valueCName) throws IOException {
        WhereQueryImpl<SelectQueryImpl> query = select()
            .column("id")
            .column(valueCName)
            .from(client.getDatabase(), measurement)
            .where();

        if (CollectionUtils.isNotEmpty(ids)) {
            if (ids.size() == 1) {
                query.where(eq("id", ids.get(0)));
            } else {
                query.where(contains("id", Joiner.on("|").join(ids)));
            }
        }
        List<QueryResult.Series> series = client.queryForSeries(query);
        if (log.isDebugEnabled()) {
            log.debug("SQL: {} result set: {}", query.getCommand(), series);
        }
        IntValues[] intValues = new IntValues[linearIndex.size()];
        for (int i = 0; i < intValues.length; i++) {
            intValues[i] = new IntValues();
        }
        if (CollectionUtils.isEmpty(series)) {
            return intValues;
        }
        series.get(0).getValues().forEach(values -> {
            DataTable multipleValues = new DataTable(5);
            multipleValues.toObject((String) values.get(2));

            final String id = (String) values.get(1);
            for (int i = 0; i < intValues.length; i++) {
                Integer index = linearIndex.get(i);
                KVInt kv = new KVInt();
                kv.setId(id);
                kv.setValue(multipleValues.get(index).getValue());
                intValues[i].addKVInt(kv);
            }
        });
        return orderWithDefault0(intValues, ids);
    }

    /**
     * Make sure the order is same as the expected order, and keep default value as 0.
     *
     * @param origin        IntValues[]
     * @param expectedOrder List
     * @return
     */
    private IntValues[] orderWithDefault0(IntValues[] origin, List<String> expectedOrder) {
        for (int i = 0; i < origin.length; i++) {
            origin[i] = orderWithDefault0(origin[i], expectedOrder);
        }
        return origin;
    }

    @Override
    public Thermodynamic getThermodynamic(String measurement, DownSampling downsampling, List<String> ids,
                                          String valueCName)
        throws IOException {
        WhereQueryImpl<SelectQueryImpl> query = select()
<<<<<<< HEAD
            .column(HistogramMetrics.STEP)
            .column(HistogramMetrics.NUM_OF_STEPS)
            .column(HistogramMetrics.DATASET)
            .column("id")
=======
            .column(ThermodynamicMetrics.STEP)
            .column(ThermodynamicMetrics.NUM_OF_STEPS)
            .column(ThermodynamicMetrics.DETAIL_GROUP)
            .column(ID_COLUMN)
>>>>>>> 28530cd7
            .from(client.getDatabase(), measurement)
            .where(contains(ID_COLUMN, Joiner.on("|").join(ids)));
        Map<String, List<Long>> thermodynamicValueMatrix = new HashMap<>();

        QueryResult.Series series = client.queryForSingleSeries(query);
        if (log.isDebugEnabled()) {
            log.debug("SQL: {} result set: {}", query.getCommand(), series);
        }
        if (series == null) {
            return new Thermodynamic();
        }

        int numOfSteps = 0, axisYStep = 0;
        List<List<Long>> thermodynamicValueCollection = new ArrayList<>();
        Thermodynamic thermodynamic = new Thermodynamic();
        for (List<Object> values : series.getValues()) {
            numOfSteps = (int) values.get(2) + 1;
            axisYStep = (int) values.get(1);
            DataTable intKeyLongValues = new DataTable(5);
            intKeyLongValues.toObject((String) values.get(3));
            List<Long> axisYValues = new ArrayList<>(numOfSteps);
            for (int i = 0; i < numOfSteps; i++) {
                axisYValues.add(0L);
            }
            for (IntKeyLongValue intKeyLongValue : intKeyLongValues.values()) {
                axisYValues.set(intKeyLongValue.getKey(), intKeyLongValue.getValue());
            }
            thermodynamicValueMatrix.put((String) values.get(4), axisYValues);
        }
        // try to add default values when there is no data in that time bucket.
        ids.forEach(id -> {
            if (thermodynamicValueMatrix.containsKey(id)) {
                thermodynamicValueCollection.add(thermodynamicValueMatrix.get(id));
            } else {
                thermodynamicValueCollection.add(new ArrayList<>());
            }
        });
        thermodynamic.fromMatrixData(thermodynamicValueCollection, numOfSteps);
        thermodynamic.setAxisYStep(axisYStep);

        return thermodynamic;
    }
}<|MERGE_RESOLUTION|>--- conflicted
+++ resolved
@@ -28,11 +28,11 @@
 import lombok.extern.slf4j.Slf4j;
 import org.apache.skywalking.oap.server.core.analysis.DownSampling;
 import org.apache.skywalking.oap.server.core.analysis.metrics.IntKeyLongValue;
-import org.apache.skywalking.oap.server.core.analysis.metrics.DataTable;
-import org.apache.skywalking.oap.server.core.analysis.metrics.HistogramMetrics;
-import org.apache.skywalking.oap.server.core.query.type.IntValues;
-import org.apache.skywalking.oap.server.core.query.type.KVInt;
-import org.apache.skywalking.oap.server.core.query.type.Thermodynamic;
+import org.apache.skywalking.oap.server.core.analysis.metrics.IntKeyLongValueHashMap;
+import org.apache.skywalking.oap.server.core.analysis.metrics.ThermodynamicMetrics;
+import org.apache.skywalking.oap.server.core.query.entity.IntValues;
+import org.apache.skywalking.oap.server.core.query.entity.KVInt;
+import org.apache.skywalking.oap.server.core.query.entity.Thermodynamic;
 import org.apache.skywalking.oap.server.core.query.sql.Function;
 import org.apache.skywalking.oap.server.core.query.sql.KeyValues;
 import org.apache.skywalking.oap.server.core.query.sql.Where;
@@ -218,7 +218,7 @@
             return intValues;
         }
         series.get(0).getValues().forEach(values -> {
-            DataTable multipleValues = new DataTable(5);
+            IntKeyLongValueHashMap multipleValues = new IntKeyLongValueHashMap(5);
             multipleValues.toObject((String) values.get(2));
 
             final String id = (String) values.get(1);
@@ -252,17 +252,10 @@
                                           String valueCName)
         throws IOException {
         WhereQueryImpl<SelectQueryImpl> query = select()
-<<<<<<< HEAD
-            .column(HistogramMetrics.STEP)
-            .column(HistogramMetrics.NUM_OF_STEPS)
-            .column(HistogramMetrics.DATASET)
-            .column("id")
-=======
             .column(ThermodynamicMetrics.STEP)
             .column(ThermodynamicMetrics.NUM_OF_STEPS)
             .column(ThermodynamicMetrics.DETAIL_GROUP)
             .column(ID_COLUMN)
->>>>>>> 28530cd7
             .from(client.getDatabase(), measurement)
             .where(contains(ID_COLUMN, Joiner.on("|").join(ids)));
         Map<String, List<Long>> thermodynamicValueMatrix = new HashMap<>();
@@ -281,7 +274,7 @@
         for (List<Object> values : series.getValues()) {
             numOfSteps = (int) values.get(2) + 1;
             axisYStep = (int) values.get(1);
-            DataTable intKeyLongValues = new DataTable(5);
+            IntKeyLongValueHashMap intKeyLongValues = new IntKeyLongValueHashMap(5);
             intKeyLongValues.toObject((String) values.get(3));
             List<Long> axisYValues = new ArrayList<>(numOfSteps);
             for (int i = 0; i < numOfSteps; i++) {
