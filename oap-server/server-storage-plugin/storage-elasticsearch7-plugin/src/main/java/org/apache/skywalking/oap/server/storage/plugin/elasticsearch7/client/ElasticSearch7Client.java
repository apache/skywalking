--- conflicted
+++ resolved
@@ -65,14 +65,6 @@
 import java.util.List;
 import java.util.Map;
 
-<<<<<<< HEAD
-/**
- * @author peng-yongsheng
- * @author kezhenxu94
- * @author aderm
- */
-=======
->>>>>>> a07bfe14
 public class ElasticSearch7Client extends ElasticSearchClient {
 
     private static final Logger logger = LoggerFactory.getLogger(ElasticSearch7Client.class);
