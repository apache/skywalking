/*
 * Licensed to the Apache Software Foundation (ASF) under one or more
 * contributor license agreements.  See the NOTICE file distributed with
 * this work for additional information regarding copyright ownership.
 * The ASF licenses this file to You under the Apache License, Version 2.0
 * (the "License"); you may not use this file except in compliance with
 * the License.  You may obtain a copy of the License at
 *
 *     http://www.apache.org/licenses/LICENSE-2.0
 *
 * Unless required by applicable law or agreed to in writing, software
 * distributed under the License is distributed on an "AS IS" BASIS,
 * WITHOUT WARRANTIES OR CONDITIONS OF ANY KIND, either express or implied.
 * See the License for the specific language governing permissions and
 * limitations under the License.
 *
 */

package org.apache.skywalking.oap.server.storage.plugin.iotdb.query;

import java.io.IOException;
import java.util.ArrayList;
import java.util.HashMap;
import java.util.List;
import java.util.Map;
import lombok.RequiredArgsConstructor;
import lombok.extern.slf4j.Slf4j;
import org.apache.skywalking.oap.server.core.profiling.ebpf.storage.EBPFProfilingDataRecord;
import org.apache.skywalking.oap.server.core.storage.StorageData;
import org.apache.skywalking.oap.server.core.storage.profiling.ebpf.IEBPFProfilingDataDAO;
import org.apache.skywalking.oap.server.core.storage.type.StorageBuilder;
import org.apache.skywalking.oap.server.storage.plugin.iotdb.IoTDBClient;
import org.apache.skywalking.oap.server.storage.plugin.iotdb.utils.IoTDBUtils;

@Slf4j
@RequiredArgsConstructor
public class IoTDBEBPFProfilingDataDAO implements IEBPFProfilingDataDAO {
    private final IoTDBClient client;
    private final StorageBuilder<EBPFProfilingDataRecord> storageBuilder = new EBPFProfilingDataRecord.Builder();

    @Override
    public List<EBPFProfilingDataRecord> queryData(String taskId, long beginTime, long endTime)
            throws IOException {
        StringBuilder query = new StringBuilder();
        query.append("select * from ");
        IoTDBUtils.addModelPath(client.getStorageGroup(), query, EBPFProfilingDataRecord.INDEX_NAME);
        Map<String, String> indexAndValueMap = new HashMap<>();
<<<<<<< HEAD
        IoTDBUtils.addQueryIndexValue(EBPFProfilingScheduleRecord.INDEX_NAME, query, indexAndValueMap);
=======
        query = client.addQueryIndexValue(EBPFProfilingDataRecord.INDEX_NAME, query, indexAndValueMap);
>>>>>>> 2a8bf4de

        StringBuilder where = new StringBuilder(" where ");
        where.append(EBPFProfilingDataRecord.TASK_ID).append(" = \"").append(taskId).append("\" and ");
        where.append(EBPFProfilingDataRecord.UPLOAD_TIME).append(" >= ").append(beginTime).append(" and ");
        where.append(EBPFProfilingDataRecord.UPLOAD_TIME).append(" <= ").append(endTime).append(" and ");
        if (where.length() > 7) {
            int length = where.length();
            where.delete(length - 5, length);
            query.append(where);
        }
        query.append(IoTDBClient.ALIGN_BY_DEVICE);

<<<<<<< HEAD
        List<? super StorageData> storageDataList = client.filterQuery(EBPFProfilingScheduleRecord.INDEX_NAME,
                                                                       query.toString(), storageBuilder);
=======
        List<? super StorageData> storageDataList = client.filterQuery(EBPFProfilingDataRecord.INDEX_NAME, query.toString(), storageBuilder);
>>>>>>> 2a8bf4de
        List<EBPFProfilingDataRecord> dataList = new ArrayList<>(storageDataList.size());
        storageDataList.forEach(storageData -> dataList.add((EBPFProfilingDataRecord) storageData));
        return dataList;
    }
}<|MERGE_RESOLUTION|>--- conflicted
+++ resolved
@@ -18,11 +18,6 @@
 
 package org.apache.skywalking.oap.server.storage.plugin.iotdb.query;
 
-import java.io.IOException;
-import java.util.ArrayList;
-import java.util.HashMap;
-import java.util.List;
-import java.util.Map;
 import lombok.RequiredArgsConstructor;
 import lombok.extern.slf4j.Slf4j;
 import org.apache.skywalking.oap.server.core.profiling.ebpf.storage.EBPFProfilingDataRecord;
@@ -30,7 +25,12 @@
 import org.apache.skywalking.oap.server.core.storage.profiling.ebpf.IEBPFProfilingDataDAO;
 import org.apache.skywalking.oap.server.core.storage.type.StorageBuilder;
 import org.apache.skywalking.oap.server.storage.plugin.iotdb.IoTDBClient;
-import org.apache.skywalking.oap.server.storage.plugin.iotdb.utils.IoTDBUtils;
+
+import java.io.IOException;
+import java.util.ArrayList;
+import java.util.HashMap;
+import java.util.List;
+import java.util.Map;
 
 @Slf4j
 @RequiredArgsConstructor
@@ -39,17 +39,12 @@
     private final StorageBuilder<EBPFProfilingDataRecord> storageBuilder = new EBPFProfilingDataRecord.Builder();
 
     @Override
-    public List<EBPFProfilingDataRecord> queryData(String taskId, long beginTime, long endTime)
-            throws IOException {
+    public List<EBPFProfilingDataRecord> queryData(String taskId, long beginTime, long endTime) throws IOException {
         StringBuilder query = new StringBuilder();
         query.append("select * from ");
-        IoTDBUtils.addModelPath(client.getStorageGroup(), query, EBPFProfilingDataRecord.INDEX_NAME);
+        query = client.addModelPath(query, EBPFProfilingDataRecord.INDEX_NAME);
         Map<String, String> indexAndValueMap = new HashMap<>();
-<<<<<<< HEAD
-        IoTDBUtils.addQueryIndexValue(EBPFProfilingScheduleRecord.INDEX_NAME, query, indexAndValueMap);
-=======
         query = client.addQueryIndexValue(EBPFProfilingDataRecord.INDEX_NAME, query, indexAndValueMap);
->>>>>>> 2a8bf4de
 
         StringBuilder where = new StringBuilder(" where ");
         where.append(EBPFProfilingDataRecord.TASK_ID).append(" = \"").append(taskId).append("\" and ");
@@ -62,12 +57,7 @@
         }
         query.append(IoTDBClient.ALIGN_BY_DEVICE);
 
-<<<<<<< HEAD
-        List<? super StorageData> storageDataList = client.filterQuery(EBPFProfilingScheduleRecord.INDEX_NAME,
-                                                                       query.toString(), storageBuilder);
-=======
         List<? super StorageData> storageDataList = client.filterQuery(EBPFProfilingDataRecord.INDEX_NAME, query.toString(), storageBuilder);
->>>>>>> 2a8bf4de
         List<EBPFProfilingDataRecord> dataList = new ArrayList<>(storageDataList.size());
         storageDataList.forEach(storageData -> dataList.add((EBPFProfilingDataRecord) storageData));
         return dataList;
