/*
 * Licensed to the Apache Software Foundation (ASF) under one or more
 * contributor license agreements.  See the NOTICE file distributed with
 * this work for additional information regarding copyright ownership.
 * The ASF licenses this file to You under the Apache License, Version 2.0
 * (the "License"); you may not use this file except in compliance with
 * the License.  You may obtain a copy of the License at
 *
 *     http://www.apache.org/licenses/LICENSE-2.0
 *
 * Unless required by applicable law or agreed to in writing, software
 * distributed under the License is distributed on an "AS IS" BASIS,
 * WITHOUT WARRANTIES OR CONDITIONS OF ANY KIND, either express or implied.
 * See the License for the specific language governing permissions and
 * limitations under the License.
 *
 */

package org.apache.skywalking.oap.server.storage.plugin.iotdb.query;

import java.io.IOException;
import java.util.ArrayList;
import java.util.HashMap;
import java.util.List;
import java.util.Map;
import lombok.RequiredArgsConstructor;
import lombok.extern.slf4j.Slf4j;
import org.apache.skywalking.oap.server.core.analysis.IDManager;
import org.apache.skywalking.oap.server.core.profiling.ebpf.storage.EBPFProfilingTargetType;
import org.apache.skywalking.oap.server.core.profiling.ebpf.storage.EBPFProfilingTaskRecord;
import org.apache.skywalking.oap.server.core.profiling.ebpf.storage.EBPFProfilingTriggerType;
import org.apache.skywalking.oap.server.core.query.type.EBPFProfilingProcessFinderType;
import org.apache.skywalking.oap.server.core.query.type.EBPFProfilingTask;
import org.apache.skywalking.oap.server.core.storage.StorageData;
import org.apache.skywalking.oap.server.core.storage.profiling.ebpf.EBPFProfilingProcessFinder;
import org.apache.skywalking.oap.server.core.storage.profiling.ebpf.IEBPFProfilingTaskDAO;
import org.apache.skywalking.oap.server.core.storage.type.StorageBuilder;
import org.apache.skywalking.oap.server.library.util.CollectionUtils;
import org.apache.skywalking.oap.server.library.util.StringUtil;
import org.apache.skywalking.oap.server.storage.plugin.iotdb.IoTDBClient;
import org.apache.skywalking.oap.server.storage.plugin.iotdb.IoTDBIndexes;
import org.apache.skywalking.oap.server.storage.plugin.iotdb.utils.IoTDBUtils;

@Slf4j
@RequiredArgsConstructor
public class IoTDBEBPFProfilingTaskDAO implements IEBPFProfilingTaskDAO {
    private final IoTDBClient client;
    private final StorageBuilder<EBPFProfilingTaskRecord> storageBuilder = new EBPFProfilingTaskRecord.Builder();

    @Override
    public List<EBPFProfilingTask> queryTasks(EBPFProfilingProcessFinder finder,
                                              EBPFProfilingTargetType targetType,
                                              long taskStartTime, long latestUpdateTime)
            throws IOException {
        StringBuilder query = new StringBuilder();
        query.append("select * from ");
        IoTDBUtils.addModelPath(client.getStorageGroup(), query, EBPFProfilingTaskRecord.INDEX_NAME);
        Map<String, String> indexAndValueMap = new HashMap<>();
        if (StringUtil.isNotEmpty(finder.getServiceId())) {
            indexAndValueMap.put(IoTDBIndexes.SERVICE_ID_IDX, finder.getServiceId());
        }
        if (StringUtil.isNotEmpty(finder.getInstanceId())) {
            indexAndValueMap.put(IoTDBIndexes.INSTANCE_ID_INX, finder.getInstanceId());
        }
<<<<<<< HEAD
        IoTDBUtils.addQueryIndexValue(EBPFProfilingTaskRecord.INDEX_NAME, query, indexAndValueMap);

        StringBuilder where = new StringBuilder(" where ");
=======
>>>>>>> 2a8bf4de
        if (CollectionUtils.isNotEmpty(finder.getProcessIdList())) {
            final List<String> processIdList = finder.getProcessIdList();
            for (int i = 0; i < processIdList.size(); i++) {
                if (i > 0) {
                    query.append(", ");
                }
<<<<<<< HEAD
                where.append(EBPFProfilingTaskRecord.PROCESS_ID)
                     .append(" in (\"").append(sb).append("\")")
                     .append(" and ");
=======
                final HashMap<String, String> indexWithProcessId = new HashMap<>(indexAndValueMap);
                indexWithProcessId.put(IoTDBIndexes.PROCESS_ID_INX, processIdList.get(i));
                query = client.addQueryIndexValue(EBPFProfilingTaskRecord.INDEX_NAME, query, indexWithProcessId);
>>>>>>> 2a8bf4de
            }
        } else {
            query = client.addQueryIndexValue(EBPFProfilingTaskRecord.INDEX_NAME, query, indexAndValueMap);
        }

        StringBuilder where = new StringBuilder(" where ");
        if (taskStartTime > 0) {
            where.append(EBPFProfilingTaskRecord.START_TIME)
                 .append(" >= ").append(taskStartTime)
                 .append(" and ");
        }
        if (latestUpdateTime > 0) {
            where.append(EBPFProfilingTaskRecord.LAST_UPDATE_TIME)
                 .append(" > ").append(latestUpdateTime)
                 .append(" and ");
        }
        if (where.length() > 7) {
            int length = where.length();
            where.delete(length - 5, length);
            query.append(where);
        }
        query.append(IoTDBClient.ALIGN_BY_DEVICE);

        List<? super StorageData> storageDataList = client.filterQuery(EBPFProfilingTaskRecord.INDEX_NAME,
                                                                       query.toString(), storageBuilder);
        List<EBPFProfilingTask> taskList = new ArrayList<>(storageDataList.size());
        storageDataList.forEach(storageData -> taskList.add(parseTask((EBPFProfilingTaskRecord) storageData)));
        return taskList;
    }

    private EBPFProfilingTask parseTask(EBPFProfilingTaskRecord record) {
        final EBPFProfilingTask task = new EBPFProfilingTask();
        task.setTaskId(record.id());
        task.setProcessFinderType(EBPFProfilingProcessFinderType.valueOf(record.getProcessFindType()));
        task.setServiceId(record.getServiceId());
        task.setServiceName(IDManager.ServiceID.analysisId(record.getServiceId()).getName());
        task.setInstanceId(record.getInstanceId());
        task.setInstanceName(IDManager.ServiceInstanceID.analysisId(record.getInstanceId()).getName());
        task.setProcessId(record.getProcessId());
        task.setProcessName(record.getProcessName());
        task.setTaskStartTime(record.getStartTime());
        task.setTriggerType(EBPFProfilingTriggerType.valueOf(record.getTriggerType()));
        task.setFixedTriggerDuration(record.getFixedTriggerDuration());
        task.setTargetType(EBPFProfilingTargetType.valueOf(record.getTargetType()));
        task.setCreateTime(record.getCreateTime());
        task.setLastUpdateTime(record.getLastUpdateTime());
        return task;
    }
}<|MERGE_RESOLUTION|>--- conflicted
+++ resolved
@@ -18,18 +18,13 @@
 
 package org.apache.skywalking.oap.server.storage.plugin.iotdb.query;
 
-import java.io.IOException;
-import java.util.ArrayList;
-import java.util.HashMap;
-import java.util.List;
-import java.util.Map;
 import lombok.RequiredArgsConstructor;
 import lombok.extern.slf4j.Slf4j;
 import org.apache.skywalking.oap.server.core.analysis.IDManager;
+import org.apache.skywalking.oap.server.core.query.type.EBPFProfilingProcessFinderType;
 import org.apache.skywalking.oap.server.core.profiling.ebpf.storage.EBPFProfilingTargetType;
 import org.apache.skywalking.oap.server.core.profiling.ebpf.storage.EBPFProfilingTaskRecord;
 import org.apache.skywalking.oap.server.core.profiling.ebpf.storage.EBPFProfilingTriggerType;
-import org.apache.skywalking.oap.server.core.query.type.EBPFProfilingProcessFinderType;
 import org.apache.skywalking.oap.server.core.query.type.EBPFProfilingTask;
 import org.apache.skywalking.oap.server.core.storage.StorageData;
 import org.apache.skywalking.oap.server.core.storage.profiling.ebpf.EBPFProfilingProcessFinder;
@@ -39,7 +34,12 @@
 import org.apache.skywalking.oap.server.library.util.StringUtil;
 import org.apache.skywalking.oap.server.storage.plugin.iotdb.IoTDBClient;
 import org.apache.skywalking.oap.server.storage.plugin.iotdb.IoTDBIndexes;
-import org.apache.skywalking.oap.server.storage.plugin.iotdb.utils.IoTDBUtils;
+
+import java.io.IOException;
+import java.util.ArrayList;
+import java.util.HashMap;
+import java.util.List;
+import java.util.Map;
 
 @Slf4j
 @RequiredArgsConstructor
@@ -50,11 +50,10 @@
     @Override
     public List<EBPFProfilingTask> queryTasks(EBPFProfilingProcessFinder finder,
                                               EBPFProfilingTargetType targetType,
-                                              long taskStartTime, long latestUpdateTime)
-            throws IOException {
+                                              long taskStartTime, long latestUpdateTime) throws IOException {
         StringBuilder query = new StringBuilder();
         query.append("select * from ");
-        IoTDBUtils.addModelPath(client.getStorageGroup(), query, EBPFProfilingTaskRecord.INDEX_NAME);
+        query = client.addModelPath(query, EBPFProfilingTaskRecord.INDEX_NAME);
         Map<String, String> indexAndValueMap = new HashMap<>();
         if (StringUtil.isNotEmpty(finder.getServiceId())) {
             indexAndValueMap.put(IoTDBIndexes.SERVICE_ID_IDX, finder.getServiceId());
@@ -62,27 +61,15 @@
         if (StringUtil.isNotEmpty(finder.getInstanceId())) {
             indexAndValueMap.put(IoTDBIndexes.INSTANCE_ID_INX, finder.getInstanceId());
         }
-<<<<<<< HEAD
-        IoTDBUtils.addQueryIndexValue(EBPFProfilingTaskRecord.INDEX_NAME, query, indexAndValueMap);
-
-        StringBuilder where = new StringBuilder(" where ");
-=======
->>>>>>> 2a8bf4de
         if (CollectionUtils.isNotEmpty(finder.getProcessIdList())) {
             final List<String> processIdList = finder.getProcessIdList();
             for (int i = 0; i < processIdList.size(); i++) {
                 if (i > 0) {
                     query.append(", ");
                 }
-<<<<<<< HEAD
-                where.append(EBPFProfilingTaskRecord.PROCESS_ID)
-                     .append(" in (\"").append(sb).append("\")")
-                     .append(" and ");
-=======
                 final HashMap<String, String> indexWithProcessId = new HashMap<>(indexAndValueMap);
                 indexWithProcessId.put(IoTDBIndexes.PROCESS_ID_INX, processIdList.get(i));
                 query = client.addQueryIndexValue(EBPFProfilingTaskRecord.INDEX_NAME, query, indexWithProcessId);
->>>>>>> 2a8bf4de
             }
         } else {
             query = client.addQueryIndexValue(EBPFProfilingTaskRecord.INDEX_NAME, query, indexAndValueMap);
@@ -90,14 +77,10 @@
 
         StringBuilder where = new StringBuilder(" where ");
         if (taskStartTime > 0) {
-            where.append(EBPFProfilingTaskRecord.START_TIME)
-                 .append(" >= ").append(taskStartTime)
-                 .append(" and ");
+            where.append(EBPFProfilingTaskRecord.START_TIME).append(" >= ").append(taskStartTime).append(" and ");
         }
         if (latestUpdateTime > 0) {
-            where.append(EBPFProfilingTaskRecord.LAST_UPDATE_TIME)
-                 .append(" > ").append(latestUpdateTime)
-                 .append(" and ");
+            where.append(EBPFProfilingTaskRecord.LAST_UPDATE_TIME).append(" > ").append(latestUpdateTime).append(" and ");
         }
         if (where.length() > 7) {
             int length = where.length();
@@ -106,8 +89,7 @@
         }
         query.append(IoTDBClient.ALIGN_BY_DEVICE);
 
-        List<? super StorageData> storageDataList = client.filterQuery(EBPFProfilingTaskRecord.INDEX_NAME,
-                                                                       query.toString(), storageBuilder);
+        List<? super StorageData> storageDataList = client.filterQuery(EBPFProfilingTaskRecord.INDEX_NAME, query.toString(), storageBuilder);
         List<EBPFProfilingTask> taskList = new ArrayList<>(storageDataList.size());
         storageDataList.forEach(storageData -> taskList.add(parseTask((EBPFProfilingTaskRecord) storageData)));
         return taskList;
