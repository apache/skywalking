--- conflicted
+++ resolved
@@ -22,7 +22,6 @@
 import org.apache.skywalking.oap.server.core.server.*;
 import org.apache.skywalking.oap.server.library.module.*;
 import org.apache.skywalking.oap.server.receiver.register.module.RegisterModule;
-import org.apache.skywalking.oap.server.receiver.register.provider.handler.v5.grpc.*;
 import org.apache.skywalking.oap.server.receiver.register.provider.handler.v5.rest.*;
 
 /**
@@ -46,23 +45,12 @@
     }
 
     @Override public void start() {
-        GRPCHandlerRegister grpcHandlerRegister = getManager().find(CoreModule.NAME).getService(GRPCHandlerRegister.class);
-        grpcHandlerRegister.addHandler(new ApplicationRegisterHandler(getManager()));
-        grpcHandlerRegister.addHandler(new InstanceDiscoveryServiceHandler(getManager()));
-        grpcHandlerRegister.addHandler(new ServiceNameDiscoveryHandler(getManager()));
-        grpcHandlerRegister.addHandler(new NetworkAddressRegisterServiceHandler(getManager()));
-<<<<<<< HEAD
-        grpcHandlerRegister.addHandler(new ServiceInstancePingPkgHandler(getManager()));
-
-=======
-
         JettyHandlerRegister jettyHandlerRegister = getManager().find(CoreModule.NAME).getService(JettyHandlerRegister.class);
         jettyHandlerRegister.addHandler(new ApplicationRegisterServletHandler(getManager()));
         jettyHandlerRegister.addHandler(new InstanceDiscoveryServletHandler(getManager()));
         jettyHandlerRegister.addHandler(new InstanceHeartBeatServletHandler(getManager()));
         jettyHandlerRegister.addHandler(new NetworkAddressRegisterServletHandler(getManager()));
         jettyHandlerRegister.addHandler(new ServiceNameDiscoveryServiceHandler(getManager()));
->>>>>>> ee10c236
     }
 
     @Override public void notifyAfterCompleted() {
