--- conflicted
+++ resolved
@@ -271,11 +271,7 @@
         }
 
         @Override public boolean call(BufferData<UpstreamSegment> bufferData) {
-<<<<<<< HEAD
-            SegmentParse segmentParse = new SegmentParse(moduleManager, listenerManager);
-=======
             SegmentParse segmentParse = new SegmentParse(moduleManager, listenerManager, config);
->>>>>>> 41393891
             segmentParse.setStandardizationWorker(standardizationWorker);
             boolean parseResult = segmentParse.parse(bufferData, Source.Buffer);
             if (parseResult) {
