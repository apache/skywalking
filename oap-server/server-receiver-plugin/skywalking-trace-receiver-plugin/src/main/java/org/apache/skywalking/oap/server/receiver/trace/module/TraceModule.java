--- conflicted
+++ resolved
@@ -27,18 +27,11 @@
 public class TraceModule extends ModuleDefine {
     public static final String NAME = "receiver-trace";
 
-<<<<<<< HEAD
-    @Override public String name() {
-        return NAME;
-=======
     public TraceModule() {
-        super("receiver-trace");
->>>>>>> afd61643
+        super(NAME);
     }
 
     @Override public Class[] services() {
-        return new Class[] {
-            ISegmentParserService.class
-        };
+        return new Class[] {ISegmentParserService.class};
     }
 }