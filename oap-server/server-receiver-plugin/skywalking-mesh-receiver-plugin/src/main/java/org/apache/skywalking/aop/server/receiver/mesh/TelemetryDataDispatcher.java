--- conflicted
+++ resolved
@@ -99,7 +99,7 @@
             toEndpoint(decorator, minuteTimeBucket);
         }
 
-        int sourceServiceId = metric.getSourceServiceId();
+        int sourceServiceId = metrics.getSourceServiceId();
         // Don't generate relation, if no source.
         if (sourceServiceId != Const.NONE) {
             toServiceRelation(decorator, minuteTimeBucket);
@@ -112,39 +112,24 @@
 
         int heartbeatCycle = 10000;
         // source
-<<<<<<< HEAD
-        int instanceId = metric.getSourceServiceInstanceId();
+        int instanceId = metrics.getSourceServiceInstanceId();
         // Don't generate source heartbeat, if no source.
         if (instanceId != Const.NONE) {
             ServiceInstanceInventory serviceInstanceInventory = SERVICE_INSTANCE_CACHE.get(instanceId);
             if (Objects.nonNull(serviceInstanceInventory)) {
-                if (metric.getEndTime() - serviceInstanceInventory.getHeartbeatTime() > heartbeatCycle) {
+                if (metrics.getEndTime() - serviceInstanceInventory.getHeartbeatTime() > heartbeatCycle) {
                     // trigger heartbeat every 10s.
-                    SERVICE_INSTANCE_INVENTORY_REGISTER.heartbeat(metric.getSourceServiceInstanceId(), metric.getEndTime());
-                    SERVICE_INVENTORY_REGISTER.heartbeat(serviceInstanceInventory.getServiceId(), metric.getEndTime());
+                    SERVICE_INSTANCE_INVENTORY_REGISTER.heartbeat(metrics.getSourceServiceInstanceId(), metrics.getEndTime());
+                    SERVICE_INVENTORY_REGISTER.heartbeat(serviceInstanceInventory.getServiceId(), metrics.getEndTime());
                 }
             } else {
                 logger.warn("Can't found service by service instance id from cache, service instance id is: {}", instanceId);
-=======
-        int instanceId = metrics.getSourceServiceInstanceId();
+            }
+        }
+
+        // dest
+        instanceId = metrics.getDestServiceInstanceId();
         ServiceInstanceInventory serviceInstanceInventory = SERVICE_INSTANCE_CACHE.get(instanceId);
-        if (Objects.nonNull(serviceInstanceInventory)) {
-            if (metrics.getEndTime() - serviceInstanceInventory.getHeartbeatTime() > heartbeatCycle) {
-                // trigger heartbeat every 10s.
-                SERVICE_INSTANCE_INVENTORY_REGISTER.heartbeat(metrics.getSourceServiceInstanceId(), metrics.getEndTime());
-                SERVICE_INVENTORY_REGISTER.heartbeat(serviceInstanceInventory.getServiceId(), metrics.getEndTime());
->>>>>>> ed78dabe
-            }
-        }
-
-        // dest
-<<<<<<< HEAD
-        instanceId = metric.getDestServiceInstanceId();
-        ServiceInstanceInventory serviceInstanceInventory = SERVICE_INSTANCE_CACHE.get(instanceId);
-=======
-        instanceId = metrics.getDestServiceInstanceId();
-        serviceInstanceInventory = SERVICE_INSTANCE_CACHE.get(instanceId);
->>>>>>> ed78dabe
         if (Objects.nonNull(serviceInstanceInventory)) {
             if (metrics.getEndTime() - serviceInstanceInventory.getHeartbeatTime() > heartbeatCycle) {
                 // trigger heartbeat every 10s.
