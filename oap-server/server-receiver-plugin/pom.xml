<?xml version="1.0" encoding="UTF-8"?>
<!--
  ~ Licensed to the Apache Software Foundation (ASF) under one or more
  ~ contributor license agreements.  See the NOTICE file distributed with
  ~ this work for additional information regarding copyright ownership.
  ~ The ASF licenses this file to You under the Apache License, Version 2.0
  ~ (the "License"); you may not use this file except in compliance with
  ~ the License.  You may obtain a copy of the License at
  ~
  ~     http://www.apache.org/licenses/LICENSE-2.0
  ~
  ~ Unless required by applicable law or agreed to in writing, software
  ~ distributed under the License is distributed on an "AS IS" BASIS,
  ~ WITHOUT WARRANTIES OR CONDITIONS OF ANY KIND, either express or implied.
  ~ See the License for the specific language governing permissions and
  ~ limitations under the License.
  ~
  -->

<project xmlns="http://maven.apache.org/POM/4.0.0" xmlns:xsi="http://www.w3.org/2001/XMLSchema-instance" xsi:schemaLocation="http://maven.apache.org/POM/4.0.0 http://maven.apache.org/xsd/maven-4.0.0.xsd">
    <parent>
        <artifactId>oap-server</artifactId>
        <groupId>org.apache.skywalking</groupId>
        <version>8.2.0-SNAPSHOT</version>
    </parent>
    <modelVersion>4.0.0</modelVersion>

    <artifactId>server-receiver-plugin</artifactId>
    <packaging>pom</packaging>
    <modules>
        <module>skywalking-trace-receiver-plugin</module>
        <module>zipkin-receiver-plugin</module>
        <module>skywalking-mesh-receiver-plugin</module>
        <module>skywalking-istio-telemetry-receiver-plugin</module>
        <module>skywalking-management-receiver-plugin</module>
        <module>skywalking-jvm-receiver-plugin</module>
        <module>envoy-metrics-receiver-plugin</module>
        <module>skywalking-sharing-server-plugin</module>
        <module>skywalking-clr-receiver-plugin</module>
        <module>jaeger-receiver-plugin</module>
        <module>receiver-proto</module>
        <module>skywalking-profile-receiver-plugin</module>
<<<<<<< HEAD
        <module>skywalking-browser-receiver-plugin</module>
=======
        <module>opencensus-receiver-plugin</module>
        <module>skywalking-meter-receiver-plugin</module>
>>>>>>> 118e334e
    </modules>

    <dependencies>
        <dependency>
            <groupId>org.apache.skywalking</groupId>
            <artifactId>server-core</artifactId>
            <version>${project.version}</version>
        </dependency>
        <dependency>
            <groupId>org.apache.skywalking</groupId>
            <artifactId>apm-network</artifactId>
            <version>${project.version}</version>
        </dependency>
        <dependency>
            <groupId>org.apache.skywalking</groupId>
            <artifactId>library-module</artifactId>
            <version>${project.version}</version>
        </dependency>
        <dependency>
            <groupId>org.apache.skywalking</groupId>
            <artifactId>library-util</artifactId>
            <version>${project.version}</version>
        </dependency>
    </dependencies>
</project><|MERGE_RESOLUTION|>--- conflicted
+++ resolved
@@ -40,12 +40,9 @@
         <module>jaeger-receiver-plugin</module>
         <module>receiver-proto</module>
         <module>skywalking-profile-receiver-plugin</module>
-<<<<<<< HEAD
-        <module>skywalking-browser-receiver-plugin</module>
-=======
         <module>opencensus-receiver-plugin</module>
         <module>skywalking-meter-receiver-plugin</module>
->>>>>>> 118e334e
+        <module>skywalking-browser-receiver-plugin</module>
     </modules>
 
     <dependencies>
