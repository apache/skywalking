--- conflicted
+++ resolved
@@ -62,18 +62,9 @@
                                                   .provider()
                                                   .getService(GRPCHandlerRegister.class);
         if (config.isAcceptMetricsService()) {
-<<<<<<< HEAD
-            service.addHandler(new MetricServiceGRPCHandler(getManager(), config));
-=======
-            getManager().find(CoreModule.NAME)
-                        .provider()
-                        .getService(OALEngineLoaderService.class)
-                        .load(EnvoyOALDefine.INSTANCE);
-
             final MetricServiceGRPCHandler handler = new MetricServiceGRPCHandler(getManager());
             service.addHandler(handler);
             service.addHandler(new MetricServiceGRPCHandlerV3(handler));
->>>>>>> 61011635
         }
         final AccessLogServiceGRPCHandler handler = new AccessLogServiceGRPCHandler(getManager(), config);
         service.addHandler(handler);
