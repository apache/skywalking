--- conflicted
+++ resolved
@@ -46,10 +46,7 @@
 
     public JDBCHikariCPClient(Properties properties) {
         hikariConfig = new HikariConfig(properties);
-<<<<<<< HEAD
-=======
         this.healthChecker = new DelegatedHealthChecker();
->>>>>>> e0325a44
     }
 
     @Override
