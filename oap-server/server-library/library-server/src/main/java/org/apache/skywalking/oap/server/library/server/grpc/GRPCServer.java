--- conflicted
+++ resolved
@@ -35,12 +35,7 @@
 import lombok.extern.slf4j.Slf4j;
 import org.apache.skywalking.oap.server.library.server.Server;
 import org.apache.skywalking.oap.server.library.server.ServerException;
-<<<<<<< HEAD
 import org.apache.skywalking.oap.server.library.server.grpc.ssl.DynamicSslContext;
-import org.slf4j.Logger;
-import org.slf4j.LoggerFactory;
-=======
->>>>>>> ca957699
 
 @Slf4j
 public class GRPCServer implements Server {
@@ -114,15 +109,11 @@
         nettyServerBuilder = nettyServerBuilder.maxConcurrentCallsPerConnection(maxConcurrentCallsPerConnection)
                                                .maxInboundMessageSize(maxMessageSize)
                                                .executor(executor);
-<<<<<<< HEAD
         if (!Strings.isNullOrEmpty(privateKeyFile) && !Strings.isNullOrEmpty(certChainFile)) {
             sslContext = DynamicSslContext.forServer(privateKeyFile, certChainFile);
             nettyServerBuilder.sslContext(sslContext);
         }
-        LOGGER.info("Server started, host {} listening on {}", host, port);
-=======
         log.info("Server started, host {} listening on {}", host, port);
->>>>>>> ca957699
     }
 
     static class CustomRejectedExecutionHandler implements RejectedExecutionHandler {
@@ -136,15 +127,7 @@
     @Override
     public void start() throws ServerException {
         try {
-<<<<<<< HEAD
             Optional.ofNullable(sslContext).ifPresent(DynamicSslContext::start);
-=======
-            if (sslContextBuilder != null) {
-                nettyServerBuilder = nettyServerBuilder.sslContext(
-                    GrpcSslContexts.configure(sslContextBuilder, SslProvider.OPENSSL)
-                                   .build());
-            }
->>>>>>> ca957699
             server = nettyServerBuilder.build();
             server.start();
         } catch (IOException e) {
