--- conflicted
+++ resolved
@@ -90,11 +90,7 @@
     ;
 
 expression
-<<<<<<< HEAD
-    : booleanMatch | stringMatch | greaterMatch | lessMatch | greaterEqualMatch | lessEqualMatch | notEqualMatch
-=======
     : booleanMatch | stringMatch | greaterMatch | lessMatch | greaterEqualMatch | lessEqualMatch | notEqualMatch | booleanNotEqualMatch | likeMatch
->>>>>>> ecc18b9b
     ;
 
 booleanMatch
@@ -121,10 +117,6 @@
     :  conditionAttribute LESS_EQUAL numberConditionValue
     ;
 
-<<<<<<< HEAD
-notEqualMatch
-    : conditionAttribute NOT_EQUAL (enumConditionValue | numberConditionValue | stringConditionValue | booleanConditionValue)
-=======
 booleanNotEqualMatch
     :  conditionAttribute NOT_EQUAL booleanConditionValue
     ;
@@ -135,7 +127,6 @@
 
 likeMatch
     :  conditionAttribute LIKE stringConditionValue
->>>>>>> ecc18b9b
     ;
 
 conditionAttribute
