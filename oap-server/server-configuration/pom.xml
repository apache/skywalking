<?xml version="1.0" encoding="UTF-8"?>
<!--
  ~ Licensed to the Apache Software Foundation (ASF) under one or more
  ~ contributor license agreements.  See the NOTICE file distributed with
  ~ this work for additional information regarding copyright ownership.
  ~ The ASF licenses this file to You under the Apache License, Version 2.0
  ~ (the "License"); you may not use this file except in compliance with
  ~ the License.  You may obtain a copy of the License at
  ~
  ~     http://www.apache.org/licenses/LICENSE-2.0
  ~
  ~ Unless required by applicable law or agreed to in writing, software
  ~ distributed under the License is distributed on an "AS IS" BASIS,
  ~ WITHOUT WARRANTIES OR CONDITIONS OF ANY KIND, either express or implied.
  ~ See the License for the specific language governing permissions and
  ~ limitations under the License.
  ~
  -->

<project xmlns="http://maven.apache.org/POM/4.0.0"
         xmlns:xsi="http://www.w3.org/2001/XMLSchema-instance"
         xsi:schemaLocation="http://maven.apache.org/POM/4.0.0 http://maven.apache.org/xsd/maven-4.0.0.xsd">
    <parent>
        <artifactId>oap-server</artifactId>
        <groupId>org.apache.skywalking</groupId>
        <version>6.2.0-SNAPSHOT</version>
    </parent>
    <modelVersion>4.0.0</modelVersion>

    <artifactId>server-configuration</artifactId>
    <packaging>pom</packaging>
    <modules>
        <module>configuration-api</module>
        <module>grpc-configuration-sync</module>
        <module>configuration-apollo</module>
        <module>configuration-nacos</module>
<<<<<<< HEAD
        <module>configuration-zookeeper</module>
=======
        <module>configuration-etcd</module>
>>>>>>> 6ff33d88
    </modules>

</project><|MERGE_RESOLUTION|>--- conflicted
+++ resolved
@@ -34,11 +34,8 @@
         <module>grpc-configuration-sync</module>
         <module>configuration-apollo</module>
         <module>configuration-nacos</module>
-<<<<<<< HEAD
         <module>configuration-zookeeper</module>
-=======
         <module>configuration-etcd</module>
->>>>>>> 6ff33d88
     </modules>
 
 </project>