--- conflicted
+++ resolved
@@ -96,14 +96,11 @@
         expression.setDelegate(new GroovyObjectSupport() {
 
             public SampleFamily propertyMissing(String metricName) {
-<<<<<<< HEAD
-=======
                 ExpressionParsingContext.get().ifPresent(ctx -> {
                     if (!ctx.samples.contains(metricName)) {
                         ctx.samples.add(metricName);
                     }
                 });
->>>>>>> 8c51043d
                 ImmutableMap<String, SampleFamily> sampleFamilies = propertyRepository.get();
                 if (sampleFamilies == null) {
                     return SampleFamily.EMPTY;
