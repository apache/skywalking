--- conflicted
+++ resolved
@@ -42,10 +42,7 @@
 
 @Slf4j
 public class JVMSourceDispatcher {
-<<<<<<< HEAD
-=======
-    private static final Logger LOGGER = LoggerFactory.getLogger(JVMSourceDispatcher.class);
->>>>>>> 5bfac1b5
+
     private final SourceReceiver sourceReceiver;
 
     public JVMSourceDispatcher(ModuleManager moduleManager) {
