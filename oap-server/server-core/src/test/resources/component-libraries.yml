--- conflicted
+++ resolved
@@ -233,12 +233,9 @@
 rest-high-level-client:
   id: 77
   languages: Java
-<<<<<<< HEAD
 spring-tx:
   id: 78
   languages: Java
-=======
->>>>>>> db0b7486
 
 # .NET/.NET Core components
 # [3000, 4000) for C#/.NET only
