--- conflicted
+++ resolved
@@ -189,12 +189,11 @@
 Vertx:
   id: 59
   languages: Java
-<<<<<<< HEAD
+ShardingSphere:
+  id: 60
+  languages: Java
 spring-cloud-gateway:
-=======
-ShardingSphere:
->>>>>>> 9c2f5c9c
-  id: 60
+  id: 61
   languages: Java
 
 # .NET/.NET Core components
