--- conflicted
+++ resolved
@@ -204,13 +204,13 @@
 Solr:
   id: 64
   languages: Java
-<<<<<<< HEAD
+SpringAsync:
+  id: 65
+  languages: Java
 Hessian:
-=======
-SpringAsync:
->>>>>>> 6c85693c
-  id: 65
-  languages: Java
+  id: 66
+  languages: Java
+  
 
 # .NET/.NET Core components
 # [3000, 4000) for C#/.NET only
