# Licensed to the Apache Software Foundation (ASF) under one
# or more contributor license agreements.  See the NOTICE file
# distributed with this work for additional information
# regarding copyright ownership.  The ASF licenses this file
# to you under the Apache License, Version 2.0 (the
# "License"); you may not use this file except in compliance
# with the License.  You may obtain a copy of the License at
#
#     http://www.apache.org/licenses/LICENSE-2.0
#
# Unless required by applicable law or agreed to in writing, software
# distributed under the License is distributed on an "AS IS" BASIS,
# WITHOUT WARRANTIES OR CONDITIONS OF ANY KIND, either express or implied.
# See the License for the specific language governing permissions and
# limitations under the License.

# Define all component libraries' names and IDs, used in monitored application.
# This is a bothway mapping, agent or SDK could use the value(ID) to represent the component name in uplink data.
#
# ######
#   id
# ######
# We highly recommend DO NOT change the IDs in these file, just append new one, and make sure the ID unique.
# Any replacement will cause visualization and aggregation error.
#
# All IDs in this files are reserved, even some IDs removed by some reasons, those IDs will be abandoned.
#
# ######
# languages
# ######
# Languages declare which languages are using this component. Multi languages should be separated by `,`

Tomcat:
  id: 1
  languages: Java
HttpClient:
  id: 2
  languages: Java,C#,Node.js
Dubbo:
  id: 3
  languages: Java
H2:
  id: 4
  languages: Java
Mysql:
  id: 5
  languages: Java,C#,Node.js
ORACLE:
  id: 6
  languages: Java
Redis:
  id: 7
  languages: Java,C#,Node.js
Motan:
  id: 8
  languages: Java
MongoDB:
  id: 9
  languages: Java,C#,Node.js
Resin:
  id: 10
  languages: Java
Feign:
  id: 11
  languages: Java
OKHttp:
  id: 12
  languages: Java
SpringRestTemplate:
  id: 13
  languages: Java
SpringMVC:
  id: 14
  languages: Java
Struts2:
  id: 15
  languages: Java
NutzMVC:
  id: 16
  languages: Java
NutzHttp:
  id: 17
  languages: Java
JettyClient:
  id: 18
  languages: Java
JettyServer:
  id: 19
  languages: Java
Memcached:
  id: 20
  languages: Java
ShardingJDBC:
  id: 21
  languages: Java
PostgreSQL:
  id: 22
  languages: Java,C#,Node.js
GRPC:
  id: 23
  languages: Java
ElasticJob:
  id: 24
  languages: Java
RocketMQ:
  id: 25
  languages: Java
httpasyncclient:
  id: 26
  languages: Java
Kafka:
  id: 27
  languages: Java
ServiceComb:
  id: 28
  languages: Java
Hystrix:
  id: 29
  languages: Java
Jedis:
  id: 30
  languages: Java
SQLite:
  id: 31
  languages: Java,C#
h2-jdbc-driver:
  id: 32
  languages: Java
mysql-connector-java:
  id: 33
  languages: Java
ojdbc:
  id: 34
  languages: Java
Spymemcached:
  id: 35
  languages: Java
Xmemcached:
  id: 36
  languages: Java
postgresql-jdbc-driver:
  id: 37
  languages: Java
rocketMQ-producer:
  id: 38
  languages: Java
rocketMQ-consumer:
  id: 39
  languages: Java
kafka-producer:
  id: 40
  languages: Java
kafka-consumer:
  id: 41
  languages: Java
mongodb-driver:
  id: 42
  languages: Java
SOFARPC:
  id: 43
  languages: Java
ActiveMQ:
  id: 44
  languages: Java
activemq-producer:
  id: 45
  languages: Java
activemq-consumer:
  id: 46
  languages: Java
Elasticsearch:
  id: 47
  languages: Java
transport-client:
  id: 48
  languages: Java
Undertow:
  id: 49
  languages: Java
Redisson:
  id: 56
  languages: Java
Lettuce:
  id: 57
  languages: Java
Zookeeper:
  id: 58
  languages: Java
Vertx:
  id: 59
  languages: Java
<<<<<<< HEAD
RESTEasy:
=======
ShardingSphere:
>>>>>>> 63fb961c
  id: 60
  languages: Java

# .NET/.NET Core components
# [3000, 4000) for C#/.NET only
AspNetCore:
  id: 3001
  languages: C#
EntityFrameworkCore:
  id: 3002
  languages: C#
SqlClient:
  id: 3003
  languages: C#
CAP:
  id: 3004
  languages: C#
StackExchange.Redis:
  id: 3005
  languages: C#
SqlServer:
  id: 3006
  languages: C#
Npgsql:
  id: 3007
  languages: C#
MySqlConnector:
  id: 3008
  languages: C#
EntityFrameworkCore.InMemory:
  id: 3009
  languages: C#
EntityFrameworkCore.SqlServer:
  id: 3010
  languages: C#
EntityFrameworkCore.Sqlite:
  id: 3011
  languages: C#
Pomelo.EntityFrameworkCore.MySql:
  id: 3012
  languages: C#
Npgsql.EntityFrameworkCore.PostgreSQL:
  id: 3013
  languages: C#
InMemoryDatabase:
  id: 3014
  languages: C#
AspNet:
  id: 3015
  languages: C#
SmartSql:
  id: 3016
  languages: C#

# NoeJS components
# [4000, 5000) for Node.js agent
HttpServer:
  id: 4001
  languages: Node.js
express:
  id: 4002
  languages: Node.js
Egg:
  id: 4003
  languages: Node.js
Koa:
  id: 4004
  languages: Node.js

# Component Server mapping defines the server display names of some components
# e.g.
# Jedis is a client library in Java for Redis server
Component-Server-Mappings:
  mongodb-driver: MongoDB
  rocketMQ-producer: RocketMQ
  rocketMQ-consumer: RocketMQ
  kafka-producer: Kafka
  kafka-consumer: Kafka
  activemq-producer: ActiveMQ
  activemq-consumer: ActiveMQ
  postgresql-jdbc-driver: PostgreSQL
  Xmemcached: Memcached
  Spymemcached: Memcached
  h2-jdbc-driver: H2
  mysql-connector-java: Mysql
  Jedis: Redis
  Redisson: Redis
  Lettuce: Redis
  Zookeeper: Zookeeper
  StackExchange.Redis: Redis
  SqlClient: SqlServer
  Npgsql: PostgreSQL
  MySqlConnector: Mysql
  EntityFrameworkCore.InMemory: InMemoryDatabase
  EntityFrameworkCore.SqlServer: SqlServer
  EntityFrameworkCore.Sqlite: SQLite
  Pomelo.EntityFrameworkCore.MySql: Mysql
  Npgsql.EntityFrameworkCore.PostgreSQL: PostgreSQL
  transport-client: Elasticsearch<|MERGE_RESOLUTION|>--- conflicted
+++ resolved
@@ -189,11 +189,10 @@
 Vertx:
   id: 59
   languages: Java
-<<<<<<< HEAD
+ShardingSphere:
+  id: 60
+  languages: Java
 RESTEasy:
-=======
-ShardingSphere:
->>>>>>> 63fb961c
   id: 60
   languages: Java
 
