# Licensed to the Apache Software Foundation (ASF) under one
# or more contributor license agreements.  See the NOTICE file
# distributed with this work for additional information
# regarding copyright ownership.  The ASF licenses this file
# to you under the Apache License, Version 2.0 (the
# "License"); you may not use this file except in compliance
# with the License.  You may obtain a copy of the License at
#
#     http://www.apache.org/licenses/LICENSE-2.0
#
# Unless required by applicable law or agreed to in writing, software
# distributed under the License is distributed on an "AS IS" BASIS,
# WITHOUT WARRANTIES OR CONDITIONS OF ANY KIND, either express or implied.
# See the License for the specific language governing permissions and
# limitations under the License.

# Define all component libraries' names and IDs, used in monitored application.
# This is a bothway mapping, agent or SDK could use the value(ID) to represent the component name in uplink data.
#
# ######
#   id
# ######
# We highly recommend DO NOT change the IDs in these file, just append new one, and make sure the ID unique.
# Any replacement will cause visualization and aggregation error.
#
# All IDs in this files are reserved, even some IDs removed by some reasons, those IDs will be abandoned.
#
# ######
# languages
# ######
# Languages declare which languages are using this component. Multi languages should be separated by `,`

Tomcat:
  id: 1
  languages: Java
HttpClient:
  id: 2
  languages: Java,C#,Node.js
Dubbo:
  id: 3
  languages: Java
H2:
  id: 4
  languages: Java
Mysql:
  id: 5
  languages: Java,C#,Node.js
ORACLE:
  id: 6
  languages: Java
Redis:
  id: 7
  languages: Java,C#,Node.js
Motan:
  id: 8
  languages: Java
MongoDB:
  id: 9
  languages: Java,C#,Node.js
Resin:
  id: 10
  languages: Java
Feign:
  id: 11
  languages: Java
OKHttp:
  id: 12
  languages: Java
SpringRestTemplate:
  id: 13
  languages: Java
SpringMVC:
  id: 14
  languages: Java
Struts2:
  id: 15
  languages: Java
NutzMVC:
  id: 16
  languages: Java
NutzHttp:
  id: 17
  languages: Java
JettyClient:
  id: 18
  languages: Java
JettyServer:
  id: 19
  languages: Java
Memcached:
  id: 20
  languages: Java
ShardingJDBC:
  id: 21
  languages: Java
PostgreSQL:
  id: 22
  languages: Java,C#,Node.js
GRPC:
  id: 23
  languages: Java
ElasticJob:
  id: 24
  languages: Java
RocketMQ:
  id: 25
  languages: Java
httpasyncclient:
  id: 26
  languages: Java
Kafka:
  id: 27
  languages: Java
ServiceComb:
  id: 28
  languages: Java
Hystrix:
  id: 29
  languages: Java
Jedis:
  id: 30
  languages: Java
SQLite:
  id: 31
  languages: Java,C#
h2-jdbc-driver:
  id: 32
  languages: Java
mysql-connector-java:
  id: 33
  languages: Java
ojdbc:
  id: 34
  languages: Java
Spymemcached:
  id: 35
  languages: Java
Xmemcached:
  id: 36
  languages: Java
postgresql-jdbc-driver:
  id: 37
  languages: Java
rocketMQ-producer:
  id: 38
  languages: Java
rocketMQ-consumer:
  id: 39
  languages: Java
kafka-producer:
  id: 40
  languages: Java
kafka-consumer:
  id: 41
  languages: Java
mongodb-driver:
  id: 42
  languages: Java
SOFARPC:
  id: 43
  languages: Java
ActiveMQ:
  id: 44
  languages: Java
activemq-producer:
  id: 45
  languages: Java
activemq-consumer:
  id: 46
  languages: Java
Elasticsearch:
  id: 47
  languages: Java
transport-client:
  id: 48
  languages: Java
Undertow:
  id: 49
  languages: Java
Redisson:
  id: 56
  languages: Java
Lettuce:
  id: 57
  languages: Java
Zookeeper:
  id: 58
  languages: Java
Vertx:
  id: 59
  languages: Java
ShardingSphere:
  id: 60
  languages: Java
spring-cloud-gateway:
  id: 61
  languages: Java
RESTEasy:
  id: 62
  languages: Java
SolrJ:
  id: 63
  languages: Java
Solr:
  id: 64
  languages: Java
SpringAsync:
  id: 65
  languages: Java
<<<<<<< HEAD
spring-webflux:
  id: 67
=======
JdkHttp:
  id: 66
>>>>>>> 8611124b
  languages: Java

# .NET/.NET Core components
# [3000, 4000) for C#/.NET only
AspNetCore:
  id: 3001
  languages: C#
EntityFrameworkCore:
  id: 3002
  languages: C#
SqlClient:
  id: 3003
  languages: C#
CAP:
  id: 3004
  languages: C#
StackExchange.Redis:
  id: 3005
  languages: C#
SqlServer:
  id: 3006
  languages: C#
Npgsql:
  id: 3007
  languages: C#
MySqlConnector:
  id: 3008
  languages: C#
EntityFrameworkCore.InMemory:
  id: 3009
  languages: C#
EntityFrameworkCore.SqlServer:
  id: 3010
  languages: C#
EntityFrameworkCore.Sqlite:
  id: 3011
  languages: C#
Pomelo.EntityFrameworkCore.MySql:
  id: 3012
  languages: C#
Npgsql.EntityFrameworkCore.PostgreSQL:
  id: 3013
  languages: C#
InMemoryDatabase:
  id: 3014
  languages: C#
AspNet:
  id: 3015
  languages: C#
SmartSql:
  id: 3016
  languages: C#

# NoeJS components
# [4000, 5000) for Node.js agent
HttpServer:
  id: 4001
  languages: Node.js
express:
  id: 4002
  languages: Node.js
Egg:
  id: 4003
  languages: Node.js
Koa:
  id: 4004
  languages: Node.js

# Component Server mapping defines the server display names of some components
# e.g.
# Jedis is a client library in Java for Redis server
Component-Server-Mappings:
  mongodb-driver: MongoDB
  rocketMQ-producer: RocketMQ
  rocketMQ-consumer: RocketMQ
  kafka-producer: Kafka
  kafka-consumer: Kafka
  activemq-producer: ActiveMQ
  activemq-consumer: ActiveMQ
  postgresql-jdbc-driver: PostgreSQL
  Xmemcached: Memcached
  Spymemcached: Memcached
  h2-jdbc-driver: H2
  mysql-connector-java: Mysql
  Jedis: Redis
  Redisson: Redis
  Lettuce: Redis
  Zookeeper: Zookeeper
  StackExchange.Redis: Redis
  SqlClient: SqlServer
  Npgsql: PostgreSQL
  MySqlConnector: Mysql
  EntityFrameworkCore.InMemory: InMemoryDatabase
  EntityFrameworkCore.SqlServer: SqlServer
  EntityFrameworkCore.Sqlite: SQLite
  Pomelo.EntityFrameworkCore.MySql: Mysql
  Npgsql.EntityFrameworkCore.PostgreSQL: PostgreSQL
  transport-client: Elasticsearch
  SolrJ: Solr<|MERGE_RESOLUTION|>--- conflicted
+++ resolved
@@ -207,13 +207,11 @@
 SpringAsync:
   id: 65
   languages: Java
-<<<<<<< HEAD
+JdkHttp:
+  id: 66
+  languages: Java
 spring-webflux:
   id: 67
-=======
-JdkHttp:
-  id: 66
->>>>>>> 8611124b
   languages: Java
 
 # .NET/.NET Core components
