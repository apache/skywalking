# Licensed to the Apache Software Foundation (ASF) under one or more
# contributor license agreements.  See the NOTICE file distributed with
# this work for additional information regarding copyright ownership.
# The ASF licenses this file to You under the Apache License, Version 2.0
# (the "License"); you may not use this file except in compliance with
# the License.  You may obtain a copy of the License at
#
#     http://www.apache.org/licenses/LICENSE-2.0
#
# Unless required by applicable law or agreed to in writing, software
# distributed under the License is distributed on an "AS IS" BASIS,
# WITHOUT WARRANTIES OR CONDITIONS OF ANY KIND, either express or implied.
# See the License for the specific language governing permissions and
# limitations under the License.

# Define all component libraries' names and IDs, used in monitored application.
# This is a bothway mapping, agent or SDK could use the value(ID) to represent the component name in uplink data.
#
# ######
#   id
# ######
# We highly recommend DO NOT change the IDs in these file, just append new one, and make sure the ID unique.
# Any replacement will cause visualization and aggregation error.
#
# All IDs in this files are reserved, even some IDs removed by some reasons, those IDs will be abandoned.
#
# ######
# languages
# ######
# Languages declare which languages are using this component. Multi languages should be separated by `,`

Tomcat:
  id: 1
  languages: Java
HttpClient:
  id: 2
  languages: Java,C#,Node.js
Dubbo:
  id: 3
  languages: Java
H2:
  id: 4
  languages: Java
Mysql:
  id: 5
  languages: Java,C#,Node.js
ORACLE:
  id: 6
  languages: Java
Redis:
  id: 7
  languages: Java,C#,Node.js
Motan:
  id: 8
  languages: Java
MongoDB:
  id: 9
  languages: Java,C#,Node.js
Resin:
  id: 10
  languages: Java
Feign:
  id: 11
  languages: Java
OKHttp:
  id: 12
  languages: Java
SpringRestTemplate:
  id: 13
  languages: Java
SpringMVC:
  id: 14
  languages: Java
Struts2:
  id: 15
  languages: Java
NutzMVC:
  id: 16
  languages: Java
NutzHttp:
  id: 17
  languages: Java
JettyClient:
  id: 18
  languages: Java
JettyServer:
  id: 19
  languages: Java
Memcached:
  id: 20
  languages: Java
ShardingJDBC:
  id: 21
  languages: Java
PostgreSQL:
  id: 22
  languages: Java,C#,Node.js
GRPC:
  id: 23
  languages: Java
ElasticJob:
  id: 24
  languages: Java
RocketMQ:
  id: 25
  languages: Java
httpasyncclient:
  id: 26
  languages: Java
Kafka:
  id: 27
  languages: Java
ServiceComb:
  id: 28
  languages: Java
Hystrix:
  id: 29
  languages: Java
Jedis:
  id: 30
  languages: Java
SQLite:
  id: 31
  languages: Java,C#
h2-jdbc-driver:
  id: 32
  languages: Java
mysql-connector-java:
  id: 33
  languages: Java
ojdbc:
  id: 34
  languages: Java
Spymemcached:
  id: 35
  languages: Java
Xmemcached:
  id: 36
  languages: Java
postgresql-jdbc-driver:
  id: 37
  languages: Java
rocketMQ-producer:
  id: 38
  languages: Java
rocketMQ-consumer:
  id: 39
  languages: Java
kafka-producer:
  id: 40
  languages: Java
kafka-consumer:
  id: 41
  languages: Java
mongodb-driver:
  id: 42
  languages: Java
SOFARPC:
  id: 43
  languages: Java
ActiveMQ:
  id: 44
  languages: Java
activemq-producer:
  id: 45
  languages: Java
activemq-consumer:
  id: 46
  languages: Java
Elasticsearch:
  id: 47
  languages: Java
transport-client:
  id: 48
  languages: Java
Undertow:
  id: 49
  languages: Java
Redisson:
  id: 56
  languages: Java
Lettuce:
  id: 57
  languages: Java
Zookeeper:
  id: 58
  languages: Java
Vertx:
  id: 59
  languages: Java
ShardingSphere:
  id: 60
  languages: Java
spring-cloud-gateway:
  id: 61
  languages: Java
RESTEasy:
  id: 62
  languages: Java
SolrJ:
  id: 63
  languages: Java
Solr:
  id: 64
  languages: Java
SpringAsync:
  id: 65
  languages: Java
JdkHttp:
  id: 66
  languages: Java
spring-webflux:
  id: 67
  languages: Java
Play:
  id: 68
  languages: Java,Scala
<<<<<<< HEAD
Light4J:
  id: 71
=======
cassandra-java-driver:
  id: 69
  languages: Java
Cassandra:
  id: 70
>>>>>>> 876b60c1
  languages: Java

# .NET/.NET Core components
# [3000, 4000) for C#/.NET only
AspNetCore:
  id: 3001
  languages: C#
EntityFrameworkCore:
  id: 3002
  languages: C#
SqlClient:
  id: 3003
  languages: C#
CAP:
  id: 3004
  languages: C#
StackExchange.Redis:
  id: 3005
  languages: C#
SqlServer:
  id: 3006
  languages: C#
Npgsql:
  id: 3007
  languages: C#
MySqlConnector:
  id: 3008
  languages: C#
EntityFrameworkCore.InMemory:
  id: 3009
  languages: C#
EntityFrameworkCore.SqlServer:
  id: 3010
  languages: C#
EntityFrameworkCore.Sqlite:
  id: 3011
  languages: C#
Pomelo.EntityFrameworkCore.MySql:
  id: 3012
  languages: C#
Npgsql.EntityFrameworkCore.PostgreSQL:
  id: 3013
  languages: C#
InMemoryDatabase:
  id: 3014
  languages: C#
AspNet:
  id: 3015
  languages: C#
SmartSql:
  id: 3016
  languages: C#

# NoeJS components
# [4000, 5000) for Node.js agent
HttpServer:
  id: 4001
  languages: Node.js
express:
  id: 4002
  languages: Node.js
Egg:
  id: 4003
  languages: Node.js
Koa:
  id: 4004
  languages: Node.js

# Component Server mapping defines the server display names of some components
# e.g.
# Jedis is a client library in Java for Redis server
Component-Server-Mappings:
  mongodb-driver: MongoDB
  rocketMQ-producer: RocketMQ
  rocketMQ-consumer: RocketMQ
  kafka-producer: Kafka
  kafka-consumer: Kafka
  activemq-producer: ActiveMQ
  activemq-consumer: ActiveMQ
  postgresql-jdbc-driver: PostgreSQL
  Xmemcached: Memcached
  Spymemcached: Memcached
  h2-jdbc-driver: H2
  mysql-connector-java: Mysql
  Jedis: Redis
  Redisson: Redis
  Lettuce: Redis
  Zookeeper: Zookeeper
  StackExchange.Redis: Redis
  SqlClient: SqlServer
  Npgsql: PostgreSQL
  MySqlConnector: Mysql
  EntityFrameworkCore.InMemory: InMemoryDatabase
  EntityFrameworkCore.SqlServer: SqlServer
  EntityFrameworkCore.Sqlite: SQLite
  Pomelo.EntityFrameworkCore.MySql: Mysql
  Npgsql.EntityFrameworkCore.PostgreSQL: PostgreSQL
  transport-client: Elasticsearch
  SolrJ: Solr
  cassandra-java-driver: Cassandra<|MERGE_RESOLUTION|>--- conflicted
+++ resolved
@@ -215,16 +215,14 @@
 Play:
   id: 68
   languages: Java,Scala
-<<<<<<< HEAD
+cassandra-java-driver:
+  id: 69
+  languages: Java
+Cassandra:
+  id: 70
+  languages: Java
 Light4J:
   id: 71
-=======
-cassandra-java-driver:
-  id: 69
-  languages: Java
-Cassandra:
-  id: 70
->>>>>>> 876b60c1
   languages: Java
 
 # .NET/.NET Core components
