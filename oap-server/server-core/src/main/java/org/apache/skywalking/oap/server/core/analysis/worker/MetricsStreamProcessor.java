--- conflicted
+++ resolved
@@ -162,24 +162,16 @@
         if (supportDownSampling) {
             if (configService.shouldToHour()) {
                 Model model = modelSetter.add(
-<<<<<<< HEAD
-                    metricsClass, stream.getScopeId(), new Storage(stream.getName(), timeRelativeID, DownSampling.Hour), false);
-=======
                     metricsClass, stream.getScopeId(), new Storage(stream.getName(), timeRelativeID, DownSampling.Hour),
                     false
                 );
->>>>>>> a7abb1f5
                 hourPersistentWorker = downSamplingWorker(moduleDefineHolder, metricsDAO, model, supportUpdate);
             }
             if (configService.shouldToDay()) {
                 Model model = modelSetter.add(
-<<<<<<< HEAD
-                    metricsClass, stream.getScopeId(), new Storage(stream.getName(), timeRelativeID, DownSampling.Day), false);
-=======
                     metricsClass, stream.getScopeId(), new Storage(stream.getName(), timeRelativeID, DownSampling.Day),
                     false
                 );
->>>>>>> a7abb1f5
                 dayPersistentWorker = downSamplingWorker(moduleDefineHolder, metricsDAO, model, supportUpdate);
             }
 
@@ -188,13 +180,9 @@
         }
 
         Model model = modelSetter.add(
-<<<<<<< HEAD
-            metricsClass, stream.getScopeId(), new Storage(stream.getName(), timeRelativeID, DownSampling.Minute), false);
-=======
             metricsClass, stream.getScopeId(), new Storage(stream.getName(), timeRelativeID, DownSampling.Minute),
             false
         );
->>>>>>> a7abb1f5
         MetricsPersistentWorker minutePersistentWorker = minutePersistentWorker(
             moduleDefineHolder, metricsDAO, model, transWorker, supportUpdate);
 
