--- conflicted
+++ resolved
@@ -160,19 +160,17 @@
      */
     AWS_DYNAMODB(25, true),
 
-<<<<<<< HEAD
+    /**
+     * Amazon API Gateway is an AWS service for creating, publishing, maintaining, monitoring, and securing REST, HTTP,
+     * and WebSocket APIs at any scale.
+     */
+    AWS_GATEWAY(26, true),
+
     /*
      * Redis is an open source (BSD licensed), in-memory data structure store,
      * used as a database, cache, and message broker.
      */
-    REDIS(26, true);
-=======
-    /**
-     * Amazon API Gateway is an AWS service for creating, publishing, maintaining, monitoring, and securing REST, HTTP,
-     * and WebSocket APIs at any scale.
-     */
-    AWS_GATEWAY(26, true);
->>>>>>> d5daf71a
+    REDIS(27, true);
 
     private final int value;
     /**
