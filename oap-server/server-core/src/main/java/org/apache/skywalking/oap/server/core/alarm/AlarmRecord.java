--- conflicted
+++ resolved
@@ -18,10 +18,7 @@
 
 package org.apache.skywalking.oap.server.core.alarm;
 
-<<<<<<< HEAD
 import com.google.gson.Gson;
-=======
->>>>>>> 87f59612
 import lombok.Getter;
 import lombok.Setter;
 import org.apache.skywalking.apm.util.StringUtil;
@@ -53,11 +50,8 @@
     public static final String START_TIME = "start_time";
     public static final String ALARM_MESSAGE = "alarm_message";
     public static final String LABELS = "labels";
-<<<<<<< HEAD
 
     private static final Gson GSON = new Gson();
-=======
->>>>>>> 87f59612
 
     @Override
     public String id() {
@@ -77,11 +71,7 @@
     @Column(columnName = ALARM_MESSAGE, matchQuery = true)
     private String alarmMessage;
     @Column(columnName = LABELS, matchQuery = true)
-<<<<<<< HEAD
     private Map<String, String> labels;
-=======
-    private String labels;
->>>>>>> 87f59612
 
     public static class Builder implements StorageBuilder<AlarmRecord> {
 
@@ -95,15 +85,11 @@
             map.put(ALARM_MESSAGE, storageData.getAlarmMessage());
             map.put(START_TIME, storageData.getStartTime());
             map.put(TIME_BUCKET, storageData.getTimeBucket());
-            map.put(LABELS, storageData.getLabels());
-<<<<<<< HEAD
             if (storageData.getLabels() != null) {
                 map.put(LABELS, GSON.toJson(storageData.getLabels()));
             } else {
                 map.put(LABELS, Const.EMPTY_STRING);
             }
-=======
->>>>>>> 87f59612
             return map;
         }
 
@@ -117,14 +103,10 @@
             record.setAlarmMessage((String) dbMap.get(ALARM_MESSAGE));
             record.setStartTime(((Number) dbMap.get(START_TIME)).longValue());
             record.setTimeBucket(((Number) dbMap.get(TIME_BUCKET)).longValue());
-<<<<<<< HEAD
             final String labelsString = (String) dbMap.get(LABELS);
             if (StringUtil.isNotEmpty(labelsString)) {
                 record.setLabels(GSON.fromJson(labelsString, Map.class));
             }
-=======
-            record.setLabels((String) dbMap.get(LABELS));
->>>>>>> 87f59612
             return record;
         }
     }
