--- conflicted
+++ resolved
@@ -47,17 +47,11 @@
     private final AbstractWorker<Metrics> nextAlarmWorker;
     private final AbstractWorker<ExportEvent> nextExportWorker;
     private final DataCarrier<Metrics> dataCarrier;
-<<<<<<< HEAD
     private final MetricsTransWorker transWorker;
+    private final boolean enableDatabaseSession;
 
     MetricsPersistentWorker(ModuleDefineHolder moduleDefineHolder, Model model, IMetricsDAO metricsDAO, AbstractWorker<Metrics> nextAlarmWorker,
-        AbstractWorker<ExportEvent> nextExportWorker, MetricsTransWorker transWorker) {
-=======
-    private final boolean enableDatabaseSession;
-
-    MetricsPersistentWorker(ModuleDefineHolder moduleDefineHolder, Model model, IMetricsDAO metricsDAO, AbstractWorker<Metrics> nextAlarmWorker,
-        AbstractWorker<ExportEvent> nextExportWorker, boolean enableDatabaseSession) {
->>>>>>> ee563c77
+        AbstractWorker<ExportEvent> nextExportWorker, MetricsTransWorker transWorker, boolean enableDatabaseSession) {
         super(moduleDefineHolder);
         this.model = model;
         this.databaseSession = new HashMap<>(100);
