/*
 * Licensed to the Apache Software Foundation (ASF) under one or more
 * contributor license agreements.  See the NOTICE file distributed with
 * this work for additional information regarding copyright ownership.
 * The ASF licenses this file to You under the Apache License, Version 2.0
 * (the "License"); you may not use this file except in compliance with
 * the License.  You may obtain a copy of the License at
 *
 *     http://www.apache.org/licenses/LICENSE-2.0
 *
 * Unless required by applicable law or agreed to in writing, software
 * distributed under the License is distributed on an "AS IS" BASIS,
 * WITHOUT WARRANTIES OR CONDITIONS OF ANY KIND, either express or implied.
 * See the License for the specific language governing permissions and
 * limitations under the License.
 *
 */

package org.apache.skywalking.oap.server.core.query.entity;

import java.util.LinkedList;
import java.util.List;
import lombok.Getter;

/**
 * @author peng-yongsheng
 */
public class IntValues {
<<<<<<< HEAD
    @Getter private List<KVInt> values = new LinkedList<>();

    public void addKVInt(KVInt e) {
        values.add(e);
    }

    public int findValue(String id, int defaultValue) {
        for (KVInt value : values) {
            if (value.getId().equals(id)) {
                return value.getValue();
            }
        }
        return defaultValue;
=======
    
    @Getter private final List<KVInt> values;

    public IntValues() {
        this.values = new LinkedList<>();
>>>>>>> a81b9920
    }
}<|MERGE_RESOLUTION|>--- conflicted
+++ resolved
@@ -26,7 +26,6 @@
  * @author peng-yongsheng
  */
 public class IntValues {
-<<<<<<< HEAD
     @Getter private List<KVInt> values = new LinkedList<>();
 
     public void addKVInt(KVInt e) {
@@ -40,12 +39,5 @@
             }
         }
         return defaultValue;
-=======
-    
-    @Getter private final List<KVInt> values;
-
-    public IntValues() {
-        this.values = new LinkedList<>();
->>>>>>> a81b9920
     }
 }