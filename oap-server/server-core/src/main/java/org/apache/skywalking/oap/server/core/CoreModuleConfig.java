--- conflicted
+++ resolved
@@ -104,9 +104,6 @@
      */
     private int maxSizeOfAnalyzeProfileSnapshot = 12000;
 
-<<<<<<< HEAD
-    public CoreModuleConfig() {
-=======
     /**
      * Extra model column are the column defined by {@link ScopeDefaultColumn.DefinedByField#requireDynamicActive()} ==
      * true. These columns of model are not required logically in aggregation or further query, and it will cause more load for
@@ -118,7 +115,6 @@
     private boolean activeExtraModelColumns = false;
 
     CoreModuleConfig() {
->>>>>>> d32450aa
         this.downsampling = new ArrayList<>();
     }
 
