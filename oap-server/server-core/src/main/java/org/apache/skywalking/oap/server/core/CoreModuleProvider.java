--- conflicted
+++ resolved
@@ -258,14 +258,8 @@
 
         try {
             receiver.scan();
-<<<<<<< HEAD
-        } catch (IOException | IllegalAccessException | InstantiationException e) {
-=======
             annotationScan.scan();
-
-            oalEngine.notifyAllListeners();
         } catch (IOException | IllegalAccessException | InstantiationException | StorageException e) {
->>>>>>> 7edcd5aa
             throw new ModuleStartException(e.getMessage(), e);
         }
 
@@ -294,14 +288,9 @@
     @Override
     public void notifyAfterCompleted() throws ModuleStartException {
         try {
-            /**
-             * Wait for all OALDefine to be activated.
-             */
-            annotationScan.scan();
-
             grpcServer.start();
             jettyServer.start();
-        } catch (ServerException | IOException e) {
+        } catch (ServerException e) {
             throw new ModuleStartException(e.getMessage(), e);
         }
 
