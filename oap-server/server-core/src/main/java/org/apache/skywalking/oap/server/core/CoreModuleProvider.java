/*
 * Licensed to the Apache Software Foundation (ASF) under one or more
 * contributor license agreements.  See the NOTICE file distributed with
 * this work for additional information regarding copyright ownership.
 * The ASF licenses this file to You under the Apache License, Version 2.0
 * (the "License"); you may not use this file except in compliance with
 * the License.  You may obtain a copy of the License at
 *
 *     http://www.apache.org/licenses/LICENSE-2.0
 *
 * Unless required by applicable law or agreed to in writing, software
 * distributed under the License is distributed on an "AS IS" BASIS,
 * WITHOUT WARRANTIES OR CONDITIONS OF ANY KIND, either express or implied.
 * See the License for the specific language governing permissions and
 * limitations under the License.
 *
 */

package org.apache.skywalking.oap.server.core;

import java.io.IOException;
import org.apache.skywalking.oap.server.configuration.api.ConfigurationModule;
import org.apache.skywalking.oap.server.core.analysis.*;
import org.apache.skywalking.oap.server.core.analysis.worker.MetricsStreamProcessor;
import org.apache.skywalking.oap.server.core.annotation.AnnotationScan;
import org.apache.skywalking.oap.server.core.cache.*;
import org.apache.skywalking.oap.server.core.cluster.*;
import org.apache.skywalking.oap.server.core.config.*;
import org.apache.skywalking.oap.server.core.oal.rt.*;
import org.apache.skywalking.oap.server.core.query.*;
import org.apache.skywalking.oap.server.core.register.service.*;
import org.apache.skywalking.oap.server.core.remote.*;
import org.apache.skywalking.oap.server.core.remote.client.*;
import org.apache.skywalking.oap.server.core.remote.health.HealthCheckServiceHandler;
import org.apache.skywalking.oap.server.core.server.*;
import org.apache.skywalking.oap.server.core.source.*;
import org.apache.skywalking.oap.server.core.storage.PersistenceTimer;
import org.apache.skywalking.oap.server.core.storage.model.*;
import org.apache.skywalking.oap.server.core.storage.ttl.DataTTLKeeperTimer;
import org.apache.skywalking.oap.server.core.worker.*;
import org.apache.skywalking.oap.server.library.module.*;
import org.apache.skywalking.oap.server.library.server.ServerException;
import org.apache.skywalking.oap.server.library.server.grpc.GRPCServer;
import org.apache.skywalking.oap.server.library.server.jetty.JettyServer;
import org.apache.skywalking.oap.server.telemetry.TelemetryModule;

/**
 * @author peng-yongsheng
 */
public class CoreModuleProvider extends ModuleProvider {

    private final CoreModuleConfig moduleConfig;
    private GRPCServer grpcServer;
    private JettyServer jettyServer;
    private RemoteClientManager remoteClientManager;
    private final AnnotationScan annotationScan;
    private final StorageModels storageModels;
    private final SourceReceiverImpl receiver;
    private OALEngine oalEngine;

    public CoreModuleProvider() {
        super();
        this.moduleConfig = new CoreModuleConfig();
        this.annotationScan = new AnnotationScan();
        this.storageModels = new StorageModels();
        this.receiver = new SourceReceiverImpl();
    }

    @Override public String name() {
        return "default";
    }

    @Override public Class<? extends ModuleDefine> module() {
        return CoreModule.class;
    }

    @Override public ModuleConfig createConfigBeanIfAbsent() {
        return moduleConfig;
    }

    @Override public void prepare() throws ServiceNotProvidedException, ModuleStartException {
        StreamAnnotationListener streamAnnotationListener = new StreamAnnotationListener(getManager());
<<<<<<< HEAD
        getManager().find(CoreModule.NAME);
=======
>>>>>>> 8d234a91

        AnnotationScan scopeScan = new AnnotationScan();
        scopeScan.registerListener(new DefaultScopeDefine.Listener());
        try {
            scopeScan.scan();

            oalEngine = OALEngineLoader.get();
            oalEngine.setStreamListener(streamAnnotationListener);
            oalEngine.setDispatcherListener(receiver.getDispatcherManager());
            oalEngine.start(getClass().getClassLoader());
        } catch (Exception e) {
            throw new ModuleStartException(e.getMessage(), e);
        }

        AnnotationScan oalDisable = new AnnotationScan();
        oalDisable.registerListener(DisableRegister.INSTANCE);
        oalDisable.registerListener(new DisableRegister.SingleDisableScanListener());
        try {
            oalDisable.scan();
        } catch (IOException e) {
            throw new ModuleStartException(e.getMessage(), e);
        }

        grpcServer = new GRPCServer(moduleConfig.getGRPCHost(), moduleConfig.getGRPCPort());
        if (moduleConfig.getMaxConcurrentCallsPerConnection() > 0) {
            grpcServer.setMaxConcurrentCallsPerConnection(moduleConfig.getMaxConcurrentCallsPerConnection());
        }
        if (moduleConfig.getMaxMessageSize() > 0) {
            grpcServer.setMaxMessageSize(moduleConfig.getMaxMessageSize());
        }
        grpcServer.initialize();

        jettyServer = new JettyServer(moduleConfig.getRestHost(), moduleConfig.getRestPort(), moduleConfig.getRestContextPath(), moduleConfig.getJettySelectors());
        jettyServer.initialize();

        this.registerServiceImplementation(ConfigService.class, new ConfigService(moduleConfig));
        this.registerServiceImplementation(DownsamplingConfigService.class, new DownsamplingConfigService(moduleConfig.getDownsampling()));

        this.registerServiceImplementation(GRPCHandlerRegister.class, new GRPCHandlerRegisterImpl(grpcServer));
        this.registerServiceImplementation(JettyHandlerRegister.class, new JettyHandlerRegisterImpl(jettyServer));

        this.registerServiceImplementation(IComponentLibraryCatalogService.class, new ComponentLibraryCatalogService());

        this.registerServiceImplementation(SourceReceiver.class, receiver);

        WorkerInstancesService instancesService = new WorkerInstancesService();
        this.registerServiceImplementation(IWorkerInstanceGetter.class, instancesService);
        this.registerServiceImplementation(IWorkerInstanceSetter.class, instancesService);

        this.registerServiceImplementation(RemoteSenderService.class, new RemoteSenderService(getManager()));
        this.registerServiceImplementation(IModelSetter.class, storageModels);
        this.registerServiceImplementation(IModelGetter.class, storageModels);
        this.registerServiceImplementation(IModelOverride.class, storageModels);

        this.registerServiceImplementation(ServiceInventoryCache.class, new ServiceInventoryCache(getManager()));
        this.registerServiceImplementation(IServiceInventoryRegister.class, new ServiceInventoryRegister(getManager()));

        this.registerServiceImplementation(ServiceInstanceInventoryCache.class, new ServiceInstanceInventoryCache(getManager()));
        this.registerServiceImplementation(IServiceInstanceInventoryRegister.class, new ServiceInstanceInventoryRegister(getManager()));

        this.registerServiceImplementation(EndpointInventoryCache.class, new EndpointInventoryCache(getManager()));
        this.registerServiceImplementation(IEndpointInventoryRegister.class, new EndpointInventoryRegister(getManager()));

        this.registerServiceImplementation(NetworkAddressInventoryCache.class, new NetworkAddressInventoryCache(getManager()));
        this.registerServiceImplementation(INetworkAddressInventoryRegister.class, new NetworkAddressInventoryRegister(getManager()));

        this.registerServiceImplementation(TopologyQueryService.class, new TopologyQueryService(getManager()));
        this.registerServiceImplementation(MetricQueryService.class, new MetricQueryService(getManager()));
        this.registerServiceImplementation(TraceQueryService.class, new TraceQueryService(getManager()));
        this.registerServiceImplementation(LogQueryService.class, new LogQueryService(getManager()));
        this.registerServiceImplementation(MetadataQueryService.class, new MetadataQueryService(getManager()));
        this.registerServiceImplementation(AggregationQueryService.class, new AggregationQueryService(getManager()));
        this.registerServiceImplementation(AlarmQueryService.class, new AlarmQueryService(getManager()));
        this.registerServiceImplementation(TopNRecordsQueryService.class, new TopNRecordsQueryService(getManager()));

        annotationScan.registerListener(streamAnnotationListener);

        this.remoteClientManager = new RemoteClientManager(getManager());
        this.registerServiceImplementation(RemoteClientManager.class, remoteClientManager);

        MetricsStreamProcessor.getInstance().setEnableDatabaseSession(moduleConfig.isEnableDatabaseSession());
    }

    @Override public void start() throws ModuleStartException {
        grpcServer.addHandler(new RemoteServiceHandler(getManager()));
        grpcServer.addHandler(new HealthCheckServiceHandler());
        remoteClientManager.start();

        try {
            receiver.scan();
            annotationScan.scan();

            oalEngine.notifyAllListeners();
        } catch (IOException | IllegalAccessException | InstantiationException e) {
            throw new ModuleStartException(e.getMessage(), e);
        }
    }

    @Override public void notifyAfterCompleted() throws ModuleStartException {
        try {
            grpcServer.start();
            jettyServer.start();
        } catch (ServerException e) {
            throw new ModuleStartException(e.getMessage(), e);
        }

        if (CoreModuleConfig.Role.Mixed.name().equalsIgnoreCase(moduleConfig.getRole()) || CoreModuleConfig.Role.Aggregator.name().equalsIgnoreCase(moduleConfig.getRole())) {
            RemoteInstance gRPCServerInstance = new RemoteInstance(new Address(moduleConfig.getGRPCHost(), moduleConfig.getGRPCPort(), true));
            this.getManager().find(ClusterModule.NAME).provider().getService(ClusterRegister.class).registerRemote(gRPCServerInstance);
        }

        PersistenceTimer.INSTANCE.start(getManager(), moduleConfig);

        if (moduleConfig.isEnableDataKeeperExecutor()) {
            DataTTLKeeperTimer.INSTANCE.start(getManager());
        }

        CacheUpdateTimer.INSTANCE.start(getManager());
    }

    @Override
    public String[] requiredModules() {
        return new String[] {TelemetryModule.NAME, ConfigurationModule.NAME};
    }
}<|MERGE_RESOLUTION|>--- conflicted
+++ resolved
@@ -80,10 +80,6 @@
 
     @Override public void prepare() throws ServiceNotProvidedException, ModuleStartException {
         StreamAnnotationListener streamAnnotationListener = new StreamAnnotationListener(getManager());
-<<<<<<< HEAD
-        getManager().find(CoreModule.NAME);
-=======
->>>>>>> 8d234a91
 
         AnnotationScan scopeScan = new AnnotationScan();
         scopeScan.registerListener(new DefaultScopeDefine.Listener());
