/*
 * Licensed to the Apache Software Foundation (ASF) under one or more
 * contributor license agreements.  See the NOTICE file distributed with
 * this work for additional information regarding copyright ownership.
 * The ASF licenses this file to You under the Apache License, Version 2.0
 * (the "License"); you may not use this file except in compliance with
 * the License.  You may obtain a copy of the License at
 *
 *     http://www.apache.org/licenses/LICENSE-2.0
 *
 * Unless required by applicable law or agreed to in writing, software
 * distributed under the License is distributed on an "AS IS" BASIS,
 * WITHOUT WARRANTIES OR CONDITIONS OF ANY KIND, either express or implied.
 * See the License for the specific language governing permissions and
 * limitations under the License.
 *
 */

package org.apache.skywalking.oap.server.core;

import java.io.IOException;
import org.apache.skywalking.oap.server.core.analysis.indicator.annotation.IndicatorTypeListener;
import org.apache.skywalking.oap.server.core.analysis.record.annotation.RecordTypeListener;
import org.apache.skywalking.oap.server.core.analysis.topn.annotation.TopNTypeListener;
import org.apache.skywalking.oap.server.core.annotation.AnnotationScan;
import org.apache.skywalking.oap.server.core.cache.*;
import org.apache.skywalking.oap.server.core.cluster.*;
import org.apache.skywalking.oap.server.core.config.*;
import org.apache.skywalking.oap.server.core.query.*;
import org.apache.skywalking.oap.server.core.register.annotation.InventoryTypeListener;
import org.apache.skywalking.oap.server.core.register.service.*;
import org.apache.skywalking.oap.server.core.remote.*;
import org.apache.skywalking.oap.server.core.remote.annotation.*;
import org.apache.skywalking.oap.server.core.remote.client.*;
import org.apache.skywalking.oap.server.core.remote.health.HealthCheckServiceHandler;
import org.apache.skywalking.oap.server.core.server.*;
import org.apache.skywalking.oap.server.core.source.*;
import org.apache.skywalking.oap.server.core.storage.PersistenceTimer;
import org.apache.skywalking.oap.server.core.storage.annotation.StorageAnnotationListener;
import org.apache.skywalking.oap.server.core.storage.model.*;
import org.apache.skywalking.oap.server.core.storage.ttl.DataTTLKeeperTimer;
import org.apache.skywalking.oap.server.library.module.*;
import org.apache.skywalking.oap.server.library.server.ServerException;
import org.apache.skywalking.oap.server.library.server.grpc.GRPCServer;
import org.apache.skywalking.oap.server.library.server.jetty.JettyServer;
import org.apache.skywalking.oap.server.telemetry.TelemetryModule;
import org.slf4j.*;

/**
 * @author peng-yongsheng
 */
public class CoreModuleProvider extends ModuleProvider {

    private static final Logger logger = LoggerFactory.getLogger(CoreModuleProvider.class);

    private final CoreModuleConfig moduleConfig;
    private GRPCServer grpcServer;
    private JettyServer jettyServer;
    private RemoteClientManager remoteClientManager;
    private final AnnotationScan annotationScan;
    private final StorageAnnotationListener storageAnnotationListener;
    private final StreamAnnotationListener streamAnnotationListener;
    private final StreamDataAnnotationContainer streamDataAnnotationContainer;
    private final SourceReceiverImpl receiver;

    public CoreModuleProvider() {
        super();
        this.moduleConfig = new CoreModuleConfig();
        this.annotationScan = new AnnotationScan();
        this.storageAnnotationListener = new StorageAnnotationListener();
        this.streamAnnotationListener = new StreamAnnotationListener();
        this.streamDataAnnotationContainer = new StreamDataAnnotationContainer();
        this.receiver = new SourceReceiverImpl();
    }

    @Override public String name() {
        return "default";
    }

    @Override public Class<? extends ModuleDefine> module() {
        return CoreModule.class;
    }

    @Override public ModuleConfig createConfigBeanIfAbsent() {
        return moduleConfig;
    }

    @Override public void prepare() throws ServiceNotProvidedException, ModuleStartException {
        AnnotationScan scopeScan = new AnnotationScan();
        scopeScan.registerListener(new DefaultScopeDefine.Listener());
        try {
            scopeScan.scan(null);
        } catch (IOException e) {
            throw new ModuleStartException(e.getMessage(), e);
        }

        grpcServer = new GRPCServer(moduleConfig.getGRPCHost(), moduleConfig.getGRPCPort());
        if (moduleConfig.getMaxConcurrentCallsPerConnection() > 0) {
            grpcServer.setMaxConcurrentCallsPerConnection(moduleConfig.getMaxConcurrentCallsPerConnection());
        }
        if (moduleConfig.getMaxMessageSize() > 0) {
            grpcServer.setMaxMessageSize(moduleConfig.getMaxMessageSize());
        }
        grpcServer.initialize();

        jettyServer = new JettyServer(moduleConfig.getRestHost(), moduleConfig.getRestPort(), moduleConfig.getRestContextPath(), moduleConfig.getJettySelectors());
        jettyServer.initialize();

        this.registerServiceImplementation(ConfigService.class, new ConfigService(moduleConfig));
        this.registerServiceImplementation(DownsamplingConfigService.class, new DownsamplingConfigService(moduleConfig.getDownsampling()));

        this.registerServiceImplementation(GRPCHandlerRegister.class, new GRPCHandlerRegisterImpl(grpcServer));
        this.registerServiceImplementation(JettyHandlerRegister.class, new JettyHandlerRegisterImpl(jettyServer));

        this.registerServiceImplementation(IComponentLibraryCatalogService.class, new ComponentLibraryCatalogService());

        this.registerServiceImplementation(SourceReceiver.class, receiver);

        this.registerServiceImplementation(StreamDataClassGetter.class, streamDataAnnotationContainer);

        this.registerServiceImplementation(RemoteSenderService.class, new RemoteSenderService(getManager()));
        this.registerServiceImplementation(IModelGetter.class, storageAnnotationListener);
        this.registerServiceImplementation(IModelOverride.class, storageAnnotationListener);

        this.registerServiceImplementation(ServiceInventoryCache.class, new ServiceInventoryCache(getManager()));
        this.registerServiceImplementation(IServiceInventoryRegister.class, new ServiceInventoryRegister(getManager()));

        this.registerServiceImplementation(ServiceInstanceInventoryCache.class, new ServiceInstanceInventoryCache(getManager()));
        this.registerServiceImplementation(IServiceInstanceInventoryRegister.class, new ServiceInstanceInventoryRegister(getManager()));

        this.registerServiceImplementation(EndpointInventoryCache.class, new EndpointInventoryCache(getManager()));
        this.registerServiceImplementation(IEndpointInventoryRegister.class, new EndpointInventoryRegister(getManager()));

        this.registerServiceImplementation(NetworkAddressInventoryCache.class, new NetworkAddressInventoryCache(getManager()));
        this.registerServiceImplementation(INetworkAddressInventoryRegister.class, new NetworkAddressInventoryRegister(getManager()));

        this.registerServiceImplementation(TopologyQueryService.class, new TopologyQueryService(getManager()));
        this.registerServiceImplementation(MetricQueryService.class, new MetricQueryService(getManager()));
        this.registerServiceImplementation(TraceQueryService.class, new TraceQueryService(getManager()));
        this.registerServiceImplementation(MetadataQueryService.class, new MetadataQueryService(getManager()));
        this.registerServiceImplementation(AggregationQueryService.class, new AggregationQueryService(getManager()));
        this.registerServiceImplementation(AlarmQueryService.class, new AlarmQueryService(getManager()));
        this.registerServiceImplementation(TopNRecordsQueryService.class, new TopNRecordsQueryService(getManager()));

        annotationScan.registerListener(storageAnnotationListener);
        annotationScan.registerListener(streamAnnotationListener);
        annotationScan.registerListener(new IndicatorTypeListener(getManager()));
        annotationScan.registerListener(new InventoryTypeListener(getManager()));
        annotationScan.registerListener(new RecordTypeListener(getManager()));
        annotationScan.registerListener(new TopNTypeListener(getManager()));

        this.remoteClientManager = new RemoteClientManager(getManager());
        this.registerServiceImplementation(RemoteClientManager.class, remoteClientManager);
    }

    @Override public void start() throws ModuleStartException {
        grpcServer.addHandler(new RemoteServiceHandler(getManager()));
        grpcServer.addHandler(new HealthCheckServiceHandler());
        remoteClientManager.start();

        try {
            receiver.scan();

            annotationScan.scan(() -> {
                streamDataAnnotationContainer.generate(streamAnnotationListener.getStreamClasses());
            });
        } catch (IOException | IllegalAccessException | InstantiationException e) {
            throw new ModuleStartException(e.getMessage(), e);
        }
    }

    @Override public void notifyAfterCompleted() throws ModuleStartException {
        try {
            grpcServer.start();
            jettyServer.start();
        } catch (ServerException e) {
            throw new ModuleStartException(e.getMessage(), e);
        }

        if (CoreModuleConfig.Role.Mixed.name().equalsIgnoreCase(moduleConfig.getRole()) || CoreModuleConfig.Role.Aggregator.name().equalsIgnoreCase(moduleConfig.getRole())) {
            RemoteInstance gRPCServerInstance = new RemoteInstance(new Address(moduleConfig.getGRPCHost(), moduleConfig.getGRPCPort(), true));
            this.getManager().find(ClusterModule.NAME).provider().getService(ClusterRegister.class).registerRemote(gRPCServerInstance);
        }

        PersistenceTimer.INSTANCE.start(getManager());

        DataTTLKeeperTimer.INSTANCE.setDataTTL(moduleConfig.getDataTTL());
        DataTTLKeeperTimer.INSTANCE.start(getManager());
<<<<<<< HEAD
        
=======
        ElasticSearchUtil.INSTANCE.setRecordDataTTL(moduleConfig.getRecordDataTTL());
>>>>>>> 1c1aa608
        CacheUpdateTimer.INSTANCE.start(getManager());
    }

    @Override
    public String[] requiredModules() {
        return new String[] {TelemetryModule.NAME};
    }
}<|MERGE_RESOLUTION|>--- conflicted
+++ resolved
@@ -186,11 +186,7 @@
 
         DataTTLKeeperTimer.INSTANCE.setDataTTL(moduleConfig.getDataTTL());
         DataTTLKeeperTimer.INSTANCE.start(getManager());
-<<<<<<< HEAD
-        
-=======
-        ElasticSearchUtil.INSTANCE.setRecordDataTTL(moduleConfig.getRecordDataTTL());
->>>>>>> 1c1aa608
+
         CacheUpdateTimer.INSTANCE.start(getManager());
     }
 
