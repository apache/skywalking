/*
 * Licensed to the Apache Software Foundation (ASF) under one or more
 * contributor license agreements.  See the NOTICE file distributed with
 * this work for additional information regarding copyright ownership.
 * The ASF licenses this file to You under the Apache License, Version 2.0
 * (the "License"); you may not use this file except in compliance with
 * the License.  You may obtain a copy of the License at
 *
 *     http://www.apache.org/licenses/LICENSE-2.0
 *
 * Unless required by applicable law or agreed to in writing, software
 * distributed under the License is distributed on an "AS IS" BASIS,
 * WITHOUT WARRANTIES OR CONDITIONS OF ANY KIND, either express or implied.
 * See the License for the specific language governing permissions and
 * limitations under the License.
 *
 */

package org.apache.skywalking.oap.server.core.analysis.indicator;

import java.util.*;
import lombok.*;
import org.apache.skywalking.oap.server.core.analysis.indicator.annotation.*;
import org.apache.skywalking.oap.server.core.storage.annotation.Column;

/**
 * Thermodynamic indicator represents the calculator for heat map.
 *
 * It groups the given collection of values by the given step and number of steps.
 *
 * A heat map (or heatmap) is a graphical representation of data where the individual values contained in a matrix are
 * represented as colors.
 *
 * @author wusheng
 */
@IndicatorOperator
public abstract class ThermodynamicIndicator extends Indicator {
<<<<<<< HEAD
    public static final String DETAIL_GROUP = "detail_group";
    public static final String STEP = "step";
=======
    protected static final String DETAIL_GROUP = "detail_group";
    protected static final String STEP = "step";
>>>>>>> 7e149ab3
    public static final String NUM_OF_STEPS = "num_of_steps";

    @Getter @Setter @Column(columnName = STEP) private int step = 0;
    @Getter @Setter @Column(columnName = NUM_OF_STEPS) private int numOfSteps = 0;
    @Getter @Setter @Column(columnName = DETAIL_GROUP) private IntKeyLongValueArray detailGroup = new IntKeyLongValueArray(30);

    private Map<Integer, IntKeyLongValue> detailIndex;

    /**
     * Data will be grouped in
     *
     * [0, step), [step, step * 2), ..., [step * (maxNumOfSteps - 1), step * maxNumOfSteps), [step * maxNumOfSteps,
     * MAX)
     *
     * @param value
     * @param step the size of each step. A positive integer.
     * @param maxNumOfSteps Steps are used to group incoming value.
     */
    @Entrance
    public final void combine(@SourceFrom int value, @Arg int step, @Arg int maxNumOfSteps) {
        if (this.step == 0) {
            this.step = step;
        }
        if (this.numOfSteps == 0) {
            this.numOfSteps = maxNumOfSteps + 1;
        }

        indexCheckAndInit();

        int index = value / step;
        if (index > maxNumOfSteps) {
            index = numOfSteps;
        }
        IntKeyLongValue element = detailIndex.get(index);
        if (element == null) {
            element = new IntKeyLongValue();
            element.setKey(index);
            element.setValue(1);
            addElement(element);
        } else {
            element.addValue(1);
        }
    }

    @Override
    public void combine(Indicator indicator) {
        ThermodynamicIndicator thermodynamicIndicator = (ThermodynamicIndicator)indicator;
        this.indexCheckAndInit();
        thermodynamicIndicator.indexCheckAndInit();

        thermodynamicIndicator.detailIndex.forEach((key, element) -> {
            IntKeyLongValue existingElement = this.detailIndex.get(key);
            if (existingElement == null) {
                existingElement = new IntKeyLongValue();
                existingElement.setKey(key);
                existingElement.setValue(element.getValue());
                addElement(element);
            } else {
                existingElement.addValue(element.getValue());
            }
        });
    }

    /**
     * For Thermodynamic indicator, no single value field. Need to do nothing here.
     */
    @Override
    public final void calculate() {

    }

    private void addElement(IntKeyLongValue element) {
        detailGroup.add(element);
        detailIndex.put(element.getKey(), element);
    }

    private void indexCheckAndInit() {
        if (detailIndex == null) {
            detailIndex = new HashMap<>();
            detailGroup.forEach(element -> detailIndex.put(element.getKey(), element));
        }
    }
}<|MERGE_RESOLUTION|>--- conflicted
+++ resolved
@@ -31,17 +31,12 @@
  * A heat map (or heatmap) is a graphical representation of data where the individual values contained in a matrix are
  * represented as colors.
  *
- * @author wusheng
+ * @author wusheng, peng-yongsheng
  */
 @IndicatorOperator
 public abstract class ThermodynamicIndicator extends Indicator {
-<<<<<<< HEAD
     public static final String DETAIL_GROUP = "detail_group";
     public static final String STEP = "step";
-=======
-    protected static final String DETAIL_GROUP = "detail_group";
-    protected static final String STEP = "step";
->>>>>>> 7e149ab3
     public static final String NUM_OF_STEPS = "num_of_steps";
 
     @Getter @Setter @Column(columnName = STEP) private int step = 0;
