--- conflicted
+++ resolved
@@ -42,13 +42,7 @@
         metrics.setSourceEndpointId(source.getEndpointId());
         metrics.setDestEndpointId(source.getChildEndpointId());
         metrics.setComponentId(source.getComponentId());
-<<<<<<< HEAD
         metrics.buildEntityId();
-        MetricsProcess.INSTANCE.in(metrics);
-=======
-        metrics.setEntityId(source.getEntityId());
-
         MetricsStreamProcessor.getInstance().in(metrics);
->>>>>>> 63fb961c
     }
 }