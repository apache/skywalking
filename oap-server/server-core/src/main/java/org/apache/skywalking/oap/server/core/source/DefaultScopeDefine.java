/*
 * Licensed to the Apache Software Foundation (ASF) under one or more
 * contributor license agreements.  See the NOTICE file distributed with
 * this work for additional information regarding copyright ownership.
 * The ASF licenses this file to You under the Apache License, Version 2.0
 * (the "License"); you may not use this file except in compliance with
 * the License.  You may obtain a copy of the License at
 *
 *     http://www.apache.org/licenses/LICENSE-2.0
 *
 * Unless required by applicable law or agreed to in writing, software
 * distributed under the License is distributed on an "AS IS" BASIS,
 * WITHOUT WARRANTIES OR CONDITIONS OF ANY KIND, either express or implied.
 * See the License for the specific language governing permissions and
 * limitations under the License.
 *
 */

package org.apache.skywalking.oap.server.core.source;

import java.lang.annotation.Annotation;
import java.lang.reflect.Field;
import java.util.ArrayList;
import java.util.HashMap;
import java.util.List;
import java.util.Map;
import lombok.Setter;
import org.apache.skywalking.oap.server.core.UnexpectedException;
import org.apache.skywalking.oap.server.core.annotation.AnnotationListener;

public class DefaultScopeDefine {
    private static final Map<String, Integer> NAME_2_ID = new HashMap<>();
    private static final Map<Integer, String> ID_2_NAME = new HashMap<>();
    private static final Map<String, List<ScopeDefaultColumn>> SCOPE_COLUMNS = new HashMap<>();

    /**
     * All metrics IDs in [0, 10,000) are reserved in Apache SkyWalking.
     * <p>
     * If you want to extend the scope, recommend to start with 10,000.
     */

    /**
     * @since 9.0.0
     */
    public static final int UNKNOWN = 0;
    /**
     * @since Deprecated from 9.0.0
     */
    @Deprecated
    public static final int ALL = 0;
    public static final int SERVICE = 1;
    public static final int SERVICE_INSTANCE = 2;
    public static final int ENDPOINT = 3;
    public static final int SERVICE_RELATION = 4;
    public static final int SERVICE_INSTANCE_RELATION = 5;
    public static final int ENDPOINT_RELATION = 6;
    public static final int SERVICE_INSTANCE_JVM_CPU = 8;
    public static final int SERVICE_INSTANCE_JVM_MEMORY = 9;
    public static final int SERVICE_INSTANCE_JVM_MEMORY_POOL = 10;
    public static final int SERVICE_INSTANCE_JVM_GC = 11;
    public static final int SEGMENT = 12;
    public static final int ALARM = 13;
    public static final int DATABASE_ACCESS = 17;
    public static final int DATABASE_SLOW_STATEMENT = 18;
    public static final int SERVICE_INSTANCE_CLR_CPU = 19;
    public static final int SERVICE_INSTANCE_CLR_GC = 20;
    public static final int SERVICE_INSTANCE_CLR_THREAD = 21;
    public static final int ENVOY_INSTANCE_METRIC = 22;
    public static final int ZIPKIN_SPAN = 23;
    @Deprecated
    public static final int JAEGER_SPAN = 24;
    @Deprecated
    public static final int HTTP_ACCESS_LOG = 25;
    public static final int PROFILE_TASK = 26;
    public static final int PROFILE_TASK_LOG = 27;
    public static final int PROFILE_TASK_SEGMENT_SNAPSHOT = 28;
    public static final int SERVICE_META = 29;
    public static final int SERVICE_INSTANCE_UPDATE = 30;
    public static final int NETWORK_ADDRESS_ALIAS = 31;
    public static final int UI_TEMPLATE = 32;
    public static final int SERVICE_INSTANCE_JVM_THREAD = 33;

    // browser
    public static final int BROWSER_ERROR_LOG = 34;
    public static final int BROWSER_APP_PERF = 35;
    public static final int BROWSER_APP_PAGE_PERF = 36;
    public static final int BROWSER_APP_SINGLE_VERSION_PERF = 37;
    public static final int BROWSER_APP_TRAFFIC = 38;
    public static final int BROWSER_APP_SINGLE_VERSION_TRAFFIC = 39;
    public static final int BROWSER_APP_PAGE_TRAFFIC = 40;

    public static final int LOG = 41;
    public static final int ENDPOINT_META = 42;

    public static final int EVENT = 43;

    public static final int SERVICE_INSTANCE_JVM_CLASS = 44;

    public static final int PROCESS = 45;
    public static final int EBPF_PROFILING_TASK = 46;
    public static final int EBPF_PROFILING_SCHEDULE = 47;
    public static final int EBPF_PROFILING_DATA = 48;
    public static final int SERVICE_LABEL = 49;
    public static final int TAG_AUTOCOMPLETE = 50;
    public static final int ZIPKIN_SERVICE = 51;
    public static final int ZIPKIN_SERVICE_SPAN = 52;
    public static final int ZIPKIN_SERVICE_RELATION = 53;
    public static final int PROCESS_RELATION = 54;
    public static final int CACHE_ACCESS = 55;
    public static final int CACHE_SLOW_ACCESS = 56;

    public static final int TCP_SERVICE = 57;
    public static final int TCP_SERVICE_INSTANCE = 58;
    public static final int TCP_SERVICE_RELATION = 59;
    public static final int TCP_SERVICE_INSTANCE_RELATION = 60;
    public static final int TCP_SERVICE_INSTANCE_UPDATE = 61;
    public static final int SAMPLED_SLOW_TRACE = 62;

    public static final int MESSAGE_QUEUE_ACCESS = 63;
    public static final int MESSAGE_QUEUE_ENDPOINT_ACCESS = 64;

    public static final int SPAN_ATTACHED_EVENT = 65;
    public static final int SAMPLED_STATUS_4XX_TRACE = 66;
    public static final int SAMPLED_STATUS_5XX_TRACE = 67;

    public static final int CONTINUOUS_PROFILING_POLICY = 68;

    public static final int UI_MENU = 69;

    public static final int SERVICE_HIERARCHY_RELATION = 70;
    public static final int INSTANCE_HIERARCHY_RELATION = 71;

    public static final int K8S_SERVICE = 72;
    public static final int K8S_SERVICE_INSTANCE = 73;
    public static final int K8S_SERVICE_RELATION = 74;
    public static final int K8S_SERVICE_INSTANCE_RELATION = 75;
    public static final int K8S_ENDPOINT = 76;

    public static final int CILIUM_SERVICE = 78;
    public static final int CILIUM_SERVICE_INSTANCE = 79;
    public static final int CILIUM_SERVICE_RELATION = 80;
    public static final int CILIUM_SERVICE_INSTANCE_RELATION = 81;
    public static final int CILIUM_ENDPOINT = 82;
    public static final int CILIUM_ENDPOINT_REALATION = 83;

    public static final int JFR_PROFILING_DATA = 84;
    public static final int ASYNC_PROFILER_TASK = 85;
    public static final int ASYNC_PROFILER_TASK_LOG = 86;

    public static final int BROWSER_APP_WEB_VITALS_PAGE_PERF = 87;
    public static final int BROWSER_APP_RESOURCE_PERF = 88;
    public static final int BROWSER_APP_WEB_INTERACTION_PAGE_PERF = 89;
    public static final int SW_SPAN_ATTACHED_EVENT = 90;
    public static final int SERVICE_DATABASE_SLOW_STATEMENT = 91;
<<<<<<< HEAD
    public static final int ALARM_RECOVERY = 92;
=======
    public static final int PPROF_TASK = 92;
    public static final int PPROF_PROFILING_DATA = 93;
    public static final int PPROF_TASK_LOG = 94;
>>>>>>> eabddf2c

    /**
     * Catalog of scope, the metrics processor could use this to group all generated metrics by oal rt.
     */
    public static final String SERVICE_CATALOG_NAME = "SERVICE";
    public static final String SERVICE_INSTANCE_CATALOG_NAME = "SERVICE_INSTANCE";
    public static final String ENDPOINT_CATALOG_NAME = "ENDPOINT";
    public static final String SERVICE_RELATION_CATALOG_NAME = "SERVICE_RELATION";
    public static final String SERVICE_INSTANCE_RELATION_CATALOG_NAME = "SERVICE_INSTANCE_RELATION";
    public static final String ENDPOINT_RELATION_CATALOG_NAME = "ENDPOINT_RELATION";
    public static final String PROCESS_CATALOG_NAME = "PROCESS";
    public static final String PROCESS_RELATION_CATALOG_NAME = "PROCESS_RELATION";

    private static final Map<Integer, Boolean> SERVICE_CATALOG = new HashMap<>();
    private static final Map<Integer, Boolean> SERVICE_INSTANCE_CATALOG = new HashMap<>();
    private static final Map<Integer, Boolean> ENDPOINT_CATALOG = new HashMap<>();
    private static final Map<Integer, Boolean> SERVICE_RELATION_CATALOG = new HashMap<>();
    private static final Map<Integer, Boolean> SERVICE_INSTANCE_RELATION_CATALOG = new HashMap<>();
    private static final Map<Integer, Boolean> ENDPOINT_RELATION_CATALOG = new HashMap<>();
    private static final Map<Integer, Boolean> PROCESS_CATALOG = new HashMap<>();
    private static final Map<Integer, Boolean> PROCESS_RELATION_CATALOG = new HashMap<>();

    @Setter
    private static boolean ACTIVE_EXTRA_MODEL_COLUMNS = false;

    public static void activeExtraModelColumns() {
        ACTIVE_EXTRA_MODEL_COLUMNS = true;
    }

    /**
     * Annotation scan listener
     */
    public static class Listener implements AnnotationListener {
        @Override
        public Class<? extends Annotation> annotation() {
            return ScopeDeclaration.class;
        }

        @Override
        public void notify(Class originalClass) {
            ScopeDeclaration declaration = (ScopeDeclaration) originalClass.getAnnotation(ScopeDeclaration.class);
            if (declaration != null) {
                addNewScope(declaration, originalClass);
            }
        }
    }

    /**
     * Add a new scope based on the scan result
     *
     * @param declaration   includes the definition.
     * @param originalClass represents the class having the {@link ScopeDeclaration} annotation
     */
    private static void addNewScope(ScopeDeclaration declaration, Class originalClass) {
        int id = declaration.id();
        if (ID_2_NAME.containsKey(id)) {
            throw new UnexpectedException(
                "ScopeDeclaration id=" + id + " at " + originalClass.getName() + " has conflict with another named " + ID_2_NAME
                    .get(id));
        }
        if (id < 0) {
            throw new UnexpectedException(
                "ScopeDeclaration id=" + id + " at " + originalClass.getName() + " is negative. ");
        }
        String name = declaration.name();
        if (NAME_2_ID.containsKey(name)) {
            throw new UnexpectedException(
                "ScopeDeclaration fieldName=" + name + " at " + originalClass.getName() + " has conflict with another id= " + NAME_2_ID
                    .get(name));
        }

        ID_2_NAME.put(id, name);
        NAME_2_ID.put(name, id);

        List<ScopeDefaultColumn> scopeDefaultColumns = new ArrayList<>();

        ScopeDefaultColumn.VirtualColumnDefinition virtualColumn = (ScopeDefaultColumn.VirtualColumnDefinition) originalClass
            .getAnnotation(ScopeDefaultColumn.VirtualColumnDefinition.class);
        if (virtualColumn != null) {
            scopeDefaultColumns.add(
                new ScopeDefaultColumn(virtualColumn.fieldName(), virtualColumn.columnName(), virtualColumn
                    .type(), virtualColumn.isID(), virtualColumn.length(), -1, false));
        }
        Field[] scopeClassField = originalClass.getDeclaredFields();
        if (scopeClassField != null) {
            for (Field field : scopeClassField) {
                ScopeDefaultColumn.DefinedByField definedByField = field.getAnnotation(
                    ScopeDefaultColumn.DefinedByField.class);
                ScopeDefaultColumn.BanyanDB banyanDB = field.getAnnotation(
                    ScopeDefaultColumn.BanyanDB.class);
                int shardingKeyIdx = -1;
                if (banyanDB != null) {
                    shardingKeyIdx = banyanDB.shardingKeyIdx();
                }
                if (definedByField != null) {
                    if (!definedByField.requireDynamicActive() || ACTIVE_EXTRA_MODEL_COLUMNS) {
                        scopeDefaultColumns.add(
                            new ScopeDefaultColumn(
                                field.getName(), definedByField.columnName(), field.getType(), false,
                                definedByField.length(), shardingKeyIdx, definedByField.isAttribute()
                            ));
                    }
                }
            }
        }

        SCOPE_COLUMNS.put(name, scopeDefaultColumns);

        String catalogName = declaration.catalog();
        switch (catalogName) {
            case SERVICE_CATALOG_NAME:
                SERVICE_CATALOG.put(id, Boolean.TRUE);
                break;
            case SERVICE_INSTANCE_CATALOG_NAME:
                SERVICE_INSTANCE_CATALOG.put(id, Boolean.TRUE);
                break;
            case ENDPOINT_CATALOG_NAME:
                ENDPOINT_CATALOG.put(id, Boolean.TRUE);
                break;
            case SERVICE_RELATION_CATALOG_NAME:
                SERVICE_RELATION_CATALOG.put(id, Boolean.TRUE);
                break;
            case SERVICE_INSTANCE_RELATION_CATALOG_NAME:
                SERVICE_INSTANCE_RELATION_CATALOG.put(id, Boolean.TRUE);
                break;
            case ENDPOINT_RELATION_CATALOG_NAME:
                ENDPOINT_RELATION_CATALOG.put(id, Boolean.TRUE);
                break;
            case PROCESS_CATALOG_NAME:
                PROCESS_CATALOG.put(id, Boolean.TRUE);
                break;
            case PROCESS_RELATION_CATALOG_NAME:
                PROCESS_RELATION_CATALOG.put(id, Boolean.TRUE);
                break;
        }
    }

    /**
     * Fetch the name from given id
     *
     * @param id represents an existing scope id.
     * @return scope name.
     */
    public static String nameOf(int id) {
        String name = ID_2_NAME.get(id);
        if (name == null) {
            throw new UnexpectedException("ScopeDefine id = " + id + " not found.");
        }
        return name;
    }

    /**
     * Fetch the id of given name
     *
     * @param name represents an existing scope name
     * @return scope id
     */
    public static int valueOf(String name) {
        Integer id = NAME_2_ID.get(name);
        if (id == null) {
            throw new UnexpectedException("ScopeDefine fieldName = " + name + " not found.");
        }
        return id;
    }

    /**
     * Reset all existing scope definitions. For test only.
     */
    public static void reset() {
        NAME_2_ID.clear();
        ID_2_NAME.clear();
        SCOPE_COLUMNS.clear();
    }

    /**
     * Check whether the given scope ID belongs service catalog
     *
     * @param scopeId represents an existing scope id.
     * @return true is current scope set {@link ScopeDeclaration#catalog()} == {@link #SERVICE_CATALOG_NAME}
     */
    public static boolean inServiceCatalog(int scopeId) {
        return SERVICE_CATALOG.containsKey(scopeId);
    }

    /**
     * Check whether the given scope ID belongs service instance catalog
     *
     * @param scopeId represents an existing scope id.
     * @return true is current scope set {@link ScopeDeclaration#catalog()} == {@link #SERVICE_INSTANCE_CATALOG_NAME}
     */
    public static boolean inServiceInstanceCatalog(int scopeId) {
        return SERVICE_INSTANCE_CATALOG.containsKey(scopeId);
    }

    /**
     * Check whether the given scope ID belongs endpoint catalog
     *
     * @param scopeId represents an existing scope id.
     * @return true is current scope set {@link ScopeDeclaration#catalog()} == {@link #ENDPOINT_CATALOG_NAME}
     */
    public static boolean inEndpointCatalog(int scopeId) {
        return ENDPOINT_CATALOG.containsKey(scopeId);
    }

    /**
     * Check whether the given scope ID belongs service relation catalog
     *
     * @param scopeId represents an existing scope id.
     * @return true is current scope set {@link ScopeDeclaration#catalog()} == {@link #SERVICE_RELATION_CATALOG_NAME}
     */
    public static boolean inServiceRelationCatalog(int scopeId) {
        return SERVICE_RELATION_CATALOG.containsKey(scopeId);
    }

    /**
     * Check whether the given scope ID belongs service instance relation catalog
     *
     * @param scopeId represents an existing scope id.
     * @return true is current scope set {@link ScopeDeclaration#catalog()} == {@link #SERVICE_INSTANCE_RELATION_CATALOG_NAME}
     */
    public static boolean inServiceInstanceRelationCatalog(int scopeId) {
        return SERVICE_INSTANCE_RELATION_CATALOG.containsKey(scopeId);
    }

    /**
     * Check whether the given scope ID belongs endpoint relation catalog
     *
     * @param scopeId represents an existing scope id.
     * @return true is current scope set {@link ScopeDeclaration#catalog()} == {@link #ENDPOINT_RELATION_CATALOG_NAME}
     */
    public static boolean inEndpointRelationCatalog(int scopeId) {
        return ENDPOINT_RELATION_CATALOG.containsKey(scopeId);
    }

    /**
     * Check whether the given scope ID belongs process catalog
     *
     * @param scopeId represents an existing scope id.
     * @return true is current scope set {@link ScopeDeclaration#catalog()} == {@link #PROCESS_CATALOG_NAME}
     */
    public static boolean inProcessCatalog(int scopeId) {
        return PROCESS_CATALOG.containsKey(scopeId);
    }

    /**
     * Check whether the given scope ID belongs process relation catalog
     *
     * @param scopeId represents an existing scope id.
     * @return true is current scope set {@link ScopeDeclaration#catalog()} == {@link #PROCESS_RELATION_CATALOG_NAME}
     */
    public static boolean inProcessRelationCatalog(int scopeId) {
        return PROCESS_RELATION_CATALOG.containsKey(scopeId);
    }

    /**
     * Get the catalog string name of the given scope
     *
     * @param scope id of the source scope.
     * @return literal string name of the catalog owning the scope. Return `ALL` by default.
     */
    public static String catalogOf(int scope) {
        if (inServiceCatalog(scope)) {
            return SERVICE_CATALOG_NAME;
        }
        if (inServiceInstanceCatalog(scope)) {
            return SERVICE_INSTANCE_CATALOG_NAME;
        }
        if (inEndpointCatalog(scope)) {
            return ENDPOINT_CATALOG_NAME;
        }
        if (inServiceRelationCatalog(scope)) {
            return SERVICE_RELATION_CATALOG_NAME;
        }
        if (inServiceInstanceRelationCatalog(scope)) {
            return SERVICE_INSTANCE_RELATION_CATALOG_NAME;
        }
        if (inEndpointRelationCatalog(scope)) {
            return ENDPOINT_RELATION_CATALOG_NAME;
        }
        if (inProcessCatalog(scope)) {
            return PROCESS_CATALOG_NAME;
        }
        if (inProcessRelationCatalog(scope)) {
            return PROCESS_RELATION_CATALOG_NAME;
        }
        return "ALL";
    }

    /**
     * Get the default columns defined in Scope. All those columns will forward to persistent entity.
     *
     * @param scopeName of the default columns
     */
    public static List<ScopeDefaultColumn> getDefaultColumns(String scopeName) {
        List<ScopeDefaultColumn> scopeDefaultColumns = SCOPE_COLUMNS.get(scopeName);
        if (scopeDefaultColumns == null) {
            throw new UnexpectedException("ScopeDefine name = " + scopeName + " not found.");
        }
        return scopeDefaultColumns;
    }
}<|MERGE_RESOLUTION|>--- conflicted
+++ resolved
@@ -152,13 +152,10 @@
     public static final int BROWSER_APP_WEB_INTERACTION_PAGE_PERF = 89;
     public static final int SW_SPAN_ATTACHED_EVENT = 90;
     public static final int SERVICE_DATABASE_SLOW_STATEMENT = 91;
-<<<<<<< HEAD
-    public static final int ALARM_RECOVERY = 92;
-=======
     public static final int PPROF_TASK = 92;
     public static final int PPROF_PROFILING_DATA = 93;
     public static final int PPROF_TASK_LOG = 94;
->>>>>>> eabddf2c
+    public static final int ALARM_RECOVERY = 95;
 
     /**
      * Catalog of scope, the metrics processor could use this to group all generated metrics by oal rt.
