/*
 * Licensed to the Apache Software Foundation (ASF) under one or more
 * contributor license agreements.  See the NOTICE file distributed with
 * this work for additional information regarding copyright ownership.
 * The ASF licenses this file to You under the Apache License, Version 2.0
 * (the "License"); you may not use this file except in compliance with
 * the License.  You may obtain a copy of the License at
 *
 *     http://www.apache.org/licenses/LICENSE-2.0
 *
 * Unless required by applicable law or agreed to in writing, software
 * distributed under the License is distributed on an "AS IS" BASIS,
 * WITHOUT WARRANTIES OR CONDITIONS OF ANY KIND, either express or implied.
 * See the License for the specific language governing permissions and
 * limitations under the License.
 *
 */

package org.apache.skywalking.oap.server.core.source;

import java.lang.annotation.Annotation;
import java.lang.reflect.Field;
import java.util.ArrayList;
import java.util.HashMap;
import java.util.List;
import java.util.Map;
import lombok.Setter;
import org.apache.skywalking.oap.server.core.UnexpectedException;
import org.apache.skywalking.oap.server.core.annotation.AnnotationListener;

public class DefaultScopeDefine {
    private static final Map<String, Integer> NAME_2_ID = new HashMap<>();
    private static final Map<Integer, String> ID_2_NAME = new HashMap<>();
    private static final Map<String, List<ScopeDefaultColumn>> SCOPE_COLUMNS = new HashMap<>();

    /**
     * All metrics IDs in [0, 10,000) are reserved in Apache SkyWalking.
     * <p>
     * If you want to extend the scope, recommend to start with 10,000.
     */

    /**
     * @since 9.0.0
     */
    public static final int UNKNOWN = 0;
    /**
     * @since Deprecated from 9.0.0
     */
    @Deprecated
    public static final int ALL = 0;
    public static final int SERVICE = 1;
    public static final int SERVICE_INSTANCE = 2;
    public static final int ENDPOINT = 3;
    public static final int SERVICE_RELATION = 4;
    public static final int SERVICE_INSTANCE_RELATION = 5;
    public static final int ENDPOINT_RELATION = 6;
    public static final int SERVICE_INSTANCE_JVM_CPU = 8;
    public static final int SERVICE_INSTANCE_JVM_MEMORY = 9;
    public static final int SERVICE_INSTANCE_JVM_MEMORY_POOL = 10;
    public static final int SERVICE_INSTANCE_JVM_GC = 11;
    public static final int SEGMENT = 12;
    public static final int ALARM = 13;
    public static final int DATABASE_ACCESS = 17;
    public static final int DATABASE_SLOW_STATEMENT = 18;
    public static final int SERVICE_INSTANCE_CLR_CPU = 19;
    public static final int SERVICE_INSTANCE_CLR_GC = 20;
    public static final int SERVICE_INSTANCE_CLR_THREAD = 21;
    public static final int ENVOY_INSTANCE_METRIC = 22;
    public static final int ZIPKIN_SPAN = 23;
    @Deprecated
    public static final int JAEGER_SPAN = 24;
    @Deprecated
    public static final int HTTP_ACCESS_LOG = 25;
    public static final int PROFILE_TASK = 26;
    public static final int PROFILE_TASK_LOG = 27;
    public static final int PROFILE_TASK_SEGMENT_SNAPSHOT = 28;
    public static final int SERVICE_META = 29;
    public static final int SERVICE_INSTANCE_UPDATE = 30;
    public static final int NETWORK_ADDRESS_ALIAS = 31;
    public static final int UI_TEMPLATE = 32;
    public static final int SERVICE_INSTANCE_JVM_THREAD = 33;

    // browser
    public static final int BROWSER_ERROR_LOG = 34;
    public static final int BROWSER_APP_PERF = 35;
    public static final int BROWSER_APP_PAGE_PERF = 36;
    public static final int BROWSER_APP_SINGLE_VERSION_PERF = 37;
    public static final int BROWSER_APP_TRAFFIC = 38;
    public static final int BROWSER_APP_SINGLE_VERSION_TRAFFIC = 39;
    public static final int BROWSER_APP_PAGE_TRAFFIC = 40;

    public static final int LOG = 41;
    public static final int ENDPOINT_META = 42;

    public static final int EVENT = 43;

    public static final int SERVICE_INSTANCE_JVM_CLASS = 44;

    public static final int PROCESS = 45;
    public static final int EBPF_PROFILING_TASK = 46;
    public static final int EBPF_PROFILING_SCHEDULE = 47;
    public static final int EBPF_PROFILING_DATA = 48;
    public static final int SERVICE_LABEL = 49;
    public static final int TAG_AUTOCOMPLETE = 50;
    public static final int ZIPKIN_SERVICE = 51;
    public static final int ZIPKIN_SERVICE_SPAN = 52;
    public static final int ZIPKIN_SERVICE_RELATION = 53;
    public static final int PROCESS_RELATION = 54;
    public static final int CACHE_ACCESS = 55;
    public static final int CACHE_SLOW_ACCESS = 56;

    public static final int TCP_SERVICE = 57;
    public static final int TCP_SERVICE_INSTANCE = 58;
    public static final int TCP_SERVICE_RELATION = 59;
    public static final int TCP_SERVICE_INSTANCE_RELATION = 60;
    public static final int TCP_SERVICE_INSTANCE_UPDATE = 61;
    public static final int SAMPLED_SLOW_TRACE = 62;

    public static final int MESSAGE_QUEUE_ACCESS = 63;
    public static final int MESSAGE_QUEUE_ENDPOINT_ACCESS = 64;

    public static final int SPAN_ATTACHED_EVENT = 65;
    public static final int SAMPLED_STATUS_4XX_TRACE = 66;
    public static final int SAMPLED_STATUS_5XX_TRACE = 67;

    public static final int CONTINUOUS_PROFILING_POLICY = 68;

    public static final int UI_MENU = 69;

    public static final int SERVICE_HIERARCHY_RELATION = 70;
    public static final int INSTANCE_HIERARCHY_RELATION = 71;

    public static final int K8S_SERVICE = 72;
    public static final int K8S_SERVICE_INSTANCE = 73;
    public static final int K8S_SERVICE_RELATION = 74;
    public static final int K8S_SERVICE_INSTANCE_RELATION = 75;
    public static final int K8S_ENDPOINT = 76;

    public static final int CILIUM_SERVICE = 78;
    public static final int CILIUM_SERVICE_INSTANCE = 79;
    public static final int CILIUM_SERVICE_RELATION = 80;
    public static final int CILIUM_SERVICE_INSTANCE_RELATION = 81;
    public static final int CILIUM_ENDPOINT = 82;
    public static final int CILIUM_ENDPOINT_REALATION = 83;

    public static final int JFR_PROFILING_DATA = 84;
    public static final int ASYNC_PROFILER_TASK = 85;
    public static final int ASYNC_PROFILER_TASK_LOG = 86;

    public static final int BROWSER_APP_WEB_VITALS_PAGE_PERF = 87;
    public static final int BROWSER_APP_RESOURCE_PERF = 88;
    public static final int BROWSER_APP_WEB_INTERACTION_PAGE_PERF = 89;
    public static final int SW_SPAN_ATTACHED_EVENT = 90;
<<<<<<< HEAD
    public static final int ALARM_RECOVERY = 91;
=======
    public static final int SERVICE_DATABASE_SLOW_STATEMENT = 91;
>>>>>>> 2bb22eb5

    /**
     * Catalog of scope, the metrics processor could use this to group all generated metrics by oal rt.
     */
    public static final String SERVICE_CATALOG_NAME = "SERVICE";
    public static final String SERVICE_INSTANCE_CATALOG_NAME = "SERVICE_INSTANCE";
    public static final String ENDPOINT_CATALOG_NAME = "ENDPOINT";
    public static final String SERVICE_RELATION_CATALOG_NAME = "SERVICE_RELATION";
    public static final String SERVICE_INSTANCE_RELATION_CATALOG_NAME = "SERVICE_INSTANCE_RELATION";
    public static final String ENDPOINT_RELATION_CATALOG_NAME = "ENDPOINT_RELATION";
    public static final String PROCESS_CATALOG_NAME = "PROCESS";
    public static final String PROCESS_RELATION_CATALOG_NAME = "PROCESS_RELATION";

    private static final Map<Integer, Boolean> SERVICE_CATALOG = new HashMap<>();
    private static final Map<Integer, Boolean> SERVICE_INSTANCE_CATALOG = new HashMap<>();
    private static final Map<Integer, Boolean> ENDPOINT_CATALOG = new HashMap<>();
    private static final Map<Integer, Boolean> SERVICE_RELATION_CATALOG = new HashMap<>();
    private static final Map<Integer, Boolean> SERVICE_INSTANCE_RELATION_CATALOG = new HashMap<>();
    private static final Map<Integer, Boolean> ENDPOINT_RELATION_CATALOG = new HashMap<>();
    private static final Map<Integer, Boolean> PROCESS_CATALOG = new HashMap<>();
    private static final Map<Integer, Boolean> PROCESS_RELATION_CATALOG = new HashMap<>();

    @Setter
    private static boolean ACTIVE_EXTRA_MODEL_COLUMNS = false;

    public static void activeExtraModelColumns() {
        ACTIVE_EXTRA_MODEL_COLUMNS = true;
    }

    /**
     * Annotation scan listener
     */
    public static class Listener implements AnnotationListener {
        @Override
        public Class<? extends Annotation> annotation() {
            return ScopeDeclaration.class;
        }

        @Override
        public void notify(Class originalClass) {
            ScopeDeclaration declaration = (ScopeDeclaration) originalClass.getAnnotation(ScopeDeclaration.class);
            if (declaration != null) {
                addNewScope(declaration, originalClass);
            }
        }
    }

    /**
     * Add a new scope based on the scan result
     *
     * @param declaration   includes the definition.
     * @param originalClass represents the class having the {@link ScopeDeclaration} annotation
     */
    private static void addNewScope(ScopeDeclaration declaration, Class originalClass) {
        int id = declaration.id();
        if (ID_2_NAME.containsKey(id)) {
            throw new UnexpectedException(
                "ScopeDeclaration id=" + id + " at " + originalClass.getName() + " has conflict with another named " + ID_2_NAME
                    .get(id));
        }
        if (id < 0) {
            throw new UnexpectedException(
                "ScopeDeclaration id=" + id + " at " + originalClass.getName() + " is negative. ");
        }
        String name = declaration.name();
        if (NAME_2_ID.containsKey(name)) {
            throw new UnexpectedException(
                "ScopeDeclaration fieldName=" + name + " at " + originalClass.getName() + " has conflict with another id= " + NAME_2_ID
                    .get(name));
        }

        ID_2_NAME.put(id, name);
        NAME_2_ID.put(name, id);

        List<ScopeDefaultColumn> scopeDefaultColumns = new ArrayList<>();

        ScopeDefaultColumn.VirtualColumnDefinition virtualColumn = (ScopeDefaultColumn.VirtualColumnDefinition) originalClass
            .getAnnotation(ScopeDefaultColumn.VirtualColumnDefinition.class);
        if (virtualColumn != null) {
            scopeDefaultColumns.add(
                new ScopeDefaultColumn(virtualColumn.fieldName(), virtualColumn.columnName(), virtualColumn
                    .type(), virtualColumn.isID(), virtualColumn.length(), -1, false));
        }
        Field[] scopeClassField = originalClass.getDeclaredFields();
        if (scopeClassField != null) {
            for (Field field : scopeClassField) {
                ScopeDefaultColumn.DefinedByField definedByField = field.getAnnotation(
                    ScopeDefaultColumn.DefinedByField.class);
                ScopeDefaultColumn.BanyanDB banyanDB = field.getAnnotation(
                    ScopeDefaultColumn.BanyanDB.class);
                int shardingKeyIdx = -1;
                if (banyanDB != null) {
                    shardingKeyIdx = banyanDB.shardingKeyIdx();
                }
                if (definedByField != null) {
                    if (!definedByField.requireDynamicActive() || ACTIVE_EXTRA_MODEL_COLUMNS) {
                        scopeDefaultColumns.add(
                            new ScopeDefaultColumn(
                                field.getName(), definedByField.columnName(), field.getType(), false,
                                definedByField.length(), shardingKeyIdx, definedByField.isAttribute()
                            ));
                    }
                }
            }
        }

        SCOPE_COLUMNS.put(name, scopeDefaultColumns);

        String catalogName = declaration.catalog();
        switch (catalogName) {
            case SERVICE_CATALOG_NAME:
                SERVICE_CATALOG.put(id, Boolean.TRUE);
                break;
            case SERVICE_INSTANCE_CATALOG_NAME:
                SERVICE_INSTANCE_CATALOG.put(id, Boolean.TRUE);
                break;
            case ENDPOINT_CATALOG_NAME:
                ENDPOINT_CATALOG.put(id, Boolean.TRUE);
                break;
            case SERVICE_RELATION_CATALOG_NAME:
                SERVICE_RELATION_CATALOG.put(id, Boolean.TRUE);
                break;
            case SERVICE_INSTANCE_RELATION_CATALOG_NAME:
                SERVICE_INSTANCE_RELATION_CATALOG.put(id, Boolean.TRUE);
                break;
            case ENDPOINT_RELATION_CATALOG_NAME:
                ENDPOINT_RELATION_CATALOG.put(id, Boolean.TRUE);
                break;
            case PROCESS_CATALOG_NAME:
                PROCESS_CATALOG.put(id, Boolean.TRUE);
                break;
            case PROCESS_RELATION_CATALOG_NAME:
                PROCESS_RELATION_CATALOG.put(id, Boolean.TRUE);
                break;
        }
    }

    /**
     * Fetch the name from given id
     *
     * @param id represents an existing scope id.
     * @return scope name.
     */
    public static String nameOf(int id) {
        String name = ID_2_NAME.get(id);
        if (name == null) {
            throw new UnexpectedException("ScopeDefine id = " + id + " not found.");
        }
        return name;
    }

    /**
     * Fetch the id of given name
     *
     * @param name represents an existing scope name
     * @return scope id
     */
    public static int valueOf(String name) {
        Integer id = NAME_2_ID.get(name);
        if (id == null) {
            throw new UnexpectedException("ScopeDefine fieldName = " + name + " not found.");
        }
        return id;
    }

    /**
     * Reset all existing scope definitions. For test only.
     */
    public static void reset() {
        NAME_2_ID.clear();
        ID_2_NAME.clear();
        SCOPE_COLUMNS.clear();
    }

    /**
     * Check whether the given scope ID belongs service catalog
     *
     * @param scopeId represents an existing scope id.
     * @return true is current scope set {@link ScopeDeclaration#catalog()} == {@link #SERVICE_CATALOG_NAME}
     */
    public static boolean inServiceCatalog(int scopeId) {
        return SERVICE_CATALOG.containsKey(scopeId);
    }

    /**
     * Check whether the given scope ID belongs service instance catalog
     *
     * @param scopeId represents an existing scope id.
     * @return true is current scope set {@link ScopeDeclaration#catalog()} == {@link #SERVICE_INSTANCE_CATALOG_NAME}
     */
    public static boolean inServiceInstanceCatalog(int scopeId) {
        return SERVICE_INSTANCE_CATALOG.containsKey(scopeId);
    }

    /**
     * Check whether the given scope ID belongs endpoint catalog
     *
     * @param scopeId represents an existing scope id.
     * @return true is current scope set {@link ScopeDeclaration#catalog()} == {@link #ENDPOINT_CATALOG_NAME}
     */
    public static boolean inEndpointCatalog(int scopeId) {
        return ENDPOINT_CATALOG.containsKey(scopeId);
    }

    /**
     * Check whether the given scope ID belongs service relation catalog
     *
     * @param scopeId represents an existing scope id.
     * @return true is current scope set {@link ScopeDeclaration#catalog()} == {@link #SERVICE_RELATION_CATALOG_NAME}
     */
    public static boolean inServiceRelationCatalog(int scopeId) {
        return SERVICE_RELATION_CATALOG.containsKey(scopeId);
    }

    /**
     * Check whether the given scope ID belongs service instance relation catalog
     *
     * @param scopeId represents an existing scope id.
     * @return true is current scope set {@link ScopeDeclaration#catalog()} == {@link #SERVICE_INSTANCE_RELATION_CATALOG_NAME}
     */
    public static boolean inServiceInstanceRelationCatalog(int scopeId) {
        return SERVICE_INSTANCE_RELATION_CATALOG.containsKey(scopeId);
    }

    /**
     * Check whether the given scope ID belongs endpoint relation catalog
     *
     * @param scopeId represents an existing scope id.
     * @return true is current scope set {@link ScopeDeclaration#catalog()} == {@link #ENDPOINT_RELATION_CATALOG_NAME}
     */
    public static boolean inEndpointRelationCatalog(int scopeId) {
        return ENDPOINT_RELATION_CATALOG.containsKey(scopeId);
    }

    /**
     * Check whether the given scope ID belongs process catalog
     *
     * @param scopeId represents an existing scope id.
     * @return true is current scope set {@link ScopeDeclaration#catalog()} == {@link #PROCESS_CATALOG_NAME}
     */
    public static boolean inProcessCatalog(int scopeId) {
        return PROCESS_CATALOG.containsKey(scopeId);
    }

    /**
     * Check whether the given scope ID belongs process relation catalog
     *
     * @param scopeId represents an existing scope id.
     * @return true is current scope set {@link ScopeDeclaration#catalog()} == {@link #PROCESS_RELATION_CATALOG_NAME}
     */
    public static boolean inProcessRelationCatalog(int scopeId) {
        return PROCESS_RELATION_CATALOG.containsKey(scopeId);
    }

    /**
     * Get the catalog string name of the given scope
     *
     * @param scope id of the source scope.
     * @return literal string name of the catalog owning the scope. Return `ALL` by default.
     */
    public static String catalogOf(int scope) {
        if (inServiceCatalog(scope)) {
            return SERVICE_CATALOG_NAME;
        }
        if (inServiceInstanceCatalog(scope)) {
            return SERVICE_INSTANCE_CATALOG_NAME;
        }
        if (inEndpointCatalog(scope)) {
            return ENDPOINT_CATALOG_NAME;
        }
        if (inServiceRelationCatalog(scope)) {
            return SERVICE_RELATION_CATALOG_NAME;
        }
        if (inServiceInstanceRelationCatalog(scope)) {
            return SERVICE_INSTANCE_RELATION_CATALOG_NAME;
        }
        if (inEndpointRelationCatalog(scope)) {
            return ENDPOINT_RELATION_CATALOG_NAME;
        }
        if (inProcessCatalog(scope)) {
            return PROCESS_CATALOG_NAME;
        }
        if (inProcessRelationCatalog(scope)) {
            return PROCESS_RELATION_CATALOG_NAME;
        }
        return "ALL";
    }

    /**
     * Get the default columns defined in Scope. All those columns will forward to persistent entity.
     *
     * @param scopeName of the default columns
     */
    public static List<ScopeDefaultColumn> getDefaultColumns(String scopeName) {
        List<ScopeDefaultColumn> scopeDefaultColumns = SCOPE_COLUMNS.get(scopeName);
        if (scopeDefaultColumns == null) {
            throw new UnexpectedException("ScopeDefine name = " + scopeName + " not found.");
        }
        return scopeDefaultColumns;
    }
}<|MERGE_RESOLUTION|>--- conflicted
+++ resolved
@@ -151,11 +151,8 @@
     public static final int BROWSER_APP_RESOURCE_PERF = 88;
     public static final int BROWSER_APP_WEB_INTERACTION_PAGE_PERF = 89;
     public static final int SW_SPAN_ATTACHED_EVENT = 90;
-<<<<<<< HEAD
-    public static final int ALARM_RECOVERY = 91;
-=======
     public static final int SERVICE_DATABASE_SLOW_STATEMENT = 91;
->>>>>>> 2bb22eb5
+    public static final int ALARM_RECOVERY = 92;
 
     /**
      * Catalog of scope, the metrics processor could use this to group all generated metrics by oal rt.
