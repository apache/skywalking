/*
 * Licensed to the Apache Software Foundation (ASF) under one or more
 * contributor license agreements.  See the NOTICE file distributed with
 * this work for additional information regarding copyright ownership.
 * The ASF licenses this file to You under the Apache License, Version 2.0
 * (the "License"); you may not use this file except in compliance with
 * the License.  You may obtain a copy of the License at
 *
 *     http://www.apache.org/licenses/LICENSE-2.0
 *
 * Unless required by applicable law or agreed to in writing, software
 * distributed under the License is distributed on an "AS IS" BASIS,
 * WITHOUT WARRANTIES OR CONDITIONS OF ANY KIND, either express or implied.
 * See the License for the specific language governing permissions and
 * limitations under the License.
 *
 */

package org.apache.skywalking.oap.server.core.cluster;

<<<<<<< HEAD
import lombok.*;
=======
import java.util.Objects;
>>>>>>> 3cbf04fe

/**
 * @author peng-yongsheng
 */
<<<<<<< HEAD
public class RemoteInstance implements Comparable<RemoteInstance> {
=======
public class RemoteInstance {

    private String host;
    private int port;
    private boolean self = false;

    public RemoteInstance() {

    }

    public RemoteInstance(String host, int port, boolean self) {
        this.host = host;
        this.port = port;
        this.self = self;
    }
>>>>>>> 3cbf04fe

    @Getter private final String host;
    @Getter private final int port;
    @Getter @Setter private boolean isSelf;

    public RemoteInstance(String host, int port) {
        this.host = host;
        this.port = port;
    }

    @Override public int compareTo(RemoteInstance o) {
        return toString().compareTo(toString());
    }

    @Override public String toString() {
        return host + String.valueOf(port);
    }

    public boolean isSelf() {
        return self;
    }

    public void setSelf(boolean self) {
        this.self = self;
    }

    @Override public boolean equals(Object o) {
        if (this == o)
            return true;
        if (o == null || getClass() != o.getClass())
            return false;
        RemoteInstance instance = (RemoteInstance)o;
        return port == instance.port &&
            Objects.equals(host, instance.host);
    }

    @Override public int hashCode() {

        return Objects.hash(host, port);
    }
}<|MERGE_RESOLUTION|>--- conflicted
+++ resolved
@@ -18,42 +18,22 @@
 
 package org.apache.skywalking.oap.server.core.cluster;
 
-<<<<<<< HEAD
+import java.util.Objects;
 import lombok.*;
-=======
-import java.util.Objects;
->>>>>>> 3cbf04fe
 
 /**
  * @author peng-yongsheng
  */
-<<<<<<< HEAD
 public class RemoteInstance implements Comparable<RemoteInstance> {
-=======
-public class RemoteInstance {
-
-    private String host;
-    private int port;
-    private boolean self = false;
-
-    public RemoteInstance() {
-
-    }
-
-    public RemoteInstance(String host, int port, boolean self) {
-        this.host = host;
-        this.port = port;
-        this.self = self;
-    }
->>>>>>> 3cbf04fe
 
     @Getter private final String host;
     @Getter private final int port;
-    @Getter @Setter private boolean isSelf;
+    @Getter @Setter private boolean isSelf = false;
 
-    public RemoteInstance(String host, int port) {
+    public RemoteInstance(String host, int port, boolean isSelf) {
         this.host = host;
         this.port = port;
+        this.isSelf = isSelf;
     }
 
     @Override public int compareTo(RemoteInstance o) {
@@ -62,14 +42,6 @@
 
     @Override public String toString() {
         return host + String.valueOf(port);
-    }
-
-    public boolean isSelf() {
-        return self;
-    }
-
-    public void setSelf(boolean self) {
-        this.self = self;
     }
 
     @Override public boolean equals(Object o) {
