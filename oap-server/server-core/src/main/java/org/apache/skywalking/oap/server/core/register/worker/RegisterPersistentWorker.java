--- conflicted
+++ resolved
@@ -91,11 +91,7 @@
                         }
                     } else {
                         int sequence;
-<<<<<<< HEAD
-                        if ((sequence = registerLockDAO.tryLockAndIncrement(scope)) != Const.NONE) {
-=======
                         if ((sequence = registerLockDAO.getId(scopeId, source)) != Const.NONE) {
->>>>>>> 41393891
                             try {
                                 dbSource = registerDAO.get(modelName, source.id());
                                 if (Objects.nonNull(dbSource)) {
@@ -108,17 +104,9 @@
                                 }
                             } catch (Throwable t) {
                                 logger.error(t.getMessage(), t);
-<<<<<<< HEAD
-                            } finally {
-                                registerLockDAO.releaseLock(scope);
-                            }
-                        } else {
-                            logger.info("{} inventory register try lock and increment sequence failure.", scope.name());
-=======
                             }
                         } else {
                             logger.info("{} inventory register try lock and increment sequence failure.", DefaultScopeDefine.nameOf(scopeId));
->>>>>>> 41393891
                         }
                     }
                 } catch (Throwable t) {
