/*
 * Licensed to the Apache Software Foundation (ASF) under one or more
 * contributor license agreements.  See the NOTICE file distributed with
 * this work for additional information regarding copyright ownership.
 * The ASF licenses this file to You under the Apache License, Version 2.0
 * (the "License"); you may not use this file except in compliance with
 * the License.  You may obtain a copy of the License at
 *
 *     http://www.apache.org/licenses/LICENSE-2.0
 *
 * Unless required by applicable law or agreed to in writing, software
 * distributed under the License is distributed on an "AS IS" BASIS,
 * WITHOUT WARRANTIES OR CONDITIONS OF ANY KIND, either express or implied.
 * See the License for the specific language governing permissions and
 * limitations under the License.
 */

package org.apache.skywalking.oap.server.core.storage.model;

import java.util.ArrayList;
import java.util.List;
import org.apache.skywalking.oap.server.core.Const;
import org.apache.skywalking.oap.server.core.analysis.Downsampling;
import org.apache.skywalking.oap.server.core.query.DurationUtils;
import org.apache.skywalking.oap.server.core.register.EndpointInventory;
import org.apache.skywalking.oap.server.core.register.NetworkAddressInventory;
import org.apache.skywalking.oap.server.core.register.ServiceInstanceInventory;
import org.apache.skywalking.oap.server.core.register.ServiceInventory;
import org.joda.time.DateTime;
import org.joda.time.format.DateTimeFormat;
import org.joda.time.format.DateTimeFormatter;

<<<<<<< HEAD
/**
 * @author peng-yongsheng
 * @author aderm
 */
=======
>>>>>>> a07bfe14
public class ModelName {

    private static final DateTimeFormatter YYYYMM = DateTimeFormat.forPattern("yyyyMM");
    private static final DateTimeFormatter YYYYMMDD = DateTimeFormat.forPattern("yyyyMMdd");

    public static String build(Downsampling downsampling, String modelName) {
        switch (downsampling) {
            case Month:
                return modelName + Const.ID_SPLIT + Downsampling.Month.getName();
            case Day:
                return modelName + Const.ID_SPLIT + Downsampling.Day.getName();
            case Hour:
                return modelName + Const.ID_SPLIT + Downsampling.Hour.getName();
<<<<<<< HEAD
=======
            //            case Second:
            //                return modelName + Const.ID_SPLIT + Downsampling.Second.getName();
>>>>>>> a07bfe14
            default:
                return modelName;
        }
    }

    public static String[] build(Downsampling downsampling, String modelName, long startTB, long endTB) {
        List<String> indexNameList = new ArrayList<>();

        List<String> whiteIndexList = new ArrayList<String>() {
            {
                add(EndpointInventory.INDEX_NAME);
                add(NetworkAddressInventory.INDEX_NAME);
                add(ServiceInventory.INDEX_NAME);
                add(ServiceInstanceInventory.INDEX_NAME);
            }
        };

        if (whiteIndexList.contains(modelName)) {
            return new String[] { modelName };
        }

        DateTime startDT = DurationUtils.INSTANCE.startTimeBucket2DateTime(downsampling, startTB);
        DateTime endDT = DurationUtils.INSTANCE.endTimeBucket2DateTime(downsampling, endTB);
        if (endDT.isAfter(startDT)) {
            switch (downsampling) {
                case Month:
                    while (endDT.isAfter(startDT)) {
                        String indexName = build(downsampling, modelName) + "-" + YYYYMM.print(startDT);
                        indexNameList.add(indexName);
                        startDT = startDT.plusMonths(1);
                    }
                    break;
                case Day:
                    while (endDT.isAfter(startDT)) {
                        String indexName = build(downsampling, modelName) + "-" + YYYYMMDD.print(startDT);
                        indexNameList.add(indexName);
                        startDT = startDT.plusDays(1);
                    }
                    break;
                case Hour:
                    //current hour index is also suffix with YYYYMMDD
                    while (endDT.isAfter(startDT)) {
                        String indexName = build(downsampling, modelName) + "-" + YYYYMMDD.print(startDT);
                        indexNameList.add(indexName);
                        startDT = startDT.plusDays(1);
                    }
                    break;
                case Minute:
                    //current minute index is also suffix with YYYYMMDD
                    while (endDT.isAfter(startDT)) {
                        String indexName = build(downsampling, modelName) + "-" + YYYYMMDD.print(startDT);
                        indexNameList.add(indexName);
                        startDT = startDT.plusDays(1);
                    }
                    break;
                case Second:
                    //current second index is also suffix with YYYYMMDD
                    while (endDT.isAfter(startDT)) {
                        String indexName = build(downsampling, modelName) + "-" + YYYYMMDD.print(startDT);
                        indexNameList.add(indexName);
                        startDT = startDT.plusDays(1);
                    }
                    break;
                default:
                    indexNameList.add(modelName);
            }
        }
        return indexNameList.toArray(new String[0]);
    }
}<|MERGE_RESOLUTION|>--- conflicted
+++ resolved
@@ -30,13 +30,6 @@
 import org.joda.time.format.DateTimeFormat;
 import org.joda.time.format.DateTimeFormatter;
 
-<<<<<<< HEAD
-/**
- * @author peng-yongsheng
- * @author aderm
- */
-=======
->>>>>>> a07bfe14
 public class ModelName {
 
     private static final DateTimeFormatter YYYYMM = DateTimeFormat.forPattern("yyyyMM");
@@ -50,11 +43,6 @@
                 return modelName + Const.ID_SPLIT + Downsampling.Day.getName();
             case Hour:
                 return modelName + Const.ID_SPLIT + Downsampling.Hour.getName();
-<<<<<<< HEAD
-=======
-            //            case Second:
-            //                return modelName + Const.ID_SPLIT + Downsampling.Second.getName();
->>>>>>> a07bfe14
             default:
                 return modelName;
         }
