--- conflicted
+++ resolved
@@ -62,16 +62,13 @@
 
     @Before
     public void before() {
-<<<<<<< HEAD
+        username = "nacos";
+        password = "nacos";
         Mockito.when(telemetryProvider.getService(MetricsCreator.class))
                 .thenReturn(new MetricsCreatorNoop());
         TelemetryModule telemetryModule = Mockito.spy(TelemetryModule.class);
         Whitebox.setInternalState(telemetryModule, "loadedProvider", telemetryProvider);
         Mockito.when(moduleManager.find(TelemetryModule.NAME)).thenReturn(telemetryModule);
-=======
-        username = "nacos";
-        password = "nacos";
->>>>>>> af861b75
         nacosAddress = System.getProperty("nacos.address");
         assertFalse(StringUtil.isEmpty(nacosAddress));
     }
@@ -193,13 +190,10 @@
 
         config.setHostPort(nacosAddress);
         config.setServiceName(servicName);
-<<<<<<< HEAD
         provider.setManager(moduleManager);
-=======
         config.setUsername(username);
         config.setPassword(password);
 
->>>>>>> af861b75
         provider.prepare();
         provider.start();
         provider.notifyAfterCompleted();
