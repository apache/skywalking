import React, { PureComponent } from 'react';
import { Badge, Table, Collapse } from 'antd';
import moment from 'moment';
import TraceStack from '../../components/TraceStack';
import styles from './index.less';

const { Panel } = Collapse;

class TraceTable extends PureComponent {
  handleExtend = (expanded, record) => {
    if (!expanded) {
      return;
    }
    const { traceIds = [] } = record;
    if (traceIds.length < 1) {
      return;
    }
    if (traceIds.length === 1) {
      this.props.onExpand(record.key, traceIds[0]);
    }
  }
  renderExtend = (record) => {
    const { spansContainer = {} } = record;
    const keys = Object.keys(spansContainer);
    const { traceIds = [] } = record;
    const size = traceIds.length;
    if (size < 1) {
      return <span style={{ display: 'none' }} />;
    } else if (size === 1) {
      return (keys.length < 1) ? null : <TraceStack spans={spansContainer[keys[0]]} />;
    }
    return (
      <Collapse
        bordered={false}
        onChange={(key) => { if (!spansContainer[key]) { this.props.onExpand(record.key, key); } }}
      >
        {traceIds.map((k) => {
          return (
            <Panel header={k} key={k} >
              { spansContainer[k] ? (<TraceStack spans={spansContainer[k]} />) : null }
            </Panel>
          );
          })}
      </Collapse>);
  }
  render() {
    const { data: traces, pagination, loading, onChange } = this.props;

    const columns = [
      {
        title: 'OperationName',
        dataIndex: 'operationName',
      },
      {
        title: 'Duration',
        render: (text, record) => `${record.duration}ms`,
      },
      {
        title: 'StartTime',
        render: (text, record) => {
          return moment(record.startTime).format('YYYY-MM-DD HH:mm:ss.SSS');
        },
      },
      {
        title: 'State',
        render: (text, record) => {
          if (record.isError) {
<<<<<<< HEAD
            return <Badge status="success" text="Success" />;
          } else {
            return <Badge status="error" text="Error" />;
=======
            return 'Error';
          } else {
            return 'Success';
>>>>>>> 8655c0df
          }
        },
      },
      {
        title: 'GlobalTraceId',
        render: (text, record) => {
          const { traceIds = [] } = record;
          if (traceIds.length < 1) {
            return 'Nan';
          }
          if (traceIds.length > 1) {
            return `${traceIds[0]} ...`;
          } else {
            return traceIds[0];
          }
        },
      },
    ];
    return (
      <div className={styles.standardTable}>
        <Table
          loading={loading}
          dataSource={traces}
          columns={columns}
          pagination={pagination}
          onChange={onChange}
          onExpand={this.handleExtend}
          expandedRowRender={this.renderExtend}
        />
      </div>
    );
  }
}

export default TraceTable;<|MERGE_RESOLUTION|>--- conflicted
+++ resolved
@@ -65,15 +65,9 @@
         title: 'State',
         render: (text, record) => {
           if (record.isError) {
-<<<<<<< HEAD
+            return <Badge status="error" text="Error" />;
+          } else {
             return <Badge status="success" text="Success" />;
-          } else {
-            return <Badge status="error" text="Error" />;
-=======
-            return 'Error';
-          } else {
-            return 'Success';
->>>>>>> 8655c0df
           }
         },
       },
