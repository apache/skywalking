<?xml version="1.0" encoding="UTF-8"?>
<<<<<<< HEAD
<Configuration status="info">
=======
<Configuration status="DEBUG">
	<Properties>
		<Property name="log-path">../logs</Property>
	</Properties>
>>>>>>> 1586f69e
	<Appenders>
		<RollingFile name="RollingFile" fileName="${log-path}/skywalking-web-server.log"
					 filePattern="${log-path}/skywalking-web-server-%d{yyyy-MM-dd}-%i.log" >
			<PatternLayout>
				<pattern>%d - %c -%-4r [%t] %-5p %x - %m%n</pattern>
			</PatternLayout>
			<Policies>
				<SizeBasedTriggeringPolicy size="102400KB" />
			</Policies>
			<DefaultRolloverStrategy max="30"/>
		</RollingFile>
	</Appenders>
	<Loggers>
<<<<<<< HEAD
		<logger name="com.a.eye.skywalking.ui" level="info" additivity="false">
			<AppenderRef ref="Console"/>
		</logger>
		<Root level="info">
			<AppenderRef ref="Console" />
=======
		<logger name="com.a.eye.skywalking.ui" level="debug" additivity="false">
			<AppenderRef ref="INFO"/>
		</logger>
		<Logger name="root" level="INFO" additivity="false">
			<appender-ref ref="RollingFile" level="INFO"/>
		</Logger>
		<Root level="INFO" additivity="false">
			<AppenderRef ref="RollingFile"/>
>>>>>>> 1586f69e
		</Root>
	</Loggers>
</Configuration>


<|MERGE_RESOLUTION|>--- conflicted
+++ resolved
@@ -1,12 +1,8 @@
 <?xml version="1.0" encoding="UTF-8"?>
-<<<<<<< HEAD
-<Configuration status="info">
-=======
 <Configuration status="DEBUG">
 	<Properties>
 		<Property name="log-path">../logs</Property>
 	</Properties>
->>>>>>> 1586f69e
 	<Appenders>
 		<RollingFile name="RollingFile" fileName="${log-path}/skywalking-web-server.log"
 					 filePattern="${log-path}/skywalking-web-server-%d{yyyy-MM-dd}-%i.log" >
@@ -20,13 +16,6 @@
 		</RollingFile>
 	</Appenders>
 	<Loggers>
-<<<<<<< HEAD
-		<logger name="com.a.eye.skywalking.ui" level="info" additivity="false">
-			<AppenderRef ref="Console"/>
-		</logger>
-		<Root level="info">
-			<AppenderRef ref="Console" />
-=======
 		<logger name="com.a.eye.skywalking.ui" level="debug" additivity="false">
 			<AppenderRef ref="INFO"/>
 		</logger>
@@ -35,9 +24,6 @@
 		</Logger>
 		<Root level="INFO" additivity="false">
 			<AppenderRef ref="RollingFile"/>
->>>>>>> 1586f69e
 		</Root>
 	</Loggers>
-</Configuration>
-
-
+</Configuration>