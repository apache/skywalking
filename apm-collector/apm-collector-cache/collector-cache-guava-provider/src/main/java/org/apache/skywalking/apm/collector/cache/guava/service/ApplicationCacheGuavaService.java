--- conflicted
+++ resolved
@@ -59,25 +59,8 @@
     }
 
     @Override public Application getApplicationById(int applicationId) {
-<<<<<<< HEAD
-        Application application = null;
-        try {
-            application = applicationCache.get(applicationId, () -> getApplicationCacheDAO().getApplication(applicationId));
-        } catch (Throwable e) {
-            logger.error(e.getMessage(), e);
-        }
-
-        if (isNull(application)) {
-            application = getApplicationCacheDAO().getApplication(applicationId);
-            if (nonNull(application)) {
-                applicationCache.put(applicationId, application);
-            }
-        }
-        return application;
-=======
         return CacheUtils.retrieve(applicationCache, applicationId,
             () -> getApplicationCacheDAO().getApplication(applicationId));
->>>>>>> 4f6e6ee7
     }
 
 
