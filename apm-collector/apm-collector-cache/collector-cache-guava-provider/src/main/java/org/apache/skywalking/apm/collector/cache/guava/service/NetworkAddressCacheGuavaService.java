--- conflicted
+++ resolved
@@ -23,11 +23,6 @@
 import org.apache.skywalking.apm.collector.cache.guava.CacheUtils;
 import org.apache.skywalking.apm.collector.cache.service.NetworkAddressCacheService;
 import org.apache.skywalking.apm.collector.core.module.ModuleManager;
-<<<<<<< HEAD
-import org.apache.skywalking.apm.collector.core.util.StringUtils;
-=======
-import org.apache.skywalking.apm.collector.core.util.ObjectUtils;
->>>>>>> 4f6e6ee7
 import org.apache.skywalking.apm.collector.storage.StorageModule;
 import org.apache.skywalking.apm.collector.storage.dao.cache.INetworkAddressCacheDAO;
 import org.apache.skywalking.apm.collector.storage.table.register.NetworkAddress;
@@ -63,23 +58,6 @@
 
 
     public NetworkAddress getAddress(int addressId) {
-<<<<<<< HEAD
-        NetworkAddress networkAddress = null;
-        try {
-            networkAddress = idCache.get(addressId, () -> getNetworkAddressCacheDAO().getAddressById(addressId));
-        } catch (Throwable e) {
-            logger.error(e.getMessage(), e);
-        }
-
-        if (isNull(networkAddress)) {
-            networkAddress = getNetworkAddressCacheDAO().getAddressById(addressId);
-            if (StringUtils.isNotEmpty(networkAddress)) {
-                idCache.put(addressId, networkAddress);
-            }
-        }
-        return networkAddress;
-=======
         return CacheUtils.retrieve(idCache, addressId, () -> getNetworkAddressCacheDAO().getAddressById(addressId));
->>>>>>> 4f6e6ee7
     }
 }