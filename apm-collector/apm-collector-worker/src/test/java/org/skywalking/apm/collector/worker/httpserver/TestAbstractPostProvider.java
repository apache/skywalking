--- conflicted
+++ resolved
@@ -3,24 +3,14 @@
 import org.skywalking.apm.collector.actor.AbstractWorker;
 import org.skywalking.apm.collector.actor.ClusterWorkerContext;
 import org.skywalking.apm.collector.actor.Role;
-import org.skywalking.apm.collector.actor.WorkerRef;
 
 /**
  * @author pengys5
  */
 public class TestAbstractPostProvider extends AbstractPostProvider {
-<<<<<<< HEAD
-
-=======
->>>>>>> e38b6ad1
     @Override
     public String servletPath() {
         return "testPost";
-    }
-
-    @Override
-    public AbstractPostWithHttpServlet handleServlet(WorkerRef workerRef) {
-        return new AbstractPost.SegmentPostWithHttpServlet(workerRef);
     }
 
     @Override
