package org.skywalking.apm.collector.worker.httpserver;

import com.google.gson.JsonObject;
<<<<<<< HEAD
=======
import java.util.Map;
>>>>>>> e38b6ad1
import org.skywalking.apm.collector.actor.ClusterWorkerContext;
import org.skywalking.apm.collector.actor.LocalWorkerContext;
import org.skywalking.apm.collector.actor.ProviderNotFoundException;
import org.skywalking.apm.collector.actor.Role;
import org.skywalking.apm.collector.actor.WorkerRef;
import org.skywalking.apm.collector.actor.selector.RollingSelector;
import org.skywalking.apm.collector.actor.selector.WorkerSelector;

/**
 * @author pengys5
 */
public class TestAbstractPost extends AbstractPost {
    public TestAbstractPost(Role role, ClusterWorkerContext clusterContext, LocalWorkerContext selfContext) {
        super(role, clusterContext, selfContext);
    }

    @Override
    public void preStart() throws ProviderNotFoundException {
        super.preStart();
    }

<<<<<<< HEAD
    @Override
    protected void onReceive(Object message, JsonObject response) throws Exception {
=======
    @Override protected void onReceive(Map<String, String[]> parameter, JsonObject response) throws Exception {

>>>>>>> e38b6ad1
    }

    public enum WorkerRole implements Role {
        INSTANCE;

        @Override
        public String roleName() {
            return TestAbstractPost.class.getSimpleName();
        }

        @Override
        public WorkerSelector workerSelector() {
            return new RollingSelector();
        }
    }

    public static class Factory extends AbstractPostProvider<TestAbstractPost> {
        @Override
        public String servletPath() {
            return "/TestAbstractPost";
        }

        @Override
<<<<<<< HEAD
        public AbstractPostWithHttpServlet handleServlet(WorkerRef workerRef) {
            return new SegmentPostWithHttpServlet(workerRef);
        }

        @Override
=======
>>>>>>> e38b6ad1
        public Role role() {
            return TestAbstractPost.WorkerRole.INSTANCE;
        }

        @Override
        public TestAbstractPost workerInstance(ClusterWorkerContext clusterContext) {
            return new TestAbstractPost(role(), clusterContext, new LocalWorkerContext());
        }
    }
}<|MERGE_RESOLUTION|>--- conflicted
+++ resolved
@@ -1,15 +1,11 @@
 package org.skywalking.apm.collector.worker.httpserver;
 
 import com.google.gson.JsonObject;
-<<<<<<< HEAD
-=======
 import java.util.Map;
->>>>>>> e38b6ad1
 import org.skywalking.apm.collector.actor.ClusterWorkerContext;
 import org.skywalking.apm.collector.actor.LocalWorkerContext;
 import org.skywalking.apm.collector.actor.ProviderNotFoundException;
 import org.skywalking.apm.collector.actor.Role;
-import org.skywalking.apm.collector.actor.WorkerRef;
 import org.skywalking.apm.collector.actor.selector.RollingSelector;
 import org.skywalking.apm.collector.actor.selector.WorkerSelector;
 
@@ -26,13 +22,8 @@
         super.preStart();
     }
 
-<<<<<<< HEAD
-    @Override
-    protected void onReceive(Object message, JsonObject response) throws Exception {
-=======
     @Override protected void onReceive(Map<String, String[]> parameter, JsonObject response) throws Exception {
 
->>>>>>> e38b6ad1
     }
 
     public enum WorkerRole implements Role {
@@ -56,14 +47,6 @@
         }
 
         @Override
-<<<<<<< HEAD
-        public AbstractPostWithHttpServlet handleServlet(WorkerRef workerRef) {
-            return new SegmentPostWithHttpServlet(workerRef);
-        }
-
-        @Override
-=======
->>>>>>> e38b6ad1
         public Role role() {
             return TestAbstractPost.WorkerRole.INSTANCE;
         }
