--- conflicted
+++ resolved
@@ -1,11 +1,6 @@
 package org.skywalking.apm.collector.worker.httpserver;
 
 import com.google.gson.JsonObject;
-<<<<<<< HEAD
-import com.google.gson.stream.JsonReader;
-import java.io.BufferedReader;
-import org.skywalking.apm.collector.actor.AbstractLocalSyncWorker;
-=======
 import java.io.IOException;
 import java.util.Map;
 import javax.servlet.ServletException;
@@ -14,18 +9,10 @@
 import javax.servlet.http.HttpServletResponse;
 import org.apache.logging.log4j.LogManager;
 import org.apache.logging.log4j.Logger;
->>>>>>> e38b6ad1
 import org.skywalking.apm.collector.actor.ClusterWorkerContext;
 import org.skywalking.apm.collector.actor.LocalSyncWorkerRef;
 import org.skywalking.apm.collector.actor.LocalWorkerContext;
 import org.skywalking.apm.collector.actor.Role;
-<<<<<<< HEAD
-import org.skywalking.apm.collector.actor.WorkerRef;
-import org.skywalking.apm.collector.worker.instance.entity.RegistryInfo;
-import org.skywalking.apm.collector.worker.instance.entity.HeartBeat;
-import org.skywalking.apm.collector.worker.segment.entity.Segment;
-=======
->>>>>>> e38b6ad1
 
 /**
  * The <code>AbstractGet</code> implementations represent workers, which called by the server to allow a servlet to
@@ -36,49 +23,12 @@
  * @author pengys5
  * @since v3.0-2017
  */
-<<<<<<< HEAD
-
-public abstract class AbstractPost extends AbstractLocalSyncWorker {
-=======
 public abstract class AbstractPost extends AbstractServlet {
->>>>>>> e38b6ad1
 
     public AbstractPost(Role role, ClusterWorkerContext clusterContext, LocalWorkerContext selfContext) {
         super(role, clusterContext, selfContext);
     }
 
-<<<<<<< HEAD
-    @Override
-    protected void onWork(Object request, Object response) throws Exception {
-        try {
-            onReceive(request, (JsonObject)response);
-        } catch (Exception e) {
-            ((JsonObject)response).addProperty("isSuccess", false);
-            ((JsonObject)response).addProperty("reason", e.getMessage());
-        }
-    }
-
-    protected abstract void onReceive(Object message, JsonObject response) throws Exception;
-
-    public static class SegmentPostWithHttpServlet extends AbstractPostWithHttpServlet {
-
-        public SegmentPostWithHttpServlet(WorkerRef ownerWorkerRef) {
-            super(ownerWorkerRef);
-        }
-
-        protected void doWork(BufferedReader bufferedReader, JsonObject resJson) throws Exception {
-            try (JsonReader reader = new JsonReader(bufferedReader)) {
-                readSegmentArray(reader);
-            }
-        }
-
-        private void readSegmentArray(JsonReader reader) throws Exception {
-            reader.beginArray();
-            while (reader.hasNext()) {
-                Segment segment = new Segment();
-                segment.deserialize(reader);
-                ownerWorkerRef.tell(segment);
-=======
     /**
      * Add final modifier to avoid the subclass override this method.
      *
@@ -118,46 +68,7 @@
                 ownerWorkerRef.ask(parameter, response);
             } catch (Exception e) {
                 logger.error(e, e);
->>>>>>> e38b6ad1
             }
         }
     }
-
-    public static class RegisterPostWithHttpServlet extends AbstractPostWithHttpServlet {
-
-        public RegisterPostWithHttpServlet(WorkerRef ownerWorkerRef) {
-            super(ownerWorkerRef);
-        }
-
-        @Override
-        protected void doWork(BufferedReader bufferedReader, JsonObject resJson) throws Exception {
-            JsonReader reader = new JsonReader(bufferedReader);
-            reader.beginObject();
-            if (reader.nextName().equals("ac")) {
-                RegistryInfo registryParam = new RegistryInfo(reader.nextString());
-                ((LocalSyncWorkerRef)ownerWorkerRef).ask(registryParam, resJson);
-            }
-            reader.endObject();
-        }
-
-    }
-
-    public static class HeartBeatPostWithHttpServlet extends AbstractPostWithHttpServlet {
-
-        public HeartBeatPostWithHttpServlet(WorkerRef ownerWorkerRef) {
-            super(ownerWorkerRef);
-        }
-
-        @Override
-       protected void doWork(BufferedReader bufferedReader, JsonObject resJson) throws Exception {
-            JsonReader reader = new JsonReader(bufferedReader);
-            reader.beginObject();
-            if (reader.nextName().equals("ac")) {
-                HeartBeat registryParam = new HeartBeat(reader.nextString());
-                ownerWorkerRef.tell(registryParam);
-            }
-        }
-
-    }
-
 }