--- conflicted
+++ resolved
@@ -92,14 +92,11 @@
 # thermodynamic
     thermodynamicResponseTimeStep: 50
     thermodynamicCountOfResponseTimeSteps: 40
-<<<<<<< HEAD
+# max collection's size of worker cache collection, setting it smaller when collector OutOfMemory crashed.
+    workerCacheMaxSize: 10000
 # TODO: receiver_zipkin need to remove before merge, and only provide this in document.
 receiver_zipkin:
   default:
     host: localhost
     port: 9411
-    contextPath: /
-=======
-# max collection's size of worker cache collection, setting it smaller when collector OutOfMemory crashed.
-    workerCacheMaxSize: 10000
->>>>>>> 047f95fb
+    contextPath: /