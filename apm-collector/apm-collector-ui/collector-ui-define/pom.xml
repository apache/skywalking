<?xml version="1.0" encoding="UTF-8"?>
<!--
  ~ Copyright 2017, OpenSkywalking Organization All rights reserved.
  ~
  ~ Licensed under the Apache License, Version 2.0 (the "License");
  ~ you may not use this file except in compliance with the License.
  ~ You may obtain a copy of the License at
  ~
  ~     http://www.apache.org/licenses/LICENSE-2.0
  ~
  ~ Unless required by applicable law or agreed to in writing, software
  ~ distributed under the License is distributed on an "AS IS" BASIS,
  ~ WITHOUT WARRANTIES OR CONDITIONS OF ANY KIND, either express or implied.
  ~ See the License for the specific language governing permissions and
  ~ limitations under the License.
  ~
  ~ Project repository: https://github.com/OpenSkywalking/skywalking
  -->

<project xmlns="http://maven.apache.org/POM/4.0.0"
         xmlns:xsi="http://www.w3.org/2001/XMLSchema-instance"
         xsi:schemaLocation="http://maven.apache.org/POM/4.0.0 http://maven.apache.org/xsd/maven-4.0.0.xsd">
    <parent>
        <artifactId>apm-collector-ui</artifactId>
        <groupId>org.skywalking</groupId>
<<<<<<< HEAD
        <version>3.3.0-2017</version>
=======
        <version>5.0-2018-preview</version>
>>>>>>> 5b9fc339
    </parent>
    <modelVersion>4.0.0</modelVersion>

    <artifactId>collector-ui-define</artifactId>
    <packaging>jar</packaging>

</project><|MERGE_RESOLUTION|>--- conflicted
+++ resolved
@@ -23,11 +23,7 @@
     <parent>
         <artifactId>apm-collector-ui</artifactId>
         <groupId>org.skywalking</groupId>
-<<<<<<< HEAD
-        <version>3.3.0-2017</version>
-=======
         <version>5.0-2018-preview</version>
->>>>>>> 5b9fc339
     </parent>
     <modelVersion>4.0.0</modelVersion>
 
