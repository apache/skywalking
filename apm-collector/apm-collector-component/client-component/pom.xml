<?xml version="1.0" encoding="UTF-8"?>
<!--
  ~ Licensed to the Apache Software Foundation (ASF) under one or more
  ~ contributor license agreements.  See the NOTICE file distributed with
  ~ this work for additional information regarding copyright ownership.
  ~ The ASF licenses this file to You under the Apache License, Version 2.0
  ~ (the "License"); you may not use this file except in compliance with
  ~ the License.  You may obtain a copy of the License at
  ~
  ~     http://www.apache.org/licenses/LICENSE-2.0
  ~
  ~ Unless required by applicable law or agreed to in writing, software
  ~ distributed under the License is distributed on an "AS IS" BASIS,
  ~ WITHOUT WARRANTIES OR CONDITIONS OF ANY KIND, either express or implied.
  ~ See the License for the specific language governing permissions and
  ~ limitations under the License.
  ~
  -->

<project xmlns="http://maven.apache.org/POM/4.0.0" xmlns:xsi="http://www.w3.org/2001/XMLSchema-instance"
<<<<<<< HEAD
	xsi:schemaLocation="http://maven.apache.org/POM/4.0.0 http://maven.apache.org/xsd/maven-4.0.0.xsd">
	<parent>
		<artifactId>apm-collector-component</artifactId>
		<groupId>org.apache.skywalking</groupId>
		<version>5.0.0-alpha-SNAPSHOT</version>
	</parent>
	<modelVersion>4.0.0</modelVersion>
=======
         xsi:schemaLocation="http://maven.apache.org/POM/4.0.0 http://maven.apache.org/xsd/maven-4.0.0.xsd">
    <parent>
        <artifactId>apm-collector-component</artifactId>
        <groupId>org.apache.skywalking</groupId>
        <version>5.0.0-beta-SNAPSHOT</version>
    </parent>
    <modelVersion>4.0.0</modelVersion>
>>>>>>> 8834f30e


<<<<<<< HEAD
	<artifactId>client-component</artifactId>
	<packaging>jar</packaging>

	<dependencies>
		<dependency>
			<groupId>com.h2database</groupId>
			<artifactId>h2</artifactId>
			<version>1.4.196</version>
		</dependency>
		<dependency>
			<groupId>redis.clients</groupId>
			<artifactId>jedis</artifactId>
			<version>2.9.0</version>
		</dependency>
		<dependency>
			<groupId>org.elasticsearch.client</groupId>
			<artifactId>transport</artifactId>
			<version>5.5.0</version>
			<exclusions>
				<exclusion>
					<artifactId>snakeyaml</artifactId>
					<groupId>org.yaml</groupId>
				</exclusion>
				<exclusion>
					<artifactId>netty-common</artifactId>
					<groupId>io.netty</groupId>
				</exclusion>
				<exclusion>
					<artifactId>netty-transport</artifactId>
					<groupId>io.netty</groupId>
				</exclusion>
				<exclusion>
					<artifactId>netty-codec</artifactId>
					<groupId>io.netty</groupId>
				</exclusion>
				<exclusion>
					<artifactId>netty-codec-http</artifactId>
					<groupId>io.netty</groupId>
				</exclusion>
				<exclusion>
					<artifactId>netty-buffer</artifactId>
					<groupId>io.netty</groupId>
				</exclusion>
				<exclusion>
					<artifactId>netty-handler</artifactId>
					<groupId>io.netty</groupId>
				</exclusion>
				<exclusion>
					<artifactId>netty-resolver</artifactId>
					<groupId>io.netty</groupId>
				</exclusion>
			</exclusions>
		</dependency>
		<dependency>
			<groupId>org.apache.zookeeper</groupId>
			<artifactId>zookeeper</artifactId>
			<version>3.4.10</version>
			<exclusions>
				<exclusion>
					<artifactId>slf4j-api</artifactId>
					<groupId>org.slf4j</groupId>
				</exclusion>
				<exclusion>
					<artifactId>slf4j-log4j12</artifactId>
					<groupId>org.slf4j</groupId>
				</exclusion>
			</exclusions>
		</dependency>
		<dependency>
			<groupId>org.apache.skywalking</groupId>
			<artifactId>apm-network</artifactId>
			<version>${project.version}</version>
			<exclusions>
				<exclusion>
					<artifactId>guava</artifactId>
					<groupId>com.google.guava</groupId>
				</exclusion>
			</exclusions>
		</dependency>
		<dependency>
			<groupId>io.searchbox</groupId>
			<artifactId>jest</artifactId>
			<version>5.3.3</version>
		</dependency>
	</dependencies>
=======
    <dependencies>
        <dependency>
            <groupId>com.h2database</groupId>
            <artifactId>h2</artifactId>
        </dependency>
        <dependency>
            <groupId>redis.clients</groupId>
            <artifactId>jedis</artifactId>
        </dependency>
        <dependency>
            <groupId>org.elasticsearch.client</groupId>
            <artifactId>transport</artifactId>
            <exclusions>
                <exclusion>
                    <artifactId>snakeyaml</artifactId>
                    <groupId>org.yaml</groupId>
                </exclusion>
                <exclusion>
                    <artifactId>netty-common</artifactId>
                    <groupId>io.netty</groupId>
                </exclusion>
                <exclusion>
                    <artifactId>netty-transport</artifactId>
                    <groupId>io.netty</groupId>
                </exclusion>
                <exclusion>
                    <artifactId>netty-codec</artifactId>
                    <groupId>io.netty</groupId>
                </exclusion>
                <exclusion>
                    <artifactId>netty-codec-http</artifactId>
                    <groupId>io.netty</groupId>
                </exclusion>
                <exclusion>
                    <artifactId>netty-buffer</artifactId>
                    <groupId>io.netty</groupId>
                </exclusion>
                <exclusion>
                    <artifactId>netty-handler</artifactId>
                    <groupId>io.netty</groupId>
                </exclusion>
                <exclusion>
                    <artifactId>netty-resolver</artifactId>
                    <groupId>io.netty</groupId>
                </exclusion>
            </exclusions>
        </dependency>
        <dependency>
            <groupId>org.apache.zookeeper</groupId>
            <artifactId>zookeeper</artifactId>
            <exclusions>
                <exclusion>
                    <artifactId>slf4j-api</artifactId>
                    <groupId>org.slf4j</groupId>
                </exclusion>
                <exclusion>
                    <artifactId>slf4j-log4j12</artifactId>
                    <groupId>org.slf4j</groupId>
                </exclusion>
            </exclusions>
        </dependency>
        <dependency>
            <groupId>org.apache.skywalking</groupId>
            <artifactId>apm-network</artifactId>
            <version>${project.version}</version>
            <exclusions>
                <exclusion>
                    <artifactId>guava</artifactId>
                    <groupId>com.google.guava</groupId>
                </exclusion>
            </exclusions>
        </dependency>
    </dependencies>
>>>>>>> 8834f30e
</project><|MERGE_RESOLUTION|>--- conflicted
+++ resolved
@@ -18,15 +18,6 @@
   -->
 
 <project xmlns="http://maven.apache.org/POM/4.0.0" xmlns:xsi="http://www.w3.org/2001/XMLSchema-instance"
-<<<<<<< HEAD
-	xsi:schemaLocation="http://maven.apache.org/POM/4.0.0 http://maven.apache.org/xsd/maven-4.0.0.xsd">
-	<parent>
-		<artifactId>apm-collector-component</artifactId>
-		<groupId>org.apache.skywalking</groupId>
-		<version>5.0.0-alpha-SNAPSHOT</version>
-	</parent>
-	<modelVersion>4.0.0</modelVersion>
-=======
          xsi:schemaLocation="http://maven.apache.org/POM/4.0.0 http://maven.apache.org/xsd/maven-4.0.0.xsd">
     <parent>
         <artifactId>apm-collector-component</artifactId>
@@ -34,96 +25,12 @@
         <version>5.0.0-beta-SNAPSHOT</version>
     </parent>
     <modelVersion>4.0.0</modelVersion>
->>>>>>> 8834f30e
 
 
-<<<<<<< HEAD
 	<artifactId>client-component</artifactId>
 	<packaging>jar</packaging>
 
-	<dependencies>
-		<dependency>
-			<groupId>com.h2database</groupId>
-			<artifactId>h2</artifactId>
-			<version>1.4.196</version>
-		</dependency>
-		<dependency>
-			<groupId>redis.clients</groupId>
-			<artifactId>jedis</artifactId>
-			<version>2.9.0</version>
-		</dependency>
-		<dependency>
-			<groupId>org.elasticsearch.client</groupId>
-			<artifactId>transport</artifactId>
-			<version>5.5.0</version>
-			<exclusions>
-				<exclusion>
-					<artifactId>snakeyaml</artifactId>
-					<groupId>org.yaml</groupId>
-				</exclusion>
-				<exclusion>
-					<artifactId>netty-common</artifactId>
-					<groupId>io.netty</groupId>
-				</exclusion>
-				<exclusion>
-					<artifactId>netty-transport</artifactId>
-					<groupId>io.netty</groupId>
-				</exclusion>
-				<exclusion>
-					<artifactId>netty-codec</artifactId>
-					<groupId>io.netty</groupId>
-				</exclusion>
-				<exclusion>
-					<artifactId>netty-codec-http</artifactId>
-					<groupId>io.netty</groupId>
-				</exclusion>
-				<exclusion>
-					<artifactId>netty-buffer</artifactId>
-					<groupId>io.netty</groupId>
-				</exclusion>
-				<exclusion>
-					<artifactId>netty-handler</artifactId>
-					<groupId>io.netty</groupId>
-				</exclusion>
-				<exclusion>
-					<artifactId>netty-resolver</artifactId>
-					<groupId>io.netty</groupId>
-				</exclusion>
-			</exclusions>
-		</dependency>
-		<dependency>
-			<groupId>org.apache.zookeeper</groupId>
-			<artifactId>zookeeper</artifactId>
-			<version>3.4.10</version>
-			<exclusions>
-				<exclusion>
-					<artifactId>slf4j-api</artifactId>
-					<groupId>org.slf4j</groupId>
-				</exclusion>
-				<exclusion>
-					<artifactId>slf4j-log4j12</artifactId>
-					<groupId>org.slf4j</groupId>
-				</exclusion>
-			</exclusions>
-		</dependency>
-		<dependency>
-			<groupId>org.apache.skywalking</groupId>
-			<artifactId>apm-network</artifactId>
-			<version>${project.version}</version>
-			<exclusions>
-				<exclusion>
-					<artifactId>guava</artifactId>
-					<groupId>com.google.guava</groupId>
-				</exclusion>
-			</exclusions>
-		</dependency>
-		<dependency>
-			<groupId>io.searchbox</groupId>
-			<artifactId>jest</artifactId>
-			<version>5.3.3</version>
-		</dependency>
-	</dependencies>
-=======
+
     <dependencies>
         <dependency>
             <groupId>com.h2database</groupId>
@@ -196,6 +103,10 @@
                 </exclusion>
             </exclusions>
         </dependency>
+      	<dependency>
+            <groupId>io.searchbox</groupId>
+            <artifactId>jest</artifactId>
+            <version>5.3.3</version>
+		    </dependency>
     </dependencies>
->>>>>>> 8834f30e
 </project>