<<<<<<< HEAD
<?xml version="1.0" encoding="UTF-8"?>
<!--
  ~ Licensed to the Apache Software Foundation (ASF) under one or more
  ~ contributor license agreements.  See the NOTICE file distributed with
  ~ this work for additional information regarding copyright ownership.
  ~ The ASF licenses this file to You under the Apache License, Version 2.0
  ~ (the "License"); you may not use this file except in compliance with
  ~ the License.  You may obtain a copy of the License at
  ~
  ~     http://www.apache.org/licenses/LICENSE-2.0
  ~
  ~ Unless required by applicable law or agreed to in writing, software
  ~ distributed under the License is distributed on an "AS IS" BASIS,
  ~ WITHOUT WARRANTIES OR CONDITIONS OF ANY KIND, either express or implied.
  ~ See the License for the specific language governing permissions and
  ~ limitations under the License.
  ~
  -->

<project xmlns="http://maven.apache.org/POM/4.0.0" xmlns:xsi="http://www.w3.org/2001/XMLSchema-instance"
         xsi:schemaLocation="http://maven.apache.org/POM/4.0.0 http://maven.apache.org/xsd/maven-4.0.0.xsd">
    <parent>
        <artifactId>apm-collector-component</artifactId>
        <groupId>org.apache.skywalking</groupId>
        <version>5.0.0-beta-SNAPSHOT</version>
    </parent>
    <modelVersion>4.0.0</modelVersion>

    <artifactId>client-component</artifactId>
    <packaging>jar</packaging>

    <dependencies>
        <dependency>
            <groupId>com.h2database</groupId>
            <artifactId>h2</artifactId>
        </dependency>
        <dependency>
            <groupId>redis.clients</groupId>
            <artifactId>jedis</artifactId>
        </dependency>
        <dependency>
            <groupId>org.elasticsearch.client</groupId>
            <artifactId>transport</artifactId>
            <exclusions>
                <exclusion>
                    <artifactId>snakeyaml</artifactId>
                    <groupId>org.yaml</groupId>
                </exclusion>
                <exclusion>
                    <artifactId>netty-common</artifactId>
                    <groupId>io.netty</groupId>
                </exclusion>
                <exclusion>
                    <artifactId>netty-transport</artifactId>
                    <groupId>io.netty</groupId>
                </exclusion>
                <exclusion>
                    <artifactId>netty-codec</artifactId>
                    <groupId>io.netty</groupId>
                </exclusion>
                <exclusion>
                    <artifactId>netty-codec-http</artifactId>
                    <groupId>io.netty</groupId>
                </exclusion>
                <exclusion>
                    <artifactId>netty-buffer</artifactId>
                    <groupId>io.netty</groupId>
                </exclusion>
                <exclusion>
                    <artifactId>netty-handler</artifactId>
                    <groupId>io.netty</groupId>
                </exclusion>
                <exclusion>
                    <artifactId>netty-resolver</artifactId>
                    <groupId>io.netty</groupId>
                </exclusion>
            </exclusions>
        </dependency>
        <dependency>
            <groupId>org.apache.zookeeper</groupId>
            <artifactId>zookeeper</artifactId>
            <exclusions>
                <exclusion>
                    <artifactId>slf4j-api</artifactId>
                    <groupId>org.slf4j</groupId>
                </exclusion>
                <exclusion>
                    <artifactId>slf4j-log4j12</artifactId>
                    <groupId>org.slf4j</groupId>
                </exclusion>
            </exclusions>
        </dependency>
        <dependency>
            <groupId>org.apache.skywalking</groupId>
            <artifactId>apm-network</artifactId>
            <version>${project.version}</version>
            <exclusions>
                <exclusion>
                    <artifactId>guava</artifactId>
                    <groupId>com.google.guava</groupId>
                </exclusion>
            </exclusions>
        </dependency>
        <dependency>
            <groupId>io.shardingjdbc</groupId>
            <artifactId>sharding-jdbc-core</artifactId>
            <version>2.0.3</version>
        </dependency>
        <dependency>
            <groupId>commons-dbcp</groupId>
            <artifactId>commons-dbcp</artifactId>
            <version>1.4</version>
        </dependency>
    </dependencies>
</project>
=======
<?xml version="1.0" encoding="UTF-8"?>
<!--
  ~ Licensed to the Apache Software Foundation (ASF) under one or more
  ~ contributor license agreements.  See the NOTICE file distributed with
  ~ this work for additional information regarding copyright ownership.
  ~ The ASF licenses this file to You under the Apache License, Version 2.0
  ~ (the "License"); you may not use this file except in compliance with
  ~ the License.  You may obtain a copy of the License at
  ~
  ~     http://www.apache.org/licenses/LICENSE-2.0
  ~
  ~ Unless required by applicable law or agreed to in writing, software
  ~ distributed under the License is distributed on an "AS IS" BASIS,
  ~ WITHOUT WARRANTIES OR CONDITIONS OF ANY KIND, either express or implied.
  ~ See the License for the specific language governing permissions and
  ~ limitations under the License.
  ~
  -->

<project xmlns="http://maven.apache.org/POM/4.0.0" xmlns:xsi="http://www.w3.org/2001/XMLSchema-instance"
         xsi:schemaLocation="http://maven.apache.org/POM/4.0.0 http://maven.apache.org/xsd/maven-4.0.0.xsd">
    <parent>
        <artifactId>apm-collector-component</artifactId>
        <groupId>org.apache.skywalking</groupId>
        <version>5.0.0-beta2-SNAPSHOT</version>
    </parent>
    <modelVersion>4.0.0</modelVersion>

    <artifactId>client-component</artifactId>
    <packaging>jar</packaging>

    <dependencies>
        <dependency>
            <groupId>com.h2database</groupId>
            <artifactId>h2</artifactId>
        </dependency>
        <dependency>
            <groupId>redis.clients</groupId>
            <artifactId>jedis</artifactId>
        </dependency>
        <dependency>
            <groupId>org.elasticsearch.client</groupId>
            <artifactId>transport</artifactId>
            <exclusions>
                <exclusion>
                    <artifactId>snakeyaml</artifactId>
                    <groupId>org.yaml</groupId>
                </exclusion>
                <exclusion>
                    <artifactId>netty-common</artifactId>
                    <groupId>io.netty</groupId>
                </exclusion>
                <exclusion>
                    <artifactId>netty-transport</artifactId>
                    <groupId>io.netty</groupId>
                </exclusion>
                <exclusion>
                    <artifactId>netty-codec</artifactId>
                    <groupId>io.netty</groupId>
                </exclusion>
                <exclusion>
                    <artifactId>netty-codec-http</artifactId>
                    <groupId>io.netty</groupId>
                </exclusion>
                <exclusion>
                    <artifactId>netty-buffer</artifactId>
                    <groupId>io.netty</groupId>
                </exclusion>
                <exclusion>
                    <artifactId>netty-handler</artifactId>
                    <groupId>io.netty</groupId>
                </exclusion>
                <exclusion>
                    <artifactId>netty-resolver</artifactId>
                    <groupId>io.netty</groupId>
                </exclusion>
            </exclusions>
        </dependency>
        <dependency>
            <groupId>org.apache.zookeeper</groupId>
            <artifactId>zookeeper</artifactId>
            <exclusions>
                <exclusion>
                    <artifactId>slf4j-api</artifactId>
                    <groupId>org.slf4j</groupId>
                </exclusion>
                <exclusion>
                    <artifactId>slf4j-log4j12</artifactId>
                    <groupId>org.slf4j</groupId>
                </exclusion>
            </exclusions>
        </dependency>
        <dependency>
            <groupId>org.apache.skywalking</groupId>
            <artifactId>apm-network</artifactId>
            <version>${project.version}</version>
            <exclusions>
                <exclusion>
                    <artifactId>guava</artifactId>
                    <groupId>com.google.guava</groupId>
                </exclusion>
            </exclusions>
        </dependency>
    </dependencies>
</project>
>>>>>>> a6e04c97
<|MERGE_RESOLUTION|>--- conflicted
+++ resolved
@@ -1,223 +1,115 @@
-<<<<<<< HEAD
-<?xml version="1.0" encoding="UTF-8"?>
-<!--
-  ~ Licensed to the Apache Software Foundation (ASF) under one or more
-  ~ contributor license agreements.  See the NOTICE file distributed with
-  ~ this work for additional information regarding copyright ownership.
-  ~ The ASF licenses this file to You under the Apache License, Version 2.0
-  ~ (the "License"); you may not use this file except in compliance with
-  ~ the License.  You may obtain a copy of the License at
-  ~
-  ~     http://www.apache.org/licenses/LICENSE-2.0
-  ~
-  ~ Unless required by applicable law or agreed to in writing, software
-  ~ distributed under the License is distributed on an "AS IS" BASIS,
-  ~ WITHOUT WARRANTIES OR CONDITIONS OF ANY KIND, either express or implied.
-  ~ See the License for the specific language governing permissions and
-  ~ limitations under the License.
-  ~
-  -->
-
-<project xmlns="http://maven.apache.org/POM/4.0.0" xmlns:xsi="http://www.w3.org/2001/XMLSchema-instance"
-         xsi:schemaLocation="http://maven.apache.org/POM/4.0.0 http://maven.apache.org/xsd/maven-4.0.0.xsd">
-    <parent>
-        <artifactId>apm-collector-component</artifactId>
-        <groupId>org.apache.skywalking</groupId>
-        <version>5.0.0-beta-SNAPSHOT</version>
-    </parent>
-    <modelVersion>4.0.0</modelVersion>
-
-    <artifactId>client-component</artifactId>
-    <packaging>jar</packaging>
-
-    <dependencies>
-        <dependency>
-            <groupId>com.h2database</groupId>
-            <artifactId>h2</artifactId>
-        </dependency>
-        <dependency>
-            <groupId>redis.clients</groupId>
-            <artifactId>jedis</artifactId>
-        </dependency>
-        <dependency>
-            <groupId>org.elasticsearch.client</groupId>
-            <artifactId>transport</artifactId>
-            <exclusions>
-                <exclusion>
-                    <artifactId>snakeyaml</artifactId>
-                    <groupId>org.yaml</groupId>
-                </exclusion>
-                <exclusion>
-                    <artifactId>netty-common</artifactId>
-                    <groupId>io.netty</groupId>
-                </exclusion>
-                <exclusion>
-                    <artifactId>netty-transport</artifactId>
-                    <groupId>io.netty</groupId>
-                </exclusion>
-                <exclusion>
-                    <artifactId>netty-codec</artifactId>
-                    <groupId>io.netty</groupId>
-                </exclusion>
-                <exclusion>
-                    <artifactId>netty-codec-http</artifactId>
-                    <groupId>io.netty</groupId>
-                </exclusion>
-                <exclusion>
-                    <artifactId>netty-buffer</artifactId>
-                    <groupId>io.netty</groupId>
-                </exclusion>
-                <exclusion>
-                    <artifactId>netty-handler</artifactId>
-                    <groupId>io.netty</groupId>
-                </exclusion>
-                <exclusion>
-                    <artifactId>netty-resolver</artifactId>
-                    <groupId>io.netty</groupId>
-                </exclusion>
-            </exclusions>
-        </dependency>
-        <dependency>
-            <groupId>org.apache.zookeeper</groupId>
-            <artifactId>zookeeper</artifactId>
-            <exclusions>
-                <exclusion>
-                    <artifactId>slf4j-api</artifactId>
-                    <groupId>org.slf4j</groupId>
-                </exclusion>
-                <exclusion>
-                    <artifactId>slf4j-log4j12</artifactId>
-                    <groupId>org.slf4j</groupId>
-                </exclusion>
-            </exclusions>
-        </dependency>
-        <dependency>
-            <groupId>org.apache.skywalking</groupId>
-            <artifactId>apm-network</artifactId>
-            <version>${project.version}</version>
-            <exclusions>
-                <exclusion>
-                    <artifactId>guava</artifactId>
-                    <groupId>com.google.guava</groupId>
-                </exclusion>
-            </exclusions>
-        </dependency>
-        <dependency>
-            <groupId>io.shardingjdbc</groupId>
-            <artifactId>sharding-jdbc-core</artifactId>
-            <version>2.0.3</version>
-        </dependency>
-        <dependency>
-            <groupId>commons-dbcp</groupId>
-            <artifactId>commons-dbcp</artifactId>
-            <version>1.4</version>
-        </dependency>
-    </dependencies>
-</project>
-=======
-<?xml version="1.0" encoding="UTF-8"?>
-<!--
-  ~ Licensed to the Apache Software Foundation (ASF) under one or more
-  ~ contributor license agreements.  See the NOTICE file distributed with
-  ~ this work for additional information regarding copyright ownership.
-  ~ The ASF licenses this file to You under the Apache License, Version 2.0
-  ~ (the "License"); you may not use this file except in compliance with
-  ~ the License.  You may obtain a copy of the License at
-  ~
-  ~     http://www.apache.org/licenses/LICENSE-2.0
-  ~
-  ~ Unless required by applicable law or agreed to in writing, software
-  ~ distributed under the License is distributed on an "AS IS" BASIS,
-  ~ WITHOUT WARRANTIES OR CONDITIONS OF ANY KIND, either express or implied.
-  ~ See the License for the specific language governing permissions and
-  ~ limitations under the License.
-  ~
-  -->
-
-<project xmlns="http://maven.apache.org/POM/4.0.0" xmlns:xsi="http://www.w3.org/2001/XMLSchema-instance"
-         xsi:schemaLocation="http://maven.apache.org/POM/4.0.0 http://maven.apache.org/xsd/maven-4.0.0.xsd">
-    <parent>
-        <artifactId>apm-collector-component</artifactId>
-        <groupId>org.apache.skywalking</groupId>
-        <version>5.0.0-beta2-SNAPSHOT</version>
-    </parent>
-    <modelVersion>4.0.0</modelVersion>
-
-    <artifactId>client-component</artifactId>
-    <packaging>jar</packaging>
-
-    <dependencies>
-        <dependency>
-            <groupId>com.h2database</groupId>
-            <artifactId>h2</artifactId>
-        </dependency>
-        <dependency>
-            <groupId>redis.clients</groupId>
-            <artifactId>jedis</artifactId>
-        </dependency>
-        <dependency>
-            <groupId>org.elasticsearch.client</groupId>
-            <artifactId>transport</artifactId>
-            <exclusions>
-                <exclusion>
-                    <artifactId>snakeyaml</artifactId>
-                    <groupId>org.yaml</groupId>
-                </exclusion>
-                <exclusion>
-                    <artifactId>netty-common</artifactId>
-                    <groupId>io.netty</groupId>
-                </exclusion>
-                <exclusion>
-                    <artifactId>netty-transport</artifactId>
-                    <groupId>io.netty</groupId>
-                </exclusion>
-                <exclusion>
-                    <artifactId>netty-codec</artifactId>
-                    <groupId>io.netty</groupId>
-                </exclusion>
-                <exclusion>
-                    <artifactId>netty-codec-http</artifactId>
-                    <groupId>io.netty</groupId>
-                </exclusion>
-                <exclusion>
-                    <artifactId>netty-buffer</artifactId>
-                    <groupId>io.netty</groupId>
-                </exclusion>
-                <exclusion>
-                    <artifactId>netty-handler</artifactId>
-                    <groupId>io.netty</groupId>
-                </exclusion>
-                <exclusion>
-                    <artifactId>netty-resolver</artifactId>
-                    <groupId>io.netty</groupId>
-                </exclusion>
-            </exclusions>
-        </dependency>
-        <dependency>
-            <groupId>org.apache.zookeeper</groupId>
-            <artifactId>zookeeper</artifactId>
-            <exclusions>
-                <exclusion>
-                    <artifactId>slf4j-api</artifactId>
-                    <groupId>org.slf4j</groupId>
-                </exclusion>
-                <exclusion>
-                    <artifactId>slf4j-log4j12</artifactId>
-                    <groupId>org.slf4j</groupId>
-                </exclusion>
-            </exclusions>
-        </dependency>
-        <dependency>
-            <groupId>org.apache.skywalking</groupId>
-            <artifactId>apm-network</artifactId>
-            <version>${project.version}</version>
-            <exclusions>
-                <exclusion>
-                    <artifactId>guava</artifactId>
-                    <groupId>com.google.guava</groupId>
-                </exclusion>
-            </exclusions>
-        </dependency>
-    </dependencies>
-</project>
->>>>>>> a6e04c97
+<?xml version="1.0" encoding="UTF-8"?>
+<!--
+  ~ Licensed to the Apache Software Foundation (ASF) under one or more
+  ~ contributor license agreements.  See the NOTICE file distributed with
+  ~ this work for additional information regarding copyright ownership.
+  ~ The ASF licenses this file to You under the Apache License, Version 2.0
+  ~ (the "License"); you may not use this file except in compliance with
+  ~ the License.  You may obtain a copy of the License at
+  ~
+  ~     http://www.apache.org/licenses/LICENSE-2.0
+  ~
+  ~ Unless required by applicable law or agreed to in writing, software
+  ~ distributed under the License is distributed on an "AS IS" BASIS,
+  ~ WITHOUT WARRANTIES OR CONDITIONS OF ANY KIND, either express or implied.
+  ~ See the License for the specific language governing permissions and
+  ~ limitations under the License.
+  ~
+  -->
+
+<project xmlns="http://maven.apache.org/POM/4.0.0" xmlns:xsi="http://www.w3.org/2001/XMLSchema-instance"
+         xsi:schemaLocation="http://maven.apache.org/POM/4.0.0 http://maven.apache.org/xsd/maven-4.0.0.xsd">
+    <parent>
+        <artifactId>apm-collector-component</artifactId>
+        <groupId>org.apache.skywalking</groupId>
+        <version>5.0.0-beta2-SNAPSHOT</version>
+    </parent>
+    <modelVersion>4.0.0</modelVersion>
+
+    <artifactId>client-component</artifactId>
+    <packaging>jar</packaging>
+
+    <dependencies>
+        <dependency>
+            <groupId>com.h2database</groupId>
+            <artifactId>h2</artifactId>
+        </dependency>
+        <dependency>
+            <groupId>redis.clients</groupId>
+            <artifactId>jedis</artifactId>
+        </dependency>
+        <dependency>
+            <groupId>org.elasticsearch.client</groupId>
+            <artifactId>transport</artifactId>
+            <exclusions>
+                <exclusion>
+                    <artifactId>snakeyaml</artifactId>
+                    <groupId>org.yaml</groupId>
+                </exclusion>
+                <exclusion>
+                    <artifactId>netty-common</artifactId>
+                    <groupId>io.netty</groupId>
+                </exclusion>
+                <exclusion>
+                    <artifactId>netty-transport</artifactId>
+                    <groupId>io.netty</groupId>
+                </exclusion>
+                <exclusion>
+                    <artifactId>netty-codec</artifactId>
+                    <groupId>io.netty</groupId>
+                </exclusion>
+                <exclusion>
+                    <artifactId>netty-codec-http</artifactId>
+                    <groupId>io.netty</groupId>
+                </exclusion>
+                <exclusion>
+                    <artifactId>netty-buffer</artifactId>
+                    <groupId>io.netty</groupId>
+                </exclusion>
+                <exclusion>
+                    <artifactId>netty-handler</artifactId>
+                    <groupId>io.netty</groupId>
+                </exclusion>
+                <exclusion>
+                    <artifactId>netty-resolver</artifactId>
+                    <groupId>io.netty</groupId>
+                </exclusion>
+            </exclusions>
+        </dependency>
+        <dependency>
+            <groupId>org.apache.zookeeper</groupId>
+            <artifactId>zookeeper</artifactId>
+            <exclusions>
+                <exclusion>
+                    <artifactId>slf4j-api</artifactId>
+                    <groupId>org.slf4j</groupId>
+                </exclusion>
+                <exclusion>
+                    <artifactId>slf4j-log4j12</artifactId>
+                    <groupId>org.slf4j</groupId>
+                </exclusion>
+            </exclusions>
+        </dependency>
+        <dependency>
+            <groupId>org.apache.skywalking</groupId>
+            <artifactId>apm-network</artifactId>
+            <version>${project.version}</version>
+            <exclusions>
+                <exclusion>
+                    <artifactId>guava</artifactId>
+                    <groupId>com.google.guava</groupId>
+                </exclusion>
+            </exclusions>
+        </dependency>
+        <dependency>
+            <groupId>io.shardingjdbc</groupId>
+            <artifactId>sharding-jdbc-core</artifactId>
+            <version>2.0.3</version>
+        </dependency>
+        <dependency>
+            <groupId>commons-dbcp</groupId>
+            <artifactId>commons-dbcp</artifactId>
+            <version>1.4</version>
+        </dependency>
+    </dependencies>
+</project>