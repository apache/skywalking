# Licensed to the Apache Software Foundation (ASF) under one
# or more contributor license agreements.  See the NOTICE file
# distributed with this work for additional information
# regarding copyright ownership.  The ASF licenses this file
# to you under the Apache License, Version 2.0 (the
# "License"); you may not use this file except in compliance
# with the License.  You may obtain a copy of the License at
#
#     http://www.apache.org/licenses/LICENSE-2.0
#
# Unless required by applicable law or agreed to in writing, software
# distributed under the License is distributed on an "AS IS" BASIS,
# WITHOUT WARRANTIES OR CONDITIONS OF ANY KIND, either express or implied.
# See the License for the specific language governing permissions and
# limitations under the License.

server:
  port: 8080

zuul:
  ignoredServices: '*'
  routes:
    api:
      path: /api/**
      serviceId: collector

collector:
  path: /graphql
  ribbon:
<<<<<<< HEAD
=======
    # Point to all backend's restHost:restPort, split by ,
>>>>>>> 2dd4f549
    listOfServers: 127.0.0.1:12800

security:
  user:
    admin:
      password: admin
      <|MERGE_RESOLUTION|>--- conflicted
+++ resolved
@@ -27,10 +27,7 @@
 collector:
   path: /graphql
   ribbon:
-<<<<<<< HEAD
-=======
     # Point to all backend's restHost:restPort, split by ,
->>>>>>> 2dd4f549
     listOfServers: 127.0.0.1:12800
 
 security:
