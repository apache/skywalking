package org.skywalking.apm.trace;

import com.google.gson.Gson;
import java.util.Collections;
import java.util.LinkedList;
import java.util.List;

/**
 * The <code>SegmentsMessage</code> is a set of {@link TraceSegment},
 * this set provides a container, when several {@link TraceSegment}s are going to uplink to server.
 *
 * @author wusheng
 */
public class SegmentsMessage {
    private List<TraceSegment> segments;

    public SegmentsMessage() {
        segments = new LinkedList<TraceSegment>();
    }

    public void append(TraceSegment segment) {
        this.segments.add(segment);
    }

    public List<TraceSegment> getSegments() {
        return Collections.unmodifiableList(segments);
    }

<<<<<<< HEAD
    public static class Serializer extends TypeAdapter<SegmentsMessage> {

        @Override
        public void write(JsonWriter out, SegmentsMessage value) throws IOException {
            Gson gson = new GsonBuilder()
                .excludeFieldsWithoutExposeAnnotation()
                .create();
            out.beginArray();
            try {
                for (TraceSegment segment : value.segments) {
                    out.jsonValue(gson.toJson(segment));
                }
            } finally {
                out.endArray();
            }
        }

        @Override
        public SegmentsMessage read(JsonReader in) throws IOException {
            SegmentsMessage message = new SegmentsMessage();
            in.beginArray();
            Gson gson = new GsonBuilder()
                .excludeFieldsWithoutExposeAnnotation()
                .create();
            try {
                while (in.hasNext()) {
                    TraceSegment traceSegment = gson.fromJson(in, TraceSegment.class);
                    message.append(traceSegment);
                }
            } finally {
                in.endArray();
            }
            return message;
=======
    /**
     * This serialization mechanism started from 3.1, it is similar to network package.
     * The data protocol is
     *
     * segment1.json.length + ' '(one blank space) + segment1.json
     * + segment2.json.length + ' '(one blank space) + segment2.json
     * + etc.
     *
     * @param gson the serializer for {@link TraceSegment}
     * @return the string represents the <code>SegmentMessage</code>
     */
    public String serialize(Gson gson) {
        StringBuilder buffer = new StringBuilder();
        for (TraceSegment segment : segments) {
            String segmentJson = gson.toJson(segment);
            buffer.append(segmentJson.length()).append(' ').append(segmentJson);
>>>>>>> e38b6ad1
        }
        return buffer.toString();
    }
}<|MERGE_RESOLUTION|>--- conflicted
+++ resolved
@@ -26,41 +26,6 @@
         return Collections.unmodifiableList(segments);
     }
 
-<<<<<<< HEAD
-    public static class Serializer extends TypeAdapter<SegmentsMessage> {
-
-        @Override
-        public void write(JsonWriter out, SegmentsMessage value) throws IOException {
-            Gson gson = new GsonBuilder()
-                .excludeFieldsWithoutExposeAnnotation()
-                .create();
-            out.beginArray();
-            try {
-                for (TraceSegment segment : value.segments) {
-                    out.jsonValue(gson.toJson(segment));
-                }
-            } finally {
-                out.endArray();
-            }
-        }
-
-        @Override
-        public SegmentsMessage read(JsonReader in) throws IOException {
-            SegmentsMessage message = new SegmentsMessage();
-            in.beginArray();
-            Gson gson = new GsonBuilder()
-                .excludeFieldsWithoutExposeAnnotation()
-                .create();
-            try {
-                while (in.hasNext()) {
-                    TraceSegment traceSegment = gson.fromJson(in, TraceSegment.class);
-                    message.append(traceSegment);
-                }
-            } finally {
-                in.endArray();
-            }
-            return message;
-=======
     /**
      * This serialization mechanism started from 3.1, it is similar to network package.
      * The data protocol is
@@ -77,7 +42,6 @@
         for (TraceSegment segment : segments) {
             String segmentJson = gson.toJson(segment);
             buffer.append(segmentJson.length()).append(' ').append(segmentJson);
->>>>>>> e38b6ad1
         }
         return buffer.toString();
     }
