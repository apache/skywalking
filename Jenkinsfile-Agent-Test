--- conflicted
+++ resolved
@@ -61,17 +61,18 @@
             }
         }
 
-<<<<<<< HEAD
+        stage('ehcache 2.8.x-2.10.x') {
+            steps {
+                sh 'bash test/plugin/run.sh --build_id=${BUILD_ID} ehcache-2.x-scenario'
+            }
+        }
+        
         stage('jetty 9.x') {
             steps {
                 sh 'bash test/plugin/run.sh --build_id=${BUILD_ID} jetty-scenario'
-=======
-        stage('ehcache 2.8.x-2.10.x') {
-            steps {
-                sh 'bash test/plugin/run.sh --build_id=${BUILD_ID} ehcache-2.x-scenario'
->>>>>>> 58804174
             }
         }
+        
     }
 
     post {
