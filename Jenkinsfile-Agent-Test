/*
 * Licensed to the Apache Software Foundation (ASF) under one or more
 * contributor license agreements.  See the NOTICE file distributed with
 * this work for additional information regarding copyright ownership.
 * The ASF licenses this file to You under the Apache License, Version 2.0
 * (the "License"); you may not use this file except in compliance with
 * the License.  You may obtain a copy of the License at
 *
 *     http://www.apache.org/licenses/LICENSE-2.0
 *
 * Unless required by applicable law or agreed to in writing, software
 * distributed under the License is distributed on an "AS IS" BASIS,
 * WITHOUT WARRANTIES OR CONDITIONS OF ANY KIND, either express or implied.
 * See the License for the specific language governing permissions and
 * limitations under the License.
 *
 */

pipeline {
    agent {
        label 'skywalking'
    }

    options {
        timestamps()
        timeout(time: 5, unit: 'HOURS')
    }

    tools {
        jdk 'JDK 1.8 (latest)'
    }

    environment {
        MAVEN_OPTS = '-Dmaven.repo.local=.m2/repository -XX:+TieredCompilation -XX:TieredStopAtLevel=1 -XX:+CMSClassUnloadingEnabled -XX:+UseConcMarkSweepGC -XX:-UseGCOverheadLimit -Xmx3g'
    }

    stages {
        stage('Checkout Source Code') {
            steps {
                deleteDir()
                checkout scm
                sh 'git submodule update --init'
            }
        }

        stage('Compile agent Codes') {
            steps {
                sh './mvnw -Pagent clean package -DskipTests'
            }
        }

        stage('Compile plugin-test tools Codes') {
            steps {
                sh './mvnw -f test/plugin/pom.xml clean package -DskipTests -Dbuild_id=${BUILD_ID} docker:build'
            }
        }
        stage ('Run Agent Plugin Tests') {
            parallel {
                stage ('Group1') {
                    stages {
                        stage('httpclient 4.3.x-4.5.x') {
                            steps {
                                sh 'bash test/plugin/run.sh --build_id=${BUILD_ID} httpclient-4.3.x-scenario'
                            }
                        }

<<<<<<< HEAD
        stage('httpclient 4.3.x-4.5.x (14)') {
            steps {
                sh 'bash test/plugin/run.sh --build_id=${BUILD_ID} httpclient-4.3.x-scenario'
            }
        }


        stage('dubbo 2.5.x-2.6.x (7)') {
            steps {
                sh 'bash test/plugin/run.sh --build_id=${BUILD_ID} dubbo-2.5.x-scenario'
            }
        }

        stage('dubbo 2.7.x (4)') {
            steps {
                sh 'bash test/plugin/run.sh --build_id=${BUILD_ID} dubbo-2.7.x-scenario'
            }
        }
        
        stage('ehcache 2.8.x-2.10.x (19)') {
            steps {
                sh 'bash test/plugin/run.sh --build_id=${BUILD_ID} ehcache-2.x-scenario'
=======
                        stage('ehcache 2.8.x-2.10.x') {
                            steps {
                                sh 'bash test/plugin/run.sh --build_id=${BUILD_ID} ehcache-2.x-scenario'
                            }
                        }
                    }
                }
                stage ('Group2') {
                    stages {
                        stage('jetty 9.x') {
                            steps {
                                sh 'bash test/plugin/run.sh --build_id=${BUILD_ID} jetty-scenario'
                            }
                        }
                    }
                }
>>>>>>> 530804d0
            }
        }
    }

    post {
        always {
            sh 'bash test/plugin/run.sh --build_id=${BUILD_ID} --cleanup'
            deleteDir()
        }
    }
}<|MERGE_RESOLUTION|>--- conflicted
+++ resolved
@@ -54,48 +54,36 @@
                 sh './mvnw -f test/plugin/pom.xml clean package -DskipTests -Dbuild_id=${BUILD_ID} docker:build'
             }
         }
-        stage ('Run Agent Plugin Tests') {
+        stage('Run Agent Plugin Tests') {
             parallel {
-                stage ('Group1') {
+                stage('Group1') {
                     stages {
-                        stage('httpclient 4.3.x-4.5.x') {
+                        stage('httpclient 4.3.x-4.5.x (14)') {
                             steps {
                                 sh 'bash test/plugin/run.sh --build_id=${BUILD_ID} httpclient-4.3.x-scenario'
                             }
                         }
 
-<<<<<<< HEAD
-        stage('httpclient 4.3.x-4.5.x (14)') {
-            steps {
-                sh 'bash test/plugin/run.sh --build_id=${BUILD_ID} httpclient-4.3.x-scenario'
-            }
-        }
-
-
-        stage('dubbo 2.5.x-2.6.x (7)') {
-            steps {
-                sh 'bash test/plugin/run.sh --build_id=${BUILD_ID} dubbo-2.5.x-scenario'
-            }
-        }
-
-        stage('dubbo 2.7.x (4)') {
-            steps {
-                sh 'bash test/plugin/run.sh --build_id=${BUILD_ID} dubbo-2.7.x-scenario'
-            }
-        }
-        
-        stage('ehcache 2.8.x-2.10.x (19)') {
-            steps {
-                sh 'bash test/plugin/run.sh --build_id=${BUILD_ID} ehcache-2.x-scenario'
-=======
-                        stage('ehcache 2.8.x-2.10.x') {
+                        stage('ehcache 2.8.x-2.10.x (19)') {
                             steps {
                                 sh 'bash test/plugin/run.sh --build_id=${BUILD_ID} ehcache-2.x-scenario'
                             }
                         }
+
+                        stage('dubbo 2.5.x-2.6.x (7)') {
+                            steps {
+                                sh 'bash test/plugin/run.sh --build_id=${BUILD_ID} dubbo-2.5.x-scenario'
+                            }
+                        }
+
+                        stage('dubbo 2.7.x (4)') {
+                            steps {
+                                sh 'bash test/plugin/run.sh --build_id=${BUILD_ID} dubbo-2.7.x-scenario'
+                            }
+                        }
                     }
                 }
-                stage ('Group2') {
+                stage('Group2') {
                     stages {
                         stage('jetty 9.x') {
                             steps {
@@ -104,7 +92,6 @@
                         }
                     }
                 }
->>>>>>> 530804d0
             }
         }
     }
