--- conflicted
+++ resolved
@@ -61,7 +61,7 @@
             }
         }
 
-<<<<<<< HEAD
+
         stage('dubbo 2.5.x-2.6.x (7)') {
             steps {
                 sh 'bash test/plugin/run.sh --build_id=${BUILD_ID} dubbo-2.5.x-scenario'
@@ -71,11 +71,12 @@
         stage('dubbo 2.7.x (4)') {
             steps {
                 sh 'bash test/plugin/run.sh --build_id=${BUILD_ID} dubbo-2.7.x-scenario'
-=======
-        stage('ehcache 2.8.x-2.10.x') {
+            }
+        }
+        
+        stage('ehcache 2.8.x-2.10.x (19)') {
             steps {
                 sh 'bash test/plugin/run.sh --build_id=${BUILD_ID} ehcache-2.x-scenario'
->>>>>>> 58804174
             }
         }
     }
