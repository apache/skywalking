/*
 * Licensed to the Apache Software Foundation (ASF) under one or more
 * contributor license agreements.  See the NOTICE file distributed with
 * this work for additional information regarding copyright ownership.
 * The ASF licenses this file to You under the Apache License, Version 2.0
 * (the "License"); you may not use this file except in compliance with
 * the License.  You may obtain a copy of the License at
 *
 *     http://www.apache.org/licenses/LICENSE-2.0
 *
 * Unless required by applicable law or agreed to in writing, software
 * distributed under the License is distributed on an "AS IS" BASIS,
 * WITHOUT WARRANTIES OR CONDITIONS OF ANY KIND, either express or implied.
 * See the License for the specific language governing permissions and
 * limitations under the License.
 *
 */

pipeline {
    agent {
        label 'skywalking'
    }

    options {
        timestamps()
        timeout(time: 5, unit: 'HOURS')
        parallelsAlwaysFailFast()
    }

    tools {
        jdk 'JDK 1.8 (latest)'
    }

    environment {
        BUILD_NO="wl1_${BUILD_ID}"
        MAVEN_OPTS = '-Dmaven.repo.local=.m2/repository -XX:+TieredCompilation -XX:TieredStopAtLevel=1 -XX:+CMSClassUnloadingEnabled -XX:+UseConcMarkSweepGC -XX:-UseGCOverheadLimit -Xmx3g'
    }

    stages {
        stage('Checkout Source Code') {
            steps {
                sh 'bash ./test/plugin/script/systeminfo.sh'
                deleteDir()
                checkout scm
                sh 'git submodule update --init'
            }
        }

        stage('Compile agent Codes') {
            when {
                expression {
                    return sh(returnStatus: true, script: 'bash tools/ci/agent-build-condition.sh')
                }
            }
            steps {
                sh './mvnw -Pagent clean package -DskipTests'
            }
        }

        stage('Compile plugin-test tools Codes') {
            when {
                expression {
                    return sh(returnStatus: true, script: 'bash tools/ci/agent-build-condition.sh')
                }
            }
            steps {
                sh './mvnw -f test/plugin/pom.xml clean package -DskipTests docker:build'
            }
        }
<<<<<<< HEAD
        stage('Test Cases Report (141)') {
=======

        stage('Test Cases Report (136)') {
>>>>>>> 424ec7ef
            steps {
                echo "Test Cases Report"
            }
        }

        stage('Run Agent Plugin Tests') {
            when {
                expression {
                    return sh(returnStatus: true, script: 'bash tools/ci/agent-build-condition.sh')
                }
            }
            parallel {
                stage('Group1') {
                    stages {
                        stage('apm-toolkit-trace (1)') {
                            steps {
                                sh 'bash test/plugin/run.sh apm-toolkit-trace-scenario'
                            }
                        }

                        stage('jetty 9.x (63)') {
                            steps {
                                sh 'bash test/plugin/run.sh jetty-scenario'
                            }
                        }

                        stage('netty-socketio 1.x (4)') {
                            steps {
                                sh 'bash test/plugin/run.sh netty-socketio-scenario'
                            }
                        }
                    }
                }

                stage('Group2') {
                    stages {
                        stage('feign 9.0.0-9.5.1 (5)') {
                            steps {
                                sh 'bash test/plugin/run.sh feign-scenario'
                            }
                        }

                        stage('customize (1)') {
                            steps {
                                sh 'bash test/plugin/run.sh customize-scenario'
                            }
                        }

                        stage('postgresql 9.4.1207+ (62)') {
                            steps {
                                sh 'bash test/plugin/run.sh postgresql-above9.4.1207-scenario'
                            }
                        }

                        stage('canal 1.0.24-1.1.2 (5)') {
                            steps {
                                sh 'bash test/plugin/run.sh canal-scenario'
                            }
                        }
                    }
                }
            }
        }
    }

    post {
        cleanup {
            sh 'bash test/plugin/run.sh --cleanup'
            deleteDir()
        }
    }
}<|MERGE_RESOLUTION|>--- conflicted
+++ resolved
@@ -67,12 +67,8 @@
                 sh './mvnw -f test/plugin/pom.xml clean package -DskipTests docker:build'
             }
         }
-<<<<<<< HEAD
+
         stage('Test Cases Report (141)') {
-=======
-
-        stage('Test Cases Report (136)') {
->>>>>>> 424ec7ef
             steps {
                 echo "Test Cases Report"
             }
