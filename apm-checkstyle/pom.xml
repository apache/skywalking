<?xml version="1.0" encoding="UTF-8"?>
<!--
  ~ Licensed to the Apache Software Foundation (ASF) under one or more
  ~ contributor license agreements.  See the NOTICE file distributed with
  ~ this work for additional information regarding copyright ownership.
  ~ The ASF licenses this file to You under the Apache License, Version 2.0
  ~ (the "License"); you may not use this file except in compliance with
  ~ the License.  You may obtain a copy of the License at
  ~
  ~     http://www.apache.org/licenses/LICENSE-2.0
  ~
  ~ Unless required by applicable law or agreed to in writing, software
  ~ distributed under the License is distributed on an "AS IS" BASIS,
  ~ WITHOUT WARRANTIES OR CONDITIONS OF ANY KIND, either express or implied.
  ~ See the License for the specific language governing permissions and
  ~ limitations under the License.
  ~
  -->

<project xmlns="http://maven.apache.org/POM/4.0.0" xmlns:xsi="http://www.w3.org/2001/XMLSchema-instance" xsi:schemaLocation="http://maven.apache.org/POM/4.0.0 http://maven.apache.org/xsd/maven-4.0.0.xsd">
    <parent>
        <groupId>org.apache</groupId>
        <artifactId>apache</artifactId>
        <version>19</version>
        <relativePath/>
    </parent>
    <modelVersion>4.0.0</modelVersion>

    <groupId>org.apache.skywalking</groupId>
    <artifactId>apm-checkstyle</artifactId>
<<<<<<< HEAD
    <version>6.0.0-GA</version>
    <description>Module to hold Checkstyle for SkyWalking.</description>

    <properties>
        <jacoco-maven-plugin.version>0.7.9</jacoco-maven-plugin.version>
        <coveralls-maven-plugin.version>4.1.0</coveralls-maven-plugin.version>
    </properties>

    <build>
        <plugins>
            <!-- 覆盖率 -->
            <plugin>
                <groupId>org.jacoco</groupId>
                <artifactId>jacoco-maven-plugin</artifactId>
                <version>${jacoco-maven-plugin.version}</version>
                <executions>
                    <execution>
                        <id>prepare-agent</id>
                        <goals>
                            <goal>prepare-agent</goal>
                        </goals>
                    </execution>
                </executions>
            </plugin>
            <plugin>
                <groupId>org.eluder.coveralls</groupId>
                <artifactId>coveralls-maven-plugin</artifactId>
                <version>${coveralls-maven-plugin.version}</version>
                <configuration>
                    <repoToken>xFwR2GqmxcMxV7tGEpW2NfwIrbCD4cQCS</repoToken>
                    <sourceDirectories>
                        <sourceDirectory>${project.build.sourceDirectory}</sourceDirectory>
                    </sourceDirectories>
                </configuration>
            </plugin>
        </plugins>
    </build>

  <scm>
    <tag>v6.0.0-GA</tag>
  </scm>
=======
    <version>6.1.0</version>
    <description>Module to hold Checkstyle for SkyWalking.</description>

>>>>>>> 41393891
</project><|MERGE_RESOLUTION|>--- conflicted
+++ resolved
@@ -28,51 +28,7 @@
 
     <groupId>org.apache.skywalking</groupId>
     <artifactId>apm-checkstyle</artifactId>
-<<<<<<< HEAD
-    <version>6.0.0-GA</version>
-    <description>Module to hold Checkstyle for SkyWalking.</description>
-
-    <properties>
-        <jacoco-maven-plugin.version>0.7.9</jacoco-maven-plugin.version>
-        <coveralls-maven-plugin.version>4.1.0</coveralls-maven-plugin.version>
-    </properties>
-
-    <build>
-        <plugins>
-            <!-- 覆盖率 -->
-            <plugin>
-                <groupId>org.jacoco</groupId>
-                <artifactId>jacoco-maven-plugin</artifactId>
-                <version>${jacoco-maven-plugin.version}</version>
-                <executions>
-                    <execution>
-                        <id>prepare-agent</id>
-                        <goals>
-                            <goal>prepare-agent</goal>
-                        </goals>
-                    </execution>
-                </executions>
-            </plugin>
-            <plugin>
-                <groupId>org.eluder.coveralls</groupId>
-                <artifactId>coveralls-maven-plugin</artifactId>
-                <version>${coveralls-maven-plugin.version}</version>
-                <configuration>
-                    <repoToken>xFwR2GqmxcMxV7tGEpW2NfwIrbCD4cQCS</repoToken>
-                    <sourceDirectories>
-                        <sourceDirectory>${project.build.sourceDirectory}</sourceDirectory>
-                    </sourceDirectories>
-                </configuration>
-            </plugin>
-        </plugins>
-    </build>
-
-  <scm>
-    <tag>v6.0.0-GA</tag>
-  </scm>
-=======
     <version>6.1.0</version>
     <description>Module to hold Checkstyle for SkyWalking.</description>
 
->>>>>>> 41393891
 </project>