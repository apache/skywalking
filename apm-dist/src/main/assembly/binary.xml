--- conflicted
+++ resolved
@@ -1,143 +1,139 @@
-<!--
-  ~ Licensed to the Apache Software Foundation (ASF) under one or more
-  ~ contributor license agreements.  See the NOTICE file distributed with
-  ~ this work for additional information regarding copyright ownership.
-  ~ The ASF licenses this file to You under the Apache License, Version 2.0
-  ~ (the "License"); you may not use this file except in compliance with
-  ~ the License.  You may obtain a copy of the License at
-  ~
-  ~     http://www.apache.org/licenses/LICENSE-2.0
-  ~
-  ~ Unless required by applicable law or agreed to in writing, software
-  ~ distributed under the License is distributed on an "AS IS" BASIS,
-  ~ WITHOUT WARRANTIES OR CONDITIONS OF ANY KIND, either express or implied.
-  ~ See the License for the specific language governing permissions and
-  ~ limitations under the License.
-  ~
-  -->
-
-<assembly
-    xmlns="http://maven.apache.org/plugins/maven-assembly-plugin/assembly/1.1.2"
-    xmlns:xsi="http://www.w3.org/2001/XMLSchema-instance"
-    xsi:schemaLocation="http://maven.apache.org/plugins/maven-assembly-plugin/assembly/1.1.2 http://maven.apache.org/xsd/assembly-1.1.2.xsd">
-    <id>dist</id>
-    <formats>
-        <format>tar.gz</format>
-    </formats>
-    <fileSets>
-        <fileSet>
-            <directory>${project.basedir}/../dist-material/bin</directory>
-            <outputDirectory>bin</outputDirectory>
-            <includes>
-                <include>*.sh</include>
-                <include>*.bat</include>
-            </includes>
-            <fileMode>0755</fileMode>
-        </fileSet>
-        <fileSet>
-            <directory>${project.basedir}/../dist-material</directory>
-            <outputDirectory>config</outputDirectory>
-            <includes>
-                <include>log4j2.xml</include>
-                <include>alarm-settings.yml</include>
-            </includes>
-        </fileSet>
-        <fileSet>
-            <directory>${project.basedir}/../dist-material</directory>
-            <outputDirectory/>
-            <includes>
-                <include>config-examples/*</include>
-            </includes>
-        </fileSet>
-        <fileSet>
-            <directory>${project.basedir}/../oap-server/server-starter/src/main/resources</directory>
-            <includes>
-                <include>application.yml</include>
-                <include>component-libraries.yml</include>
-                <include>gateways.yml</include>
-                <include>service-apdex-threshold.yml</include>
-                <include>endpoint-name-grouping.yml</include>
-                <include>metadata-service-mapping.yaml</include>
-                <include>trace-sampling-policy-settings.yml</include>
-                <include>oal/*.oal</include>
-                <include>fetcher-prom-rules/*.yaml</include>
-                <include>envoy-metrics-rules/**</include>
-                <include>meter-analyzer-config/*.yaml</include>
-                <include>zabbix-rules/*.yaml</include>
-                <include>openapi-definitions/*/*.yaml</include>
-                <include>otel-rules/**</include>
-                <include>ui-initialized-templates/*/*.json</include>
-                <include>lal/*</include>
-<<<<<<< HEAD
-                <include>log-mal-rules/**</include>
-=======
-                <include>log-mal-rules/*</include>
-                <include>telegraf-rules/*</include>
->>>>>>> 59782f60
-            </includes>
-            <outputDirectory>config</outputDirectory>
-        </fileSet>
-        <fileSet>
-            <directory>${project.basedir}/../oap-server/server-starter/target/oap-libs</directory>
-            <outputDirectory>oap-libs</outputDirectory>
-        </fileSet>
-
-        <fileSet>
-            <directory>${project.basedir}/../oap-server/server-tools/profile-exporter/tool-profile-snapshot-exporter/target/oap-libs</directory>
-            <outputDirectory>oap-libs</outputDirectory>
-        </fileSet>
-
-        <!-- data generator -->
-        <fileSet>
-            <directory>${project.basedir}/../oap-server/server-tools/data-generator/target/</directory>
-            <includes>
-                <include>data-generator-${project.version}.jar</include>
-            </includes>
-            <outputDirectory>oap-libs</outputDirectory>
-        </fileSet>
-        <fileSet>
-            <directory>${project.basedir}/../oap-server/server-tools/data-generator/src/main/assembly/bin</directory>
-            <outputDirectory>tools/data-generator/bin</outputDirectory>
-            <includes>
-                <include>*.sh</include>
-            </includes>
-            <fileMode>0755</fileMode>
-        </fileSet>
-        <fileSet>
-            <directory>${project.basedir}/../oap-server/server-tools/data-generator/src/main/resources</directory>
-            <outputDirectory>tools/data-generator/config</outputDirectory>
-            <includes>
-                <include>application.yml</include>
-            </includes>
-        </fileSet>
-        <!-- data generator -->
-
-        <!-- Profile exporter tools -->
-        <fileSet>
-            <directory>${project.basedir}/../tools/profile-exporter</directory>
-            <outputDirectory>tools/profile-exporter</outputDirectory>
-        </fileSet>
-
-        <fileSet>
-            <directory>${project.basedir}/../dist-material/release-docs</directory>
-            <outputDirectory/>
-        </fileSet>
-    </fileSets>
-    <files>
-        <file>
-            <source>${project.basedir}/../apm-webapp/target/skywalking-webapp.jar</source>
-            <outputDirectory>webapp</outputDirectory>
-            <fileMode>0644</fileMode>
-        </file>
-        <file>
-            <source>${project.basedir}/../apm-webapp/src/main/resources/application.yml</source>
-            <outputDirectory>webapp</outputDirectory>
-            <fileMode>0644</fileMode>
-        </file>
-        <file>
-            <source>${project.basedir}/../apm-webapp/src/main/assembly/log4j2.xml</source>
-            <outputDirectory>webapp</outputDirectory>
-            <fileMode>0644</fileMode>
-        </file>
-    </files>
-</assembly>
+<!--
+  ~ Licensed to the Apache Software Foundation (ASF) under one or more
+  ~ contributor license agreements.  See the NOTICE file distributed with
+  ~ this work for additional information regarding copyright ownership.
+  ~ The ASF licenses this file to You under the Apache License, Version 2.0
+  ~ (the "License"); you may not use this file except in compliance with
+  ~ the License.  You may obtain a copy of the License at
+  ~
+  ~     http://www.apache.org/licenses/LICENSE-2.0
+  ~
+  ~ Unless required by applicable law or agreed to in writing, software
+  ~ distributed under the License is distributed on an "AS IS" BASIS,
+  ~ WITHOUT WARRANTIES OR CONDITIONS OF ANY KIND, either express or implied.
+  ~ See the License for the specific language governing permissions and
+  ~ limitations under the License.
+  ~
+  -->
+
+<assembly
+    xmlns="http://maven.apache.org/plugins/maven-assembly-plugin/assembly/1.1.2"
+    xmlns:xsi="http://www.w3.org/2001/XMLSchema-instance"
+    xsi:schemaLocation="http://maven.apache.org/plugins/maven-assembly-plugin/assembly/1.1.2 http://maven.apache.org/xsd/assembly-1.1.2.xsd">
+    <id>dist</id>
+    <formats>
+        <format>tar.gz</format>
+    </formats>
+    <fileSets>
+        <fileSet>
+            <directory>${project.basedir}/../dist-material/bin</directory>
+            <outputDirectory>bin</outputDirectory>
+            <includes>
+                <include>*.sh</include>
+                <include>*.bat</include>
+            </includes>
+            <fileMode>0755</fileMode>
+        </fileSet>
+        <fileSet>
+            <directory>${project.basedir}/../dist-material</directory>
+            <outputDirectory>config</outputDirectory>
+            <includes>
+                <include>log4j2.xml</include>
+                <include>alarm-settings.yml</include>
+            </includes>
+        </fileSet>
+        <fileSet>
+            <directory>${project.basedir}/../dist-material</directory>
+            <outputDirectory/>
+            <includes>
+                <include>config-examples/*</include>
+            </includes>
+        </fileSet>
+        <fileSet>
+            <directory>${project.basedir}/../oap-server/server-starter/src/main/resources</directory>
+            <includes>
+                <include>application.yml</include>
+                <include>component-libraries.yml</include>
+                <include>gateways.yml</include>
+                <include>service-apdex-threshold.yml</include>
+                <include>endpoint-name-grouping.yml</include>
+                <include>metadata-service-mapping.yaml</include>
+                <include>trace-sampling-policy-settings.yml</include>
+                <include>oal/*.oal</include>
+                <include>fetcher-prom-rules/*.yaml</include>
+                <include>envoy-metrics-rules/**</include>
+                <include>meter-analyzer-config/*.yaml</include>
+                <include>zabbix-rules/*.yaml</include>
+                <include>openapi-definitions/*/*.yaml</include>
+                <include>otel-rules/**</include>
+                <include>ui-initialized-templates/*/*.json</include>
+                <include>lal/*</include>
+                <include>log-mal-rules/**</include>
+                <include>telegraf-rules/*</include>
+            </includes>
+            <outputDirectory>config</outputDirectory>
+        </fileSet>
+        <fileSet>
+            <directory>${project.basedir}/../oap-server/server-starter/target/oap-libs</directory>
+            <outputDirectory>oap-libs</outputDirectory>
+        </fileSet>
+
+        <fileSet>
+            <directory>${project.basedir}/../oap-server/server-tools/profile-exporter/tool-profile-snapshot-exporter/target/oap-libs</directory>
+            <outputDirectory>oap-libs</outputDirectory>
+        </fileSet>
+
+        <!-- data generator -->
+        <fileSet>
+            <directory>${project.basedir}/../oap-server/server-tools/data-generator/target/</directory>
+            <includes>
+                <include>data-generator-${project.version}.jar</include>
+            </includes>
+            <outputDirectory>oap-libs</outputDirectory>
+        </fileSet>
+        <fileSet>
+            <directory>${project.basedir}/../oap-server/server-tools/data-generator/src/main/assembly/bin</directory>
+            <outputDirectory>tools/data-generator/bin</outputDirectory>
+            <includes>
+                <include>*.sh</include>
+            </includes>
+            <fileMode>0755</fileMode>
+        </fileSet>
+        <fileSet>
+            <directory>${project.basedir}/../oap-server/server-tools/data-generator/src/main/resources</directory>
+            <outputDirectory>tools/data-generator/config</outputDirectory>
+            <includes>
+                <include>application.yml</include>
+            </includes>
+        </fileSet>
+        <!-- data generator -->
+
+        <!-- Profile exporter tools -->
+        <fileSet>
+            <directory>${project.basedir}/../tools/profile-exporter</directory>
+            <outputDirectory>tools/profile-exporter</outputDirectory>
+        </fileSet>
+
+        <fileSet>
+            <directory>${project.basedir}/../dist-material/release-docs</directory>
+            <outputDirectory/>
+        </fileSet>
+    </fileSets>
+    <files>
+        <file>
+            <source>${project.basedir}/../apm-webapp/target/skywalking-webapp.jar</source>
+            <outputDirectory>webapp</outputDirectory>
+            <fileMode>0644</fileMode>
+        </file>
+        <file>
+            <source>${project.basedir}/../apm-webapp/src/main/resources/application.yml</source>
+            <outputDirectory>webapp</outputDirectory>
+            <fileMode>0644</fileMode>
+        </file>
+        <file>
+            <source>${project.basedir}/../apm-webapp/src/main/assembly/log4j2.xml</source>
+            <outputDirectory>webapp</outputDirectory>
+            <fileMode>0644</fileMode>
+        </file>
+    </files>
+</assembly>