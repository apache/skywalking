--- conflicted
+++ resolved
@@ -204,12 +204,11 @@
 Zookeeper:
   id: 58
   languages: Java
-<<<<<<< HEAD
+Vertx:
+  id: 59
+  languages: Java
 ShardingSphere:
-=======
-Vertx:
->>>>>>> ce1c7aad
-  id: 59
+  id: 60
   languages: Java
 
 # .NET/.NET Core components
@@ -262,7 +261,7 @@
 SmartSql:
   id: 3016
   languages: C#
-
+  
 # NoeJS components
 # [4000, 5000) for Node.js agent
 HttpServer:
