<?xml version="1.0" encoding="UTF-8"?>
<!--
  ~ Licensed to the Apache Software Foundation (ASF) under one or more
  ~ contributor license agreements.  See the NOTICE file distributed with
  ~ this work for additional information regarding copyright ownership.
  ~ The ASF licenses this file to You under the Apache License, Version 2.0
  ~ (the "License"); you may not use this file except in compliance with
  ~ the License.  You may obtain a copy of the License at
  ~
  ~     http://www.apache.org/licenses/LICENSE-2.0
  ~
  ~ Unless required by applicable law or agreed to in writing, software
  ~ distributed under the License is distributed on an "AS IS" BASIS,
  ~ WITHOUT WARRANTIES OR CONDITIONS OF ANY KIND, either express or implied.
  ~ See the License for the specific language governing permissions and
  ~ limitations under the License.
  ~
  -->

<project xmlns="http://maven.apache.org/POM/4.0.0" xmlns:xsi="http://www.w3.org/2001/XMLSchema-instance" xsi:schemaLocation="http://maven.apache.org/POM/4.0.0 http://maven.apache.org/xsd/maven-4.0.0.xsd">
    <modelVersion>4.0.0</modelVersion>

    <groupId>org.apache.skywalking</groupId>
    <artifactId>apm</artifactId>
    <version>10.1.0-SNAPSHOT</version>

    <parent>
        <groupId>org.apache</groupId>
        <artifactId>apache</artifactId>
        <version>30</version>
        <relativePath />
    </parent>

    <modules>
        <module>apm-protocol</module>
    </modules>

    <packaging>pom</packaging>

    <name>apm</name>
    <url>https://github.com/apache/skywalking</url>

    <scm>
        <url>https://github.com/apache/skywalking</url>
        <connection>scm:git:https://github.com/apache/skywalking.git</connection>
        <developerConnection>scm:git:https://github.com/apache/skywalking.git</developerConnection>
        <tag>HEAD</tag>
    </scm>

    <issueManagement>
        <system>GitHub</system>
        <url>https://github.com/apache/skywalking/issues</url>
    </issueManagement>

    <licenses>
        <license>
            <name>The Apache Software License, Version 2.0</name>
            <url>http://www.apache.org/licenses/LICENSE-2.0.txt</url>
        </license>
    </licenses>

    <mailingLists>
        <mailingList>
            <name>SkyWalking Developer List</name>
            <post>dev@skywalking.apache.org</post>
            <subscribe>dev-subscribe@skywalking.apache.org</subscribe>
            <unsubscribe>dev-unsubscribe@skywalking.apache.org</unsubscribe>
        </mailingList>
        <mailingList>
            <name>SkyWalking Commits</name>
            <post>commits@skywalking.apache.org</post>
            <subscribe>commits-subscribe@skywalking.apache.org</subscribe>
            <unsubscribe>commits-unsubscribe@skywalking.apache.org</unsubscribe>
        </mailingList>
    </mailingLists>

    <profiles>
        <profile>
            <id>backend</id>
            <activation>
                <activeByDefault>true</activeByDefault>
            </activation>
            <modules>
                <module>oap-server</module>
                <module>oap-server-bom</module>
            </modules>
        </profile>
        <profile>
            <id>ui</id>
            <activation>
                <activeByDefault>true</activeByDefault>
            </activation>
            <modules>
                <module>apm-webapp</module>
            </modules>
        </profile>
        <profile>
            <id>dist</id>
            <activation>
                <activeByDefault>true</activeByDefault>
            </activation>
            <modules>
                <module>apm-dist</module>
            </modules>
        </profile>
        <profile>
            <id>all</id>
            <activation>
                <activeByDefault>false</activeByDefault>
            </activation>
            <modules>
                <module>oap-server</module>
                <module>oap-server-bom</module>
                <module>apm-webapp</module>
                <module>apm-dist</module>
            </modules>
            <build>
                <plugins>
                    <plugin>
                        <groupId>org.codehaus.mojo</groupId>
                        <artifactId>exec-maven-plugin</artifactId>
                        <version>${exec-maven-plugin.version}</version>
                        <executions>
                            <execution>
                                <id>git submodule update</id>
                                <phase>initialize</phase>
                                <inherited>false</inherited>
                                <configuration>
                                    <executable>git</executable>
                                    <arguments>
                                        <argument>submodule</argument>
                                        <argument>update</argument>
                                        <argument>--init</argument>
                                        <argument>--recursive</argument>
                                    </arguments>
                                </configuration>
                                <goals>
                                    <goal>exec</goal>
                                </goals>
                            </execution>
                        </executions>
                    </plugin>
                </plugins>
            </build>
        </profile>
    </profiles>

    <properties>
        <!-- Built in properties -->
        <maven.compiler.source>11</maven.compiler.source>
        <maven.compiler.target>11</maven.compiler.target>
        <project.build.sourceEncoding>UTF-8</project.build.sourceEncoding>
        <!-- `project.build.outputTimestamp` is required for reproducible builds: https://maven.apache.org/guides/mini/guide-reproducible-builds.html -->
<<<<<<< HEAD
        <project.build.outputTimestamp>1715263298</project.build.outputTimestamp>
=======
        <project.build.outputTimestamp>1715298980</project.build.outputTimestamp>
>>>>>>> 7aa1eb32

        <!-- Compiling and test stages tools. -->
        <powermock.version>2.0.9</powermock.version>
        <checkstyle.version>6.18</checkstyle.version>
        <junit.version>5.9.2</junit.version>
        <mockito-core.version>4.11.0</mockito-core.version>
        <system-stubs.version>2.1.4</system-stubs.version>
        <lombok.version>1.18.30</lombok.version>
        <byte-buddy.version>1.14.9</byte-buddy.version>

        <!-- core lib dependency -->
        <grpc.version>1.63.0</grpc.version>
        <netty.version>4.1.108.Final</netty.version>
        <netty-tcnative-boringssl-static.version>2.0.52.Final</netty-tcnative-boringssl-static.version>
        <gson.version>2.9.0</gson.version>
        <os-maven-plugin.version>1.6.2</os-maven-plugin.version>
        <protobuf-maven-plugin.version>0.6.1</protobuf-maven-plugin.version>
        <com.google.protobuf.protoc.version>3.19.2</com.google.protobuf.protoc.version>
        <protoc-gen-grpc-java.plugin.version>1.42.1</protoc-gen-grpc-java.plugin.version>
        <javax.annotation-api.version>1.3.2</javax.annotation-api.version>
        <objenesis.version>3.1</objenesis.version>
        <!-- necessary for Java 9+ -->
        <org.apache.tomcat.annotations-api.version>6.0.53</org.apache.tomcat.annotations-api.version>

        <!--
          The version of Antlr compiler (maven plugin) must match the version of runtime (maven dependency),
          hence we don't allow arbitrary dependency overriding in oap-server-bom and keep the version only here
          in a single place. Upgrading Antlr version here requires recompiling the oal-rt/oal-rt modules so users
          won't face error like "ANTLR Tool version 4.9.3 used for code generation does not match the current runtime version 4.7.1".
        -->
        <antlr.version>4.11.1</antlr.version>

        <!-- Plugin versions -->
        <maven-failsafe-plugin.version>3.0.0-M8</maven-failsafe-plugin.version>
        <takari-maven-plugin.version>0.6.1</takari-maven-plugin.version>
        <exec-maven-plugin.version>1.6.0</exec-maven-plugin.version>
        <build-helper-maven-plugin.version>3.2.0</build-helper-maven-plugin.version>
        <maven-checkstyle-plugin.version>3.1.0</maven-checkstyle-plugin.version>
        <jmh.version>1.21</jmh.version>
        <checkstyle.fails.on.error>true</checkstyle.fails.on.error>
        <assertj-core.version>3.20.2</assertj-core.version>

        <skipUTs>false</skipUTs>
        <argLine>--add-opens java.base/java.lang=ALL-UNNAMED</argLine>

        <delombok.output.dir>${project.build.directory}/delombok</delombok.output.dir>
    </properties>

    <dependencies>
        <dependency>
            <groupId>org.junit.jupiter</groupId>
            <artifactId>junit-jupiter</artifactId>
            <scope>test</scope>
        </dependency>
        <dependency>
            <groupId>org.junit.jupiter</groupId>
            <artifactId>junit-jupiter-params</artifactId>
            <scope>test</scope>
        </dependency>
        <dependency>
            <groupId>org.mockito</groupId>
            <artifactId>mockito-core</artifactId>
            <scope>test</scope>
        </dependency>
        <dependency>
            <groupId>org.mockito</groupId>
            <artifactId>mockito-inline</artifactId>
            <scope>test</scope>
        </dependency>
        <dependency>
            <groupId>org.mockito</groupId>
            <artifactId>mockito-junit-jupiter</artifactId>
            <scope>test</scope>
        </dependency>

        <dependency>
            <groupId>org.powermock</groupId>
            <artifactId>powermock-reflect</artifactId>
            <scope>test</scope>
        </dependency>
        <dependency>
            <groupId>org.assertj</groupId>
            <artifactId>assertj-core</artifactId>
        </dependency>

        <dependency>
            <groupId>org.openjdk.jmh</groupId>
            <artifactId>jmh-core</artifactId>
            <version>${jmh.version}</version>
            <scope>test</scope>
        </dependency>

        <dependency>
            <groupId>org.projectlombok</groupId>
            <artifactId>lombok</artifactId>
            <version>${lombok.version}</version>
            <scope>provided</scope>
        </dependency>

        <dependency>
            <groupId>javax.annotation</groupId>
            <artifactId>javax.annotation-api</artifactId>
            <version>${javax.annotation-api.version}</version>
            <scope>provided</scope>
        </dependency>
    </dependencies>

    <dependencyManagement>
        <dependencies>
            <dependency>
                <groupId>org.junit</groupId>
                <artifactId>junit-bom</artifactId>
                <version>${junit.version}</version>
                <type>pom</type>
                <scope>import</scope>
            </dependency>
            <dependency>
                <groupId>org.mockito</groupId>
                <artifactId>mockito-core</artifactId>
                <version>${mockito-core.version}</version>
                <scope>test</scope>
            </dependency>
            <dependency>
                <groupId>org.mockito</groupId>
                <artifactId>mockito-inline</artifactId>
                <version>${mockito-core.version}</version>
                <scope>test</scope>
            </dependency>
            <dependency>
                <groupId>org.mockito</groupId>
                <artifactId>mockito-junit-jupiter</artifactId>
                <version>${mockito-core.version}</version>
                <scope>test</scope>
                <exclusions>
                    <exclusion>
                        <groupId>net.bytebuddy</groupId>
                        <artifactId>byte-buddy</artifactId>
                    </exclusion>
                    <exclusion>
                        <groupId>net.bytebuddy</groupId>
                        <artifactId>byte-buddy-agent</artifactId>
                    </exclusion>
                </exclusions>
            </dependency>
            <dependency>
                <groupId>net.bytebuddy</groupId>
                <artifactId>byte-buddy</artifactId>
                <version>${byte-buddy.version}</version>
                <scope>test</scope>
            </dependency>
            <dependency>
                <groupId>net.bytebuddy</groupId>
                <artifactId>byte-buddy-agent</artifactId>
                <version>${byte-buddy.version}</version>
                <scope>test</scope>
            </dependency>

            <dependency>
                <groupId>org.powermock</groupId>
                <artifactId>powermock-reflect</artifactId>
                <version>${powermock.version}</version>
                <scope>test</scope>
            </dependency>
            <dependency>
                <groupId>org.assertj</groupId>
                <artifactId>assertj-core</artifactId>
                <version>${assertj-core.version}</version>
                <scope>test</scope>
            </dependency>
            <dependency>
                <groupId>uk.org.webcompere</groupId>
                <artifactId>system-stubs-jupiter</artifactId>
                <version>${system-stubs.version}</version>
                <scope>test</scope>
                <exclusions>
                    <exclusion>
                        <groupId>net.bytebuddy</groupId>
                        <artifactId>byte-buddy</artifactId>
                    </exclusion>
                    <exclusion>
                        <groupId>net.bytebuddy</groupId>
                        <artifactId>byte-buddy-agent</artifactId>
                    </exclusion>
                </exclusions>
            </dependency>

            <dependency>
                <groupId>org.openjdk.jmh</groupId>
                <artifactId>jmh-generator-annprocess</artifactId>
                <version>${jmh.version}</version>
                <scope>test</scope>
            </dependency>

            <!-- These dependencies will be bundled in JDK9+ but we don't need them, just exclude them. -->
            <dependency>
                <groupId>javax.xml.bind</groupId>
                <artifactId>jaxb-api</artifactId>
                <scope>provided</scope>
            </dependency>
            <dependency>
                <groupId>org.glassfish.jaxb</groupId>
                <artifactId>jaxb-runtime</artifactId>
                <scope>provided</scope>
            </dependency>

            <dependency>
                <groupId>org.antlr</groupId>
                <artifactId>antlr4-runtime</artifactId>
                <version>${antlr.version}</version>
            </dependency>
        </dependencies>
    </dependencyManagement>

    <build>
        <pluginManagement>
            <plugins>
                <plugin>
                    <groupId>org.apache.maven.plugins</groupId>
                    <artifactId>maven-failsafe-plugin</artifactId>
                    <configuration>
                        <argLine>${argLine}</argLine>
                    </configuration>
                    <executions>
                        <execution>
                            <goals>
                                <goal>integration-test</goal>
                            </goals>
                        </execution>
                    </executions>
                </plugin>
                <plugin>
                    <artifactId>maven-jar-plugin</artifactId>
                    <configuration>
                        <forceCreation>true</forceCreation>
                    </configuration>
                </plugin>
                <!--
                    maven-surefire-plugin will exclude integration tests (ITs)
                    and leave them for maven-failsafe-plugin to run, which is bound to the `verify` goal.
                    If you want to run the ITs please run ./mvnw integration-test,
                    e.g. you want to run the ITs in oap-server, run `./mvnw -Pbackend clean integration-test`
                 -->
                <plugin>
                    <groupId>org.apache.maven.plugins</groupId>
                    <artifactId>maven-surefire-plugin</artifactId>
                    <configuration>
                        <skip>${skipUTs}</skip>
                        <argLine>${argLine}</argLine>
                    </configuration>
                </plugin>

                <plugin>
                    <groupId>org.antlr</groupId>
                    <artifactId>antlr4-maven-plugin</artifactId>
                    <version>${antlr.version}</version>
                </plugin>

                <plugin>
                    <groupId>org.apache.maven.plugins</groupId>
                    <artifactId>maven-release-plugin</artifactId>
                    <configuration>
                        <arguments>-DskipTests</arguments>
                    </configuration>
                </plugin>
            </plugins>
        </pluginManagement>
        <plugins>
            <plugin>
                <groupId>kr.motd.maven</groupId>
                <artifactId>os-maven-plugin</artifactId>
                <version>${os-maven-plugin.version}</version>
                <executions>
                    <execution>
                        <phase>initialize</phase>
                        <goals>
                            <goal>detect</goal>
                        </goals>
                    </execution>
                </executions>
            </plugin>
            <plugin>
                <groupId>org.apache.maven.plugins</groupId>
                <artifactId>maven-enforcer-plugin</artifactId>
                <executions>
                    <execution>
                        <id>enforce-java</id>
                        <goals>
                            <goal>enforce</goal>
                        </goals>
                        <phase>validate</phase>
                        <configuration>
                            <rules>
                                <requireJavaVersion>
                                    <version>11</version>
                                </requireJavaVersion>
                            </rules>
                        </configuration>
                    </execution>
                </executions>
            </plugin>
            <plugin>
                <groupId>org.apache.maven.plugins</groupId>
                <artifactId>maven-failsafe-plugin</artifactId>
            </plugin>
            <plugin>
                <groupId>org.apache.maven.plugins</groupId>
                <artifactId>maven-checkstyle-plugin</artifactId>
                <version>${maven-checkstyle-plugin.version}</version>
                <configuration>
                    <configLocation>${maven.multiModuleProjectDirectory}/apm-checkstyle/checkStyle.xml</configLocation>
                    <encoding>UTF-8</encoding>
                    <consoleOutput>true</consoleOutput>
                    <includeTestSourceDirectory>true</includeTestSourceDirectory>
                    <failOnViolation>${checkstyle.fails.on.error}</failOnViolation>
                    <sourceDirectories>
                        <sourceDirectory>${project.build.sourceDirectory}</sourceDirectory>
                        <sourceDirectory>${project.build.testSourceDirectory}</sourceDirectory>
                    </sourceDirectories>
                    <resourceIncludes>
                        **/*.properties,
                        **/*.sh,
                        **/*.bat,
                        **/*.yml,
                        **/*.yaml,
                        **/*.xml
                    </resourceIncludes>
                    <resourceExcludes>
                        **/.asf.yaml,
                        **/.github/**
                    </resourceExcludes>
                    <excludes>
                        **/target/generated-test-sources/**,
                        org/apache/skywalking/apm/network/register/v2/**/*.java,
                        org/apache/skywalking/apm/network/common/**/*.java,
                        org/apache/skywalking/apm/network/servicemesh/**/*.java,
                        org/apache/skywalking/apm/network/language/**/*.java,
                        org/apache/skywalking/oap/server/core/remote/grpc/proto/*.java,
                        org/apache/skywalking/oal/rt/grammar/*.java,
                        org/apache/skywalking/oap/server/exporter/grpc/*.java,
                        org/apache/skywalking/oap/server/configuration/service/*.java,
                        **/generated/*_jmhType*.java,
                        **/generated/*_jmhTest.java,
                        org/junit/**/*.java
                    </excludes>
                </configuration>
                <executions>
                    <execution>
                        <id>validate</id>
                        <phase>process-sources</phase>
                        <goals>
                            <goal>check</goal>
                        </goals>
                    </execution>
                </executions>
            </plugin>

            <plugin>
                <groupId>org.projectlombok</groupId>
                <artifactId>lombok-maven-plugin</artifactId>
                <version>1.18.20.0</version>
                <configuration>
                    <sourceDirectory>${project.basedir}/src/main/java</sourceDirectory>
                    <addOutputDirectory>false</addOutputDirectory>
                    <outputDirectory>${delombok.output.dir}</outputDirectory>
                    <encoding>UTF-8</encoding>
                </configuration>
                <executions>
                    <execution>
                        <phase>generate-sources</phase>
                        <goals>
                            <goal>delombok</goal>
                        </goals>
                    </execution>
                </executions>
                <dependencies>
                    <dependency>
                        <groupId>org.projectlombok</groupId>
                        <artifactId>lombok</artifactId>
                        <version>${lombok.version}</version>
                    </dependency>
                </dependencies>
            </plugin>
            <plugin>
                <groupId>org.apache.maven.plugins</groupId>
                <artifactId>maven-javadoc-plugin</artifactId>
                <configuration>
                    <sourcepath>
                        ${delombok.output.dir};
                        ${project.build.directory}/generated-sources/protobuf/java;
                        ${project.build.directory}/generated-sources/protobuf/grpc-java;
                        ${project.build.directory}/generated-sources/antlr4;;
                    </sourcepath>
                </configuration>
            </plugin>
        </plugins>
    </build>
</project><|MERGE_RESOLUTION|>--- conflicted
+++ resolved
@@ -151,11 +151,7 @@
         <maven.compiler.target>11</maven.compiler.target>
         <project.build.sourceEncoding>UTF-8</project.build.sourceEncoding>
         <!-- `project.build.outputTimestamp` is required for reproducible builds: https://maven.apache.org/guides/mini/guide-reproducible-builds.html -->
-<<<<<<< HEAD
-        <project.build.outputTimestamp>1715263298</project.build.outputTimestamp>
-=======
         <project.build.outputTimestamp>1715298980</project.build.outputTimestamp>
->>>>>>> 7aa1eb32
 
         <!-- Compiling and test stages tools. -->
         <powermock.version>2.0.9</powermock.version>
