#!/usr/bin/env bash
#
# Licensed to the Apache Software Foundation (ASF) under one
# or more contributor license agreements.  See the NOTICE file
# distributed with this work for additional information
# regarding copyright ownership.  The ASF licenses this file
# to you under the Apache License, Version 2.0 (the
# "License"); you may not use this file except in compliance
# with the License.  You may obtain a copy of the License at
#
#     http://www.apache.org/licenses/LICENSE-2.0
#
# Unless required by applicable law or agreed to in writing, software
# distributed under the License is distributed on an "AS IS" BASIS,
# WITHOUT WARRANTIES OR CONDITIONS OF ANY KIND, either express or implied.
# See the License for the specific language governing permissions and
# limitations under the License.

export MAVEN_OPTS='-Dmaven.repo.local=.m2/repository -XX:+TieredCompilation -XX:TieredStopAtLevel=1 -XX:+CMSClassUnloadingEnabled -XX:+UseConcMarkSweepGC -XX:-UseGCOverheadLimit -Xmx3g'

MYSQL_URL="http://central.maven.org/maven2/mysql/mysql-connector-java/8.0.13/mysql-connector-java-8.0.13.jar"
MYSQL_DRIVER="mysql-connector-java-8.0.13.jar"
TMP_APP_YML="tmp_app.yml"

base_dir=$(pwd)
build=0
<<<<<<< HEAD
fast_fail=0
use_mysql=0
=======
>>>>>>> 50f398a6
cases=()

# Parse the arguments
# --build-dist: build the distribution package ignoring the existance of `dist` folder, useful when running e2e locally
<<<<<<< HEAD
# --fast-fail: when testing multiple cases, skip following cases when a previous one failed
# --use-mysql: use MySQL as storage provider or not
=======
>>>>>>> 50f398a6

while [[ $# -gt 0 ]]; do
  case "$1" in
    --build)
      build=1
      ;;
<<<<<<< HEAD
    --fast-fail)
      fast_fail=1
      ;;
    --use-mysql)
      use_mysql=1
      ;;
=======
>>>>>>> 50f398a6
    *)
      cases+=($1)
  esac
  shift
done

[[ ! -f "${base_dir}/mvnw" ]] \
  && echo 'Please run run.sh in the root directory of SkyWalking' \
  && exit 1

[[ ${#cases[@]} -le 0 ]] \
  && echo 'Usage: sh test/e2e/run.sh [--build-dist] [--fast-fail] <case1 maven module>[<case2 maven module>...<caseN maven module>]' \
  && exit 1

[[ ${build} -eq 1 ]] \
  && echo 'Building distribution package...' \
  && ./mvnw -q -Dcheckstyle.skip -Drat.skip -T2 -Dmaven.compile.fork -DskipTests clean install

echo "Running cases: $(IFS=$' '; echo "${cases[*]}")"

for test_case in "${cases[@]}"
do
  echo "Running case: $test_case"

  [[ -d "$base_dir/$test_case" ]] && rm -rf "$base_dir/$test_case"

  # Some of the tests will modify files in the distribution folder, e.g. cluster test will modify the application.yml
  # so we give each test a separate distribution folder here
  mkdir -p "$test_case" && tar -zxf dist/apache-skywalking-apm-bin.tar.gz -C "$test_case"
<<<<<<< HEAD
  
  sky_home_dir="${base_dir}/$test_case/apache-skywalking-apm-bin"
  
  if ${use_mysql} -eq 1; then
      echo "MySQL database is storage provider..."
      
      # Download MySQL connector.
      curl ${MYSQL_URL} > "${sky_home_dir}/oap-libs/${MYSQL_DRIVER}"
      [[ $? -ne 0 ]] && echo "Fail to download ${MYSQL_DRIVER}." && exit 1
      
      # Modify application.yml to set MySQL as storage provider.
      cat "${sky_home_dir}/conf/application.yml" | sed '/elasticsearch/,/mysql/d' | sed "/storage:/a \  mysql:" | sed "/storage:/,/receiver-sharing-server:/s/#//" > ${TMP_APP_YML}
      cat ${TMP_APP_YML} > "${sky_home_dir}/conf/application.yml"
      rm -f ${TMP_APP_YML}
  fi
  
  ./mvnw -Dbuild.id="${BUILD_ID:-local}" -Dsw.home="${sky_home_dir}" -f test/e2e/pom.xml -pl "$test_case" -am verify
=======

  ./mvnw -Dbuild.id="${BUILD_ID:-local}" -De2e.container.version="${E2E_VERSION}" -Dsw.home="${base_dir}/$test_case/apache-skywalking-apm-bin" -f test/e2e/pom.xml -pl "$test_case" -am verify
>>>>>>> 50f398a6

  status_code=$?

  if [[ ${status_code} -ne 0 ]]; then
    echo "Fast failing due to previous failure: ${test_case}, exit status code: ${status_code}" && exit ${status_code}
  fi
done

exit 0<|MERGE_RESOLUTION|>--- conflicted
+++ resolved
@@ -24,35 +24,21 @@
 
 base_dir=$(pwd)
 build=0
-<<<<<<< HEAD
-fast_fail=0
 use_mysql=0
-=======
->>>>>>> 50f398a6
 cases=()
 
 # Parse the arguments
 # --build-dist: build the distribution package ignoring the existance of `dist` folder, useful when running e2e locally
-<<<<<<< HEAD
-# --fast-fail: when testing multiple cases, skip following cases when a previous one failed
 # --use-mysql: use MySQL as storage provider or not
-=======
->>>>>>> 50f398a6
 
 while [[ $# -gt 0 ]]; do
   case "$1" in
     --build)
       build=1
       ;;
-<<<<<<< HEAD
-    --fast-fail)
-      fast_fail=1
-      ;;
     --use-mysql)
       use_mysql=1
       ;;
-=======
->>>>>>> 50f398a6
     *)
       cases+=($1)
   esac
@@ -82,7 +68,8 @@
   # Some of the tests will modify files in the distribution folder, e.g. cluster test will modify the application.yml
   # so we give each test a separate distribution folder here
   mkdir -p "$test_case" && tar -zxf dist/apache-skywalking-apm-bin.tar.gz -C "$test_case"
-<<<<<<< HEAD
+  
+  ./mvnw -Dbuild.id="${BUILD_ID:-local}" -De2e.container.version="${E2E_VERSION}" -Dsw.home="${base_dir}/$test_case/apache-skywalking-apm-bin" -f test/e2e/pom.xml -pl "$test_case" -am verify
   
   sky_home_dir="${base_dir}/$test_case/apache-skywalking-apm-bin"
   
@@ -100,10 +87,6 @@
   fi
   
   ./mvnw -Dbuild.id="${BUILD_ID:-local}" -Dsw.home="${sky_home_dir}" -f test/e2e/pom.xml -pl "$test_case" -am verify
-=======
-
-  ./mvnw -Dbuild.id="${BUILD_ID:-local}" -De2e.container.version="${E2E_VERSION}" -Dsw.home="${base_dir}/$test_case/apache-skywalking-apm-bin" -f test/e2e/pom.xml -pl "$test_case" -am verify
->>>>>>> 50f398a6
 
   status_code=$?
 
