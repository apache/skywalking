--- conflicted
+++ resolved
@@ -33,7 +33,7 @@
 
 trigger:
   action: http
-  interval: 3s
+  interval: 10s
   times: 10
   url: http://${consumer_host}:${consumer_9092}/users
   method: POST
@@ -44,20 +44,17 @@
 verify:
   retry:
     count: 20
-    interval: 3s
+    interval: 10000
   cases:
     # service list
     - query: swctl --display yaml --base-url=http://${oap_host}:${oap_12800}/graphql service ls
       expected: ../expected/service.yml
-<<<<<<< HEAD
+    # service metrics
+    - query: swctl --display yaml --base-url=http://${oap_host}:${oap_12800}/graphql metrics linear --name service_sla --service-name=e2e-service-provider | yq e 'to_entries' -
+      expected: ../expected/metrics-has-value.yml
     # service instance list
     - query: swctl --display yaml --base-url=http://${oap_host}:${oap_12800}/graphql instance list --service-name=e2e-service-provider
       expected: ../expected/service-instance.yml
-=======
-    # service metrics
-    - query: swctl --display yaml --base-url=http://${oap_host}:${oap_12800}/graphql metrics linear --name service_sla --service-name=e2e-service-provider | yq e 'to_entries' -
-      expected: ../expected/metrics-has-value.yml
->>>>>>> f76ad7a0
     # service endpoint
     - query: swctl --display yaml --base-url=http://${oap_host}:${oap_12800}/graphql endpoint list --keyword=users --service-name=e2e-service-provider
       expected: ../expected/service-endpoint.yml
@@ -65,28 +62,18 @@
     - query: swctl --display yaml --base-url=http://${oap_host}:${oap_12800}/graphql metrics linear --name=service_sla --service=e2e-service-provider |yq e 'to_entries' -
       expected: ../expected/metrics-has-value.yml
     # service endpoint metrics
-<<<<<<< HEAD
+    - query: swctl --display yaml --base-url=http://${oap_host}:${oap_12800}/graphql metrics linear --name endpoint_cpm --endpoint-name=POST:/users --service-name=e2e-service-provider | yq e 'to_entries' -
     - query: swctl --display yaml --base-url=http://${oap_host}:${oap_12800}/graphql metrics linear --name=endpoint_cpm --endpoint=POST:/info --service=e2e-service-provider |yq e 'to_entries' -
-=======
-    - query: swctl --display yaml --base-url=http://${oap_host}:${oap_12800}/graphql metrics linear --name endpoint_cpm --endpoint-name=POST:/users --service-name=e2e-service-provider | yq e 'to_entries' -
->>>>>>> f76ad7a0
       expected: ../expected/metrics-has-value.yml
     # dependency service
-    - query: swctl --display yaml --base-url=http://${oap_host}:${oap_12800}/graphql dependency service --service-name=e2e-service-provider
+    - query: swctl --display yaml --base-url=http://${oap_host}:${oap_12800}/graphql dependency service --service-name e2e-service-provider
       expected: ../expected/dependency-services.yml
-<<<<<<< HEAD
     # dependency instance
     - query: swctl --display yaml --base-url=http://${oap_host}:${oap_12800}/graphql dependency instance ZTJlLXNlcnZpY2UtY29uc3VtZXI=.1 ZTJlLXNlcnZpY2UtcHJvdmlkZXI=.1
       expected: ../expected/dependency-instance.yml
     # dependency endpoint
     - query: swctl --display yaml --base-url=http://${oap_host}:${oap_12800}/graphql dependency endpoint ZTJlLXNlcnZpY2UtcHJvdmlkZXI=.1_UE9TVDovaW5mbw==
       expected: ../expected/dependency-endpoint.yml
-=======
-    # service instance list
-    - query: swctl --display yaml --base-url=http://${oap_host}:${oap_12800}/graphql instance list --service-name=e2e-service-provider
-      expected: ../expected/service-instance.yml
-
->>>>>>> f76ad7a0
     # trace segment list
     - query: swctl --display yaml --base-url=http://${oap_host}:${oap_12800}/graphql trace ls
       expected: ../expected/traces-list.yml
