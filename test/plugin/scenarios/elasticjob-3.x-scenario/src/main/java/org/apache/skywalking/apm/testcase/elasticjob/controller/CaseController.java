/*
 * Licensed to the Apache Software Foundation (ASF) under one or more
 * contributor license agreements.  See the NOTICE file distributed with
 * this work for additional information regarding copyright ownership.
 * The ASF licenses this file to You under the Apache License, Version 2.0
 * (the "License"); you may not use this file except in compliance with
 * the License.  You may obtain a copy of the License at
 *
 *     http://www.apache.org/licenses/LICENSE-2.0
 *
 * Unless required by applicable law or agreed to in writing, software
 * distributed under the License is distributed on an "AS IS" BASIS,
 * WITHOUT WARRANTIES OR CONDITIONS OF ANY KIND, either express or implied.
 * See the License for the specific language governing permissions and
 * limitations under the License.
 *
 */

package org.apache.skywalking.apm.testcase.elasticjob.controller;

import org.apache.skywalking.apm.testcase.elasticjob.job.DemoSimpleJob;
import org.springframework.beans.factory.annotation.Autowired;
import org.springframework.web.bind.annotation.RequestMapping;
import org.springframework.web.bind.annotation.ResponseBody;
import org.springframework.web.bind.annotation.RestController;

@RestController
@RequestMapping("/case")
public class CaseController {

<<<<<<< HEAD
    private static final Logger LOGGER = LogManager.getLogger(CaseController.class);
=======
    @Autowired
    private DemoSimpleJob demoSimpleJob;
>>>>>>> 79c1c0cc

    private static final String SUCCESS = "Success";

    @RequestMapping("/healthCheck")
    @ResponseBody
    public String healthCheck() throws Exception {
        demoSimpleJob.getLatchAwait();
        return SUCCESS;
    }

    @RequestMapping("/ping")
    @ResponseBody
    public String ping() throws Exception {
        return SUCCESS;
    }
}<|MERGE_RESOLUTION|>--- conflicted
+++ resolved
@@ -28,12 +28,8 @@
 @RequestMapping("/case")
 public class CaseController {
 
-<<<<<<< HEAD
-    private static final Logger LOGGER = LogManager.getLogger(CaseController.class);
-=======
     @Autowired
     private DemoSimpleJob demoSimpleJob;
->>>>>>> 79c1c0cc
 
     private static final String SUCCESS = "Success";
 
