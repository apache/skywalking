/*
 * Licensed to the Apache Software Foundation (ASF) under one or more
 * contributor license agreements.  See the NOTICE file distributed with
 * this work for additional information regarding copyright ownership.
 * The ASF licenses this file to You under the Apache License, Version 2.0
 * (the "License"); you may not use this file except in compliance with
 * the License.  You may obtain a copy of the License at
 *
 *      http://www.apache.org/licenses/LICENSE-2.0
 *
 * Unless required by applicable law or agreed to in writing, software
 * distributed under the License is distributed on an "AS IS" BASIS,
 * WITHOUT WARRANTIES OR CONDITIONS OF ANY KIND, either express or implied.
 *  See the License for the specific language governing permissions and
 *  limitations under the License.
 */

package org.apache.skywalking.apm.testcase.sc.webflux.projectA.controller;

import org.apache.skywalking.apm.testcase.sc.webflux.projectA.utils.HttpUtils;
import org.springframework.beans.factory.annotation.Autowired;
import org.springframework.beans.factory.annotation.Value;
import org.springframework.web.bind.annotation.RequestMapping;
import org.springframework.web.bind.annotation.RestController;
import org.springframework.web.reactive.function.client.WebClient;
import reactor.core.publisher.Mono;

import java.io.IOException;

@RestController
public class TestController {

    @Value("${projectB.host:localhost:18080}")
    private String hostBAddress;

    @Autowired
    private HttpUtils httpUtils;

    @RequestMapping("/testcase")
    public String testcase() throws IOException {
        visit("http://" + hostBAddress + "/testcase/annotation/success");
        visit("http://" + hostBAddress + "/testcase/annotation/error");
        visit("http://" + hostBAddress + "/testcase/annotation/foo");
        visit("http://" + hostBAddress + "/testcase/annotation/loo");
        visit("http://" + hostBAddress + "/testcase/route/success");
        visit("http://" + hostBAddress + "/testcase/route/error");
        visit("http://" + hostBAddress + "/notFound");
        visit("http://" + hostBAddress + "/testcase/annotation/mono/hello");
<<<<<<< HEAD
        testGet("http://"+hostBAddress+"/testcase/annotation/success");
=======
        testGet("http://" + hostBAddress + "/testcase/webclient/server");
>>>>>>> 2efb2632
        return "test";
    }

    @RequestMapping("/healthCheck")
    public String healthCheck() throws IOException {
        httpUtils.visit("http://" + hostBAddress + "/testcase/annotation/healthCheck");
        return "test";
    }

    private void visit(String path) {
        try {
            httpUtils.visit(path);
        } catch (Exception i) {

        }
    }
<<<<<<< HEAD

=======
>>>>>>> 2efb2632
    /**
     * test webflux webclient plugin
     */
    private void testGet(String remoteUri) {
        Mono<String> response = WebClient
                .create()
                .get()
                .uri(remoteUri)
                .retrieve()
                .bodyToMono(String.class);
        response.subscribe();
    }
}<|MERGE_RESOLUTION|>--- conflicted
+++ resolved
@@ -46,11 +46,7 @@
         visit("http://" + hostBAddress + "/testcase/route/error");
         visit("http://" + hostBAddress + "/notFound");
         visit("http://" + hostBAddress + "/testcase/annotation/mono/hello");
-<<<<<<< HEAD
-        testGet("http://"+hostBAddress+"/testcase/annotation/success");
-=======
         testGet("http://" + hostBAddress + "/testcase/webclient/server");
->>>>>>> 2efb2632
         return "test";
     }
 
@@ -67,10 +63,7 @@
 
         }
     }
-<<<<<<< HEAD
 
-=======
->>>>>>> 2efb2632
     /**
      * test webflux webclient plugin
      */
