--- conflicted
+++ resolved
@@ -25,7 +25,6 @@
         uri: http://localhost:18070
         predicates:
         - Path=/provider/b/*
-<<<<<<< HEAD
         filters:
         - name: RequestRateLimiter
           args:
@@ -35,8 +34,6 @@
   redis:
     host: 127.0.0.1
     port:  6379
-=======
 endpoints:
   refresh:
     sensitive: false
->>>>>>> 6af2c082
