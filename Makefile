# Licensed to the Apache Software Foundation (ASF) under one
# or more contributor license agreements.  See the NOTICE file
# distributed with this work for additional information
# regarding copyright ownership.  The ASF licenses this file
# to you under the Apache License, Version 2.0 (the
# "License"); you may not use this file except in compliance
# with the License.  You may obtain a copy of the License at
#
#     http://www.apache.org/licenses/LICENSE-2.0
#
# Unless required by applicable law or agreed to in writing, software
# distributed under the License is distributed on an "AS IS" BASIS,
# WITHOUT WARRANTIES OR CONDITIONS OF ANY KIND, either express or implied.
# See the License for the specific language governing permissions and
# limitations under the License.

SHELL := /bin/bash -o pipefail

SW_ROOT := $(shell dirname $(realpath $(lastword $(MAKEFILE_LIST))))
CONTEXT ?= ${SW_ROOT}/dist
SKIP_TEST ?= false
DIST ?= apache-skywalking-apm-bin.tar.gz
CLI_VERSION ?= 0.9.0 # CLI version inside OAP image should always use an Apache released artifact.

init:
	cd $(SW_ROOT) && git submodule update --init --recursive

.PHONY: build.all build.backend build.ui build.docker

build.all:
	cd $(SW_ROOT) && ./mvnw --batch-mode clean package -Dmaven.test.skip=$(SKIP_TEST)

build.backend:
	cd $(SW_ROOT) && ./mvnw --batch-mode clean package -Dmaven.test.skip=$(SKIP_TEST) -Pbackend,dist

build.ui:
	cd $(SW_ROOT) && ./mvnw --batch-mode clean package -Dmaven.test.skip=$(SKIP_TEST) -Pui,dist

DOCKER_BUILD_TOP:=${CONTEXT}/docker_build

HUB ?= skywalking
OAP_NAME ?= oap
UI_NAME ?= ui
TAG ?= latest

.SECONDEXPANSION: #allow $@ to be used in dependency list

.PHONY: docker docker.all docker.oap

docker: init build.all docker.all

DOCKER_TARGETS:=docker.oap docker.ui

docker.all: $(DOCKER_TARGETS)

ifneq ($(SW_OAP_BASE_IMAGE),)
  BUILD_ARGS := $(BUILD_ARGS) --build-arg BASE_IMAGE=$(SW_OAP_BASE_IMAGE)
endif

BUILD_ARGS := $(BUILD_ARGS) --build-arg DIST=$(DIST) --build-arg SKYWALKING_CLI_VERSION=$(CLI_VERSION)

docker.oap: $(CONTEXT)/$(DIST)
docker.oap: $(SW_ROOT)/docker/oap/Dockerfile.oap
docker.oap: $(SW_ROOT)/docker/oap/docker-entrypoint.sh
docker.oap: $(SW_ROOT)/docker/oap/log4j2.xml
<<<<<<< HEAD
	$(call DOCKER_RULE, $(DOCKER_BUILD_TOP)/$@, $^)
=======
docker.oap: NAME = $(OAP_NAME)
docker.oap:
	$(DOCKER_RULE)
>>>>>>> 3470f7fb

docker.ui: $(CONTEXT)/$(DIST)
docker.ui: $(SW_ROOT)/docker/ui/Dockerfile.ui
docker.ui: $(SW_ROOT)/docker/ui/docker-entrypoint.sh
docker.ui: $(SW_ROOT)/docker/ui/logback.xml
<<<<<<< HEAD
	$(call DOCKER_RULE, $(DOCKER_BUILD_TOP)/$@, $^)
=======
docker.ui: NAME = $(UI_NAME)
docker.ui:
	$(DOCKER_RULE)
>>>>>>> 3470f7fb

# $@ is the name of the target
# $^ the name of the dependencies for the target
# Rule Steps #
##############
# 1. Make a directory $(DOCKER_BUILD_TOP)/%@
# 2. This rule uses cp to copy all dependency filenames into into $(DOCKER_BUILD_TOP)/$@
# 3. This rule then changes directories to $(DOCKER_BUID_TOP)/$@
# 4. This rule runs $(BUILD_PRE) prior to any docker build and only if specified as a dependency variable
# 5. This rule finally runs docker build passing $(BUILD_ARGS) to docker if they are specified as a dependency variable

<<<<<<< HEAD
# DOCKER_RULE=time (mkdir -p $(DOCKER_BUILD_TOP)/$@ && cp -r $^ $(DOCKER_BUILD_TOP)/$@ && cd $(DOCKER_BUILD_TOP)/$@ && $(BUILD_PRE) docker buildx build --platform linux/arm64,linux/amd64 --no-cache $(BUILD_ARGS) -t $(HUB)/$(subst docker.,,$@):$(TAG) -f Dockerfile$(suffix $@) .))
define DOCKER_RULE
    mkdir -p $(1) && \
    cp -r $(2) $(1) && \
    cd $(1) && \
    $(BUILD_PRE) docker buildx build --platform linux/arm64,linux/amd64 --no-cache $(BUILD_ARGS) -t $(HUB)/$(subst docker.,,$@):$(TAG) -f Dockerfile$(suffix $@) .
endef
=======
DOCKER_RULE=time (mkdir -p $(DOCKER_BUILD_TOP)/$@ && cp -r $^ $(DOCKER_BUILD_TOP)/$@ && cd $(DOCKER_BUILD_TOP)/$@ && $(BUILD_PRE) docker build --no-cache $(BUILD_ARGS) -t $(HUB)/$(NAME):$(TAG) -f Dockerfile$(suffix $@) .)

# for each docker.XXX target create a push.docker.XXX target that pushes
# the local docker image to another hub
# a possible optimization is to use tag.$(TGT) as a dependency to do the tag for us
push.docker.oap: NAME = $(OAP_NAME)
push.docker.ui: NAME = $(UI_NAME)

$(foreach TGT,$(DOCKER_TARGETS),push.$(TGT)): push.%: %
	time (docker push $(HUB)/$(NAME):$(TAG))

# create a DOCKER_PUSH_TARGETS that's each of DOCKER_TARGETS with a push. prefix
DOCKER_PUSH_TARGETS:=
$(foreach TGT,$(DOCKER_TARGETS),$(eval DOCKER_PUSH_TARGETS+=push.$(TGT)))

# Will build and push docker images.
docker.push: $(DOCKER_PUSH_TARGETS)
>>>>>>> 3470f7fb

<|MERGE_RESOLUTION|>--- conflicted
+++ resolved
@@ -63,25 +63,13 @@
 docker.oap: $(SW_ROOT)/docker/oap/Dockerfile.oap
 docker.oap: $(SW_ROOT)/docker/oap/docker-entrypoint.sh
 docker.oap: $(SW_ROOT)/docker/oap/log4j2.xml
-<<<<<<< HEAD
 	$(call DOCKER_RULE, $(DOCKER_BUILD_TOP)/$@, $^)
-=======
-docker.oap: NAME = $(OAP_NAME)
-docker.oap:
-	$(DOCKER_RULE)
->>>>>>> 3470f7fb
 
 docker.ui: $(CONTEXT)/$(DIST)
 docker.ui: $(SW_ROOT)/docker/ui/Dockerfile.ui
 docker.ui: $(SW_ROOT)/docker/ui/docker-entrypoint.sh
 docker.ui: $(SW_ROOT)/docker/ui/logback.xml
-<<<<<<< HEAD
 	$(call DOCKER_RULE, $(DOCKER_BUILD_TOP)/$@, $^)
-=======
-docker.ui: NAME = $(UI_NAME)
-docker.ui:
-	$(DOCKER_RULE)
->>>>>>> 3470f7fb
 
 # $@ is the name of the target
 # $^ the name of the dependencies for the target
@@ -93,31 +81,11 @@
 # 4. This rule runs $(BUILD_PRE) prior to any docker build and only if specified as a dependency variable
 # 5. This rule finally runs docker build passing $(BUILD_ARGS) to docker if they are specified as a dependency variable
 
-<<<<<<< HEAD
-# DOCKER_RULE=time (mkdir -p $(DOCKER_BUILD_TOP)/$@ && cp -r $^ $(DOCKER_BUILD_TOP)/$@ && cd $(DOCKER_BUILD_TOP)/$@ && $(BUILD_PRE) docker buildx build --platform linux/arm64,linux/amd64 --no-cache $(BUILD_ARGS) -t $(HUB)/$(subst docker.,,$@):$(TAG) -f Dockerfile$(suffix $@) .))
+# DOCKER_RULE=time (mkdir -p $(DOCKER_BUILD_TOP)/$@ && cp -r $^ $(DOCKER_BUILD_TOP)/$@ && cd $(DOCKER_BUILD_TOP)/$@ && $(BUILD_PRE) docker build --no-cache $(BUILD_ARGS) -t $(HUB)/$(NAME):$(TAG) -f Dockerfile$(suffix $@) .)
 define DOCKER_RULE
-    mkdir -p $(1) && \
-    cp -r $(2) $(1) && \
+    mkdir -p $(1)
+    cp -r $(2) $(1)
     cd $(1) && \
-    $(BUILD_PRE) docker buildx build --platform linux/arm64,linux/amd64 --no-cache $(BUILD_ARGS) -t $(HUB)/$(subst docker.,,$@):$(TAG) -f Dockerfile$(suffix $@) .
+    $(BUILD_PRE) docker buildx build --platform linux/arm64,linux/amd64 --no-cache $(BUILD_ARGS) -t $(HUB)/$(NAME):$(TAG) -f Dockerfile$(suffix $@) .
 endef
-=======
-DOCKER_RULE=time (mkdir -p $(DOCKER_BUILD_TOP)/$@ && cp -r $^ $(DOCKER_BUILD_TOP)/$@ && cd $(DOCKER_BUILD_TOP)/$@ && $(BUILD_PRE) docker build --no-cache $(BUILD_ARGS) -t $(HUB)/$(NAME):$(TAG) -f Dockerfile$(suffix $@) .)
 
-# for each docker.XXX target create a push.docker.XXX target that pushes
-# the local docker image to another hub
-# a possible optimization is to use tag.$(TGT) as a dependency to do the tag for us
-push.docker.oap: NAME = $(OAP_NAME)
-push.docker.ui: NAME = $(UI_NAME)
-
-$(foreach TGT,$(DOCKER_TARGETS),push.$(TGT)): push.%: %
-	time (docker push $(HUB)/$(NAME):$(TAG))
-
-# create a DOCKER_PUSH_TARGETS that's each of DOCKER_TARGETS with a push. prefix
-DOCKER_PUSH_TARGETS:=
-$(foreach TGT,$(DOCKER_TARGETS),$(eval DOCKER_PUSH_TARGETS+=push.$(TGT)))
-
-# Will build and push docker images.
-docker.push: $(DOCKER_PUSH_TARGETS)
->>>>>>> 3470f7fb
-
