--- conflicted
+++ resolved
@@ -116,11 +116,7 @@
 
     public static final OfficialComponent VERTX =  new OfficialComponent(59, "Vert.x");
 
-<<<<<<< HEAD
-    public static final OfficialComponent XXL_JOB =  new OfficialComponent(60, "XXLJOB");
-=======
     public static final OfficialComponent SHARDING_SPHERE = new OfficialComponent(60, "ShardingSphere");
->>>>>>> 4fab73ac
 
     private static ComponentsDefine INSTANCE = new ComponentsDefine();
 
@@ -131,11 +127,7 @@
     }
 
     public ComponentsDefine() {
-<<<<<<< HEAD
-        components = new String[61];
-=======
         components = new String[100];
->>>>>>> 4fab73ac
         addComponent(TOMCAT);
         addComponent(HTTPCLIENT);
         addComponent(DUBBO);
@@ -181,7 +173,6 @@
         addComponent(LETTUCE);
         addComponent(ZOOKEEPER);
         addComponent(VERTX);
-        addComponent(XXL_JOB);
     }
 
     private void addComponent(OfficialComponent component) {
