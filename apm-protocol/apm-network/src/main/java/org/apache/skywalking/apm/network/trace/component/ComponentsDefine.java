/*
 * Licensed to the Apache Software Foundation (ASF) under one or more
 * contributor license agreements.  See the NOTICE file distributed with
 * this work for additional information regarding copyright ownership.
 * The ASF licenses this file to You under the Apache License, Version 2.0
 * (the "License"); you may not use this file except in compliance with
 * the License.  You may obtain a copy of the License at
 *
 *     http://www.apache.org/licenses/LICENSE-2.0
 *
 * Unless required by applicable law or agreed to in writing, software
 * distributed under the License is distributed on an "AS IS" BASIS,
 * WITHOUT WARRANTIES OR CONDITIONS OF ANY KIND, either express or implied.
 * See the License for the specific language governing permissions and
 * limitations under the License.
 *
 */


package org.apache.skywalking.apm.network.trace.component;

/**
 * The supported list of skywalking java sniffer.
 *
 * @author wusheng
 */
public class ComponentsDefine {

    public static final OfficialComponent TOMCAT = new OfficialComponent(1, "Tomcat");

    public static final OfficialComponent HTTPCLIENT = new OfficialComponent(2, "HttpClient");

    public static final OfficialComponent DUBBO = new OfficialComponent(3, "Dubbo");

    public static final OfficialComponent MOTAN = new OfficialComponent(8, "Motan");

    public static final OfficialComponent RESIN = new OfficialComponent(10, "Resin");

    public static final OfficialComponent FEIGN = new OfficialComponent(11, "Feign");

    public static final OfficialComponent OKHTTP = new OfficialComponent(12, "OKHttp");

    public static final OfficialComponent SPRING_REST_TEMPLATE = new OfficialComponent(13, "SpringRestTemplate");

    public static final OfficialComponent SPRING_MVC_ANNOTATION = new OfficialComponent(14, "SpringMVC");

    public static final OfficialComponent STRUTS2 = new OfficialComponent(15, "Struts2");

    public static final OfficialComponent NUTZ_MVC_ANNOTATION = new OfficialComponent(16, "NutzMVC");

    public static final OfficialComponent NUTZ_HTTP = new OfficialComponent(17, "NutzHttp");

    public static final OfficialComponent JETTY_CLIENT = new OfficialComponent(18, "JettyClient");

    public static final OfficialComponent JETTY_SERVER = new OfficialComponent(19, "JettyServer");

    public static final OfficialComponent SHARDING_JDBC = new OfficialComponent(21, "ShardingJDBC");

    public static final OfficialComponent GRPC = new OfficialComponent(23, "GRPC");

    public static final OfficialComponent ELASTIC_JOB = new OfficialComponent(24, "ElasticJob");

    public static final OfficialComponent HTTP_ASYNC_CLIENT = new OfficialComponent(26, "httpasyncclient");

    public static final OfficialComponent SERVICECOMB = new OfficialComponent(28, "ServiceComb");

    public static final OfficialComponent HYSTRIX =  new OfficialComponent(29, "Hystrix");

    public static final OfficialComponent JEDIS =  new OfficialComponent(30, "Jedis");

    public static final OfficialComponent H2_JDBC_DRIVER =  new OfficialComponent(32, "jdbc-jdbc-driver");

    public static final OfficialComponent MYSQL_JDBC_DRIVER = new OfficialComponent(33, "mysql-connector-java");

    public static final OfficialComponent OJDBC = new OfficialComponent(34, "ojdbc");

    public static final OfficialComponent SPYMEMCACHED = new OfficialComponent(35, "Spymemcached");

    public static final OfficialComponent XMEMCACHED = new OfficialComponent(36, "Xmemcached");

    public static final OfficialComponent POSTGRESQL_DRIVER = new OfficialComponent(37, "postgresql-jdbc-driver");

    public static final OfficialComponent ROCKET_MQ_PRODUCER = new OfficialComponent(38, "rocketMQ-producer");

    public static final OfficialComponent ROCKET_MQ_CONSUMER = new OfficialComponent(39, "rocketMQ-consumer");

    public static final OfficialComponent KAFKA_PRODUCER = new OfficialComponent(40, "kafka-producer");

    public static final OfficialComponent KAFKA_CONSUMER = new OfficialComponent(41, "kafka-consumer");

    public static final OfficialComponent MONGO_DRIVER = new OfficialComponent(42, "mongodb-driver");

    public static final OfficialComponent SOFARPC =  new OfficialComponent(43, "SOFARPC");

    public static final  OfficialComponent ACTIVEMQ_PRODUCER = new OfficialComponent(45,"activemq-producer");

    public static final  OfficialComponent ACTIVEMQ_CONSUMER = new OfficialComponent(46,"activemq-consumer");

    public static final OfficialComponent TRANSPORT_CLIENT =  new OfficialComponent(48, "transport-client");

    public static final OfficialComponent UNDERTOW =  new OfficialComponent(49, "Undertow");

    public static final OfficialComponent RABBITMQ_PRODUCER = new OfficialComponent(52,"rabbitmq-producer");

    public static final OfficialComponent RABBITMQ_CONSUMER = new OfficialComponent(53,"rabbitmq-consumer");

    public static final OfficialComponent CANAL = new OfficialComponent(54,"Canal");
  
    public static final OfficialComponent GSON = new OfficialComponent(55,"Gson");
  
    public static final OfficialComponent REDISSON =  new OfficialComponent(56, "Redisson");

    public static final OfficialComponent LETTUCE =  new OfficialComponent(57, "Lettuce");

    public static final OfficialComponent ZOOKEEPER =  new OfficialComponent(58, "Zookeeper");

    public static final OfficialComponent VERTX =  new OfficialComponent(59, "Vert.x");

    public static final OfficialComponent SHARDING_SPHERE = new OfficialComponent(60, "ShardingSphere");

    public static final OfficialComponent SPRING_CLOUD_GATEWAY =  new OfficialComponent(61, "spring-cloud-gateway");

    public static final OfficialComponent RESTEASY =  new OfficialComponent(62, "RESTEasy");

    public static final OfficialComponent SOLRJ =  new OfficialComponent(63, "solrj");

    public static final OfficialComponent SPRING_ASYNC = new OfficialComponent(65, "SpringAsync");

    public static final OfficialComponent JDK_HTTP = new OfficialComponent(66, "JdkHttp");

    public static final OfficialComponent SPRING_WEBFLUX = new OfficialComponent(67, "spring-webflux");

    public static final OfficialComponent PLAY = new OfficialComponent(68, "Play");

    public static final OfficialComponent CASSANDRA_JAVA_DRIVER = new OfficialComponent(69, "cassandra-java-driver");
  
    public static final OfficialComponent LIGHT_4J = new OfficialComponent(71, "Light4J");

    public static final OfficialComponent EHCACHE = new OfficialComponent(72, "Ehcache");
  
    public static final OfficialComponent PULSAR_PRODUCER = new OfficialComponent(73, "pulsar-producer");

    public static final OfficialComponent PULSAR_CONSUMER = new OfficialComponent(74, "pulsar-consumer");

<<<<<<< HEAD
=======
    public static final OfficialComponent EHCACHE = new OfficialComponent(75, "Ehcache");
>>>>>>> b9dbf0d7
}<|MERGE_RESOLUTION|>--- conflicted
+++ resolved
@@ -136,14 +136,9 @@
   
     public static final OfficialComponent LIGHT_4J = new OfficialComponent(71, "Light4J");
 
-    public static final OfficialComponent EHCACHE = new OfficialComponent(72, "Ehcache");
-  
     public static final OfficialComponent PULSAR_PRODUCER = new OfficialComponent(73, "pulsar-producer");
 
     public static final OfficialComponent PULSAR_CONSUMER = new OfficialComponent(74, "pulsar-consumer");
 
-<<<<<<< HEAD
-=======
     public static final OfficialComponent EHCACHE = new OfficialComponent(75, "Ehcache");
->>>>>>> b9dbf0d7
 }