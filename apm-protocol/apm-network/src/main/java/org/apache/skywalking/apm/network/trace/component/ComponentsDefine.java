--- conflicted
+++ resolved
@@ -92,13 +92,12 @@
 
     public static final OfficialComponent SOFARPC =  new OfficialComponent(43, "SOFARPC");
 
-<<<<<<< HEAD
-    public static final OfficialComponent UNDERTOW =  new OfficialComponent(45, "Undertow");
-=======
     public static final  OfficialComponent ACTIVEMQ_PRODUCER = new OfficialComponent(45,"activemq-producer");
 
     public static final  OfficialComponent ACTIVEMQ_CONSUMER = new OfficialComponent(46,"activemq-consumer");
->>>>>>> 6db0d08f
+
+    public static final OfficialComponent UNDERTOW =  new OfficialComponent(47, "Undertow");
+
 
     private static ComponentsDefine INSTANCE = new ComponentsDefine();
 
@@ -109,11 +108,7 @@
     }
 
     public ComponentsDefine() {
-<<<<<<< HEAD
-        components = new String[46];
-=======
-        components = new String[47];
->>>>>>> 6db0d08f
+        components = new String[48];
         addComponent(TOMCAT);
         addComponent(HTTPCLIENT);
         addComponent(DUBBO);
@@ -147,14 +142,9 @@
         addComponent(KAFKA_CONSUMER);
         addComponent(MONGO_DRIVER);
         addComponent(SOFARPC);
-<<<<<<< HEAD
-        addComponent(UNDERTOW);
-=======
         addComponent(ACTIVEMQ_PRODUCER);
         addComponent(ACTIVEMQ_CONSUMER);
-
-
->>>>>>> 6db0d08f
+        addComponent(UNDERTOW);
     }
 
     private void addComponent(OfficialComponent component) {
