--- conflicted
+++ resolved
@@ -126,11 +126,9 @@
 
     public static final OfficialComponent SPRING_ASYNC = new OfficialComponent(65, "SpringAsync");
 
-<<<<<<< HEAD
+    public static final OfficialComponent JDK_HTTP = new OfficialComponent(66, "JdkHttp");
+
     public static final OfficialComponent PLAY = new OfficialComponent(66, "Play");
-=======
-    public static final OfficialComponent JDK_HTTP = new OfficialComponent(66, "JdkHttp");
->>>>>>> 46bd9b50
 
     private static ComponentsDefine INSTANCE = new ComponentsDefine();
 
@@ -190,7 +188,6 @@
         addComponent(SPRING_CLOUD_GATEWAY);
         addComponent(RESTEASY);
         addComponent(SOLRJ);
-        addComponent(PLAY);
     }
 
     private void addComponent(OfficialComponent component) {
