/*
 * Licensed to the Apache Software Foundation (ASF) under one or more
 * contributor license agreements.  See the NOTICE file distributed with
 * this work for additional information regarding copyright ownership.
 * The ASF licenses this file to You under the Apache License, Version 2.0
 * (the "License"); you may not use this file except in compliance with
 * the License.  You may obtain a copy of the License at
 *
 *     http://www.apache.org/licenses/LICENSE-2.0
 *
 * Unless required by applicable law or agreed to in writing, software
 * distributed under the License is distributed on an "AS IS" BASIS,
 * WITHOUT WARRANTIES OR CONDITIONS OF ANY KIND, either express or implied.
 * See the License for the specific language governing permissions and
 * limitations under the License.
 *
 */

package org.apache.skywalking.apm.network.trace.component;

/**
 * The supported list of skywalking java sniffer.
 */
public class ComponentsDefine {

    public static final OfficialComponent TOMCAT = new OfficialComponent(1, "Tomcat");

    public static final OfficialComponent HTTPCLIENT = new OfficialComponent(2, "HttpClient");

    public static final OfficialComponent DUBBO = new OfficialComponent(3, "Dubbo");

    public static final OfficialComponent MOTAN = new OfficialComponent(8, "Motan");

    public static final OfficialComponent RESIN = new OfficialComponent(10, "Resin");

    public static final OfficialComponent FEIGN = new OfficialComponent(11, "Feign");

    public static final OfficialComponent OKHTTP = new OfficialComponent(12, "OKHttp");

    public static final OfficialComponent SPRING_REST_TEMPLATE = new OfficialComponent(13, "SpringRestTemplate");

    public static final OfficialComponent SPRING_MVC_ANNOTATION = new OfficialComponent(14, "SpringMVC");

    public static final OfficialComponent STRUTS2 = new OfficialComponent(15, "Struts2");

    public static final OfficialComponent NUTZ_MVC_ANNOTATION = new OfficialComponent(16, "NutzMVC");

    public static final OfficialComponent NUTZ_HTTP = new OfficialComponent(17, "NutzHttp");

    public static final OfficialComponent JETTY_CLIENT = new OfficialComponent(18, "JettyClient");

    public static final OfficialComponent JETTY_SERVER = new OfficialComponent(19, "JettyServer");

    public static final OfficialComponent SHARDING_JDBC = new OfficialComponent(21, "ShardingJDBC");

    public static final OfficialComponent GRPC = new OfficialComponent(23, "GRPC");

    public static final OfficialComponent ELASTIC_JOB = new OfficialComponent(24, "ElasticJob");

    public static final OfficialComponent HTTP_ASYNC_CLIENT = new OfficialComponent(26, "httpasyncclient");

    public static final OfficialComponent SERVICECOMB = new OfficialComponent(28, "ServiceComb");

    public static final OfficialComponent HYSTRIX = new OfficialComponent(29, "Hystrix");

    public static final OfficialComponent JEDIS = new OfficialComponent(30, "Jedis");

    public static final OfficialComponent H2_JDBC_DRIVER = new OfficialComponent(32, "h2-jdbc-driver");

    public static final OfficialComponent MYSQL_JDBC_DRIVER = new OfficialComponent(33, "mysql-connector-java");

    public static final OfficialComponent OJDBC = new OfficialComponent(34, "ojdbc");

    public static final OfficialComponent SPYMEMCACHED = new OfficialComponent(35, "Spymemcached");

    public static final OfficialComponent XMEMCACHED = new OfficialComponent(36, "Xmemcached");

    public static final OfficialComponent POSTGRESQL_DRIVER = new OfficialComponent(37, "postgresql-jdbc-driver");

    public static final OfficialComponent ROCKET_MQ_PRODUCER = new OfficialComponent(38, "rocketMQ-producer");

    public static final OfficialComponent ROCKET_MQ_CONSUMER = new OfficialComponent(39, "rocketMQ-consumer");

    public static final OfficialComponent KAFKA_PRODUCER = new OfficialComponent(40, "kafka-producer");

    public static final OfficialComponent KAFKA_CONSUMER = new OfficialComponent(41, "kafka-consumer");

    public static final OfficialComponent MONGO_DRIVER = new OfficialComponent(42, "mongodb-driver");

    public static final OfficialComponent SOFARPC = new OfficialComponent(43, "SOFARPC");

    public static final OfficialComponent ACTIVEMQ_PRODUCER = new OfficialComponent(45, "activemq-producer");

    public static final OfficialComponent ACTIVEMQ_CONSUMER = new OfficialComponent(46, "activemq-consumer");

    public static final OfficialComponent TRANSPORT_CLIENT = new OfficialComponent(48, "transport-client");

    public static final OfficialComponent RABBITMQ_PRODUCER = new OfficialComponent(52, "rabbitmq-producer");

    public static final OfficialComponent RABBITMQ_CONSUMER = new OfficialComponent(53, "rabbitmq-consumer");

    public static final OfficialComponent CANAL = new OfficialComponent(54, "Canal");

    public static final OfficialComponent GSON = new OfficialComponent(55, "Gson");

    public static final OfficialComponent REDISSON = new OfficialComponent(56, "Redisson");

    public static final OfficialComponent LETTUCE = new OfficialComponent(57, "Lettuce");

    public static final OfficialComponent ZOOKEEPER = new OfficialComponent(58, "Zookeeper");

    public static final OfficialComponent VERTX = new OfficialComponent(59, "Vert.x");

    public static final OfficialComponent SHARDING_SPHERE = new OfficialComponent(60, "ShardingSphere");

    public static final OfficialComponent SPRING_CLOUD_GATEWAY = new OfficialComponent(61, "spring-cloud-gateway");

    public static final OfficialComponent RESTEASY = new OfficialComponent(62, "RESTEasy");

    public static final OfficialComponent SOLRJ = new OfficialComponent(63, "solrj");

    public static final OfficialComponent SPRING_ASYNC = new OfficialComponent(65, "SpringAsync");

    public static final OfficialComponent JDK_HTTP = new OfficialComponent(66, "JdkHttp");

    public static final OfficialComponent SPRING_WEBFLUX = new OfficialComponent(67, "spring-webflux");

    public static final OfficialComponent PLAY = new OfficialComponent(68, "Play");

    public static final OfficialComponent CASSANDRA_JAVA_DRIVER = new OfficialComponent(69, "cassandra-java-driver");

    public static final OfficialComponent LIGHT_4J = new OfficialComponent(71, "Light4J");

    public static final OfficialComponent PULSAR_PRODUCER = new OfficialComponent(73, "pulsar-producer");

    public static final OfficialComponent PULSAR_CONSUMER = new OfficialComponent(74, "pulsar-consumer");

    public static final OfficialComponent EHCACHE = new OfficialComponent(75, "Ehcache");

    public static final OfficialComponent SOCKET_IO = new OfficialComponent(76, "SocketIO");

    public static final OfficialComponent REST_HIGH_LEVEL_CLIENT = new OfficialComponent(77, "rest-high-level-client");

    public static final OfficialComponent SPRING_TX = new OfficialComponent(78, "spring-tx");

    public static final OfficialComponent ARMERIA = new OfficialComponent(79, "Armeria");

    public static final OfficialComponent JDK_THREADING = new OfficialComponent(80, "JdkThreading");

    public static final OfficialComponent KT_COROUTINE = new OfficialComponent(81, "KotlinCoroutine");

    public static final OfficialComponent AVRO_SERVER = new OfficialComponent(82, "AvroServer");

    public static final OfficialComponent AVRO_CLIENT = new OfficialComponent(83, "AvroClient");

    public static final OfficialComponent UNDERTOW = new OfficialComponent(84, "Undertow");

    public static final OfficialComponent FINAGLE = new OfficialComponent(85, "Finagle");

    public static final OfficialComponent MARIADB_JDBC = new OfficialComponent(87, "mariadb-jdbc");

    public static final OfficialComponent QUASAR = new OfficialComponent(88, "quasar");

    public static final OfficialComponent INFLUXDB_JAVA = new OfficialComponent(90, "influxdb-java");

    public static final OfficialComponent BRPC_JAVA = new OfficialComponent(91, "brpc-java");

    public static final OfficialComponent GRAPHQL = new OfficialComponent(92, "GraphQL");

    public static final OfficialComponent SPRING_ANNOTATION = new OfficialComponent(93, "spring-annotation");

    public static final OfficialComponent HBASE = new OfficialComponent(94, "HBase");

    public static final OfficialComponent SPRING_KAFKA_CONSUMER = new OfficialComponent(95, "spring-kafka-consumer");

    public static final OfficialComponent SPRING_SCHEDULED = new OfficialComponent(96, "SpringScheduled");

    public static final OfficialComponent QUARTZ_SCHEDULER = new OfficialComponent(97, "quartz-scheduler");

<<<<<<< HEAD
    public static final OfficialComponent SPRING_WEBCLIENT = new OfficialComponent(98, "spring-webflux-webclient");
=======
    public static final OfficialComponent XXL_JOB = new OfficialComponent(98, "xxl-job");
>>>>>>> e200ef10
}<|MERGE_RESOLUTION|>--- conflicted
+++ resolved
@@ -177,9 +177,8 @@
 
     public static final OfficialComponent QUARTZ_SCHEDULER = new OfficialComponent(97, "quartz-scheduler");
 
-<<<<<<< HEAD
-    public static final OfficialComponent SPRING_WEBCLIENT = new OfficialComponent(98, "spring-webflux-webclient");
-=======
     public static final OfficialComponent XXL_JOB = new OfficialComponent(98, "xxl-job");
->>>>>>> e200ef10
+}
+
+    public static final OfficialComponent SPRING_WEBCLIENT = new OfficialComponent(99, "spring-webflux-webclient");
 }