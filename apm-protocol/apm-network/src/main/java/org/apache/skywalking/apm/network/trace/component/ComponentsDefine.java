--- conflicted
+++ resolved
@@ -120,11 +120,7 @@
 
     public static final OfficialComponent SPRING_CLOUD_GATEWAY =  new OfficialComponent(61, "spring-cloud-gateway");
 
-<<<<<<< HEAD
-    public static final OfficialComponent SOLRJ  =  new OfficialComponent(62, "solrj");
-=======
     public static final OfficialComponent RESTEASY =  new OfficialComponent(62, "RESTEasy");
->>>>>>> bb4c8c04
 
     private static ComponentsDefine INSTANCE = new ComponentsDefine();
 
@@ -182,11 +178,7 @@
         addComponent(ZOOKEEPER);
         addComponent(VERTX);
         addComponent(SPRING_CLOUD_GATEWAY);
-<<<<<<< HEAD
-        addComponent(SOLRJ);
-=======
         addComponent(RESTEASY);
->>>>>>> bb4c8c04
     }
 
     private void addComponent(OfficialComponent component) {
