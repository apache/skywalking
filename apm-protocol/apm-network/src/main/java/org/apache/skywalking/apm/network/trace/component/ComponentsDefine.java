/*
 * Licensed to the Apache Software Foundation (ASF) under one or more
 * contributor license agreements.  See the NOTICE file distributed with
 * this work for additional information regarding copyright ownership.
 * The ASF licenses this file to You under the Apache License, Version 2.0
 * (the "License"); you may not use this file except in compliance with
 * the License.  You may obtain a copy of the License at
 *
 *     http://www.apache.org/licenses/LICENSE-2.0
 *
 * Unless required by applicable law or agreed to in writing, software
 * distributed under the License is distributed on an "AS IS" BASIS,
 * WITHOUT WARRANTIES OR CONDITIONS OF ANY KIND, either express or implied.
 * See the License for the specific language governing permissions and
 * limitations under the License.
 *
 */


package org.apache.skywalking.apm.network.trace.component;

/**
 * The supported list of skywalking java sniffer.
 *
 * @author wusheng
 */
public class ComponentsDefine {

    public static final OfficialComponent TOMCAT = new OfficialComponent(1, "Tomcat");

    public static final OfficialComponent HTTPCLIENT = new OfficialComponent(2, "HttpClient");

    public static final OfficialComponent DUBBO = new OfficialComponent(3, "Dubbo");

    public static final OfficialComponent MOTAN = new OfficialComponent(8, "Motan");

    public static final OfficialComponent RESIN = new OfficialComponent(10, "Resin");

    public static final OfficialComponent FEIGN = new OfficialComponent(11, "Feign");

    public static final OfficialComponent OKHTTP = new OfficialComponent(12, "OKHttp");

    public static final OfficialComponent SPRING_REST_TEMPLATE = new OfficialComponent(13, "SpringRestTemplate");

    public static final OfficialComponent SPRING_MVC_ANNOTATION = new OfficialComponent(14, "SpringMVC");

    public static final OfficialComponent STRUTS2 = new OfficialComponent(15, "Struts2");

    public static final OfficialComponent NUTZ_MVC_ANNOTATION = new OfficialComponent(16, "NutzMVC");

    public static final OfficialComponent NUTZ_HTTP = new OfficialComponent(17, "NutzHttp");

    public static final OfficialComponent JETTY_CLIENT = new OfficialComponent(18, "JettyClient");

    public static final OfficialComponent JETTY_SERVER = new OfficialComponent(19, "JettyServer");

    public static final OfficialComponent SHARDING_JDBC = new OfficialComponent(21, "ShardingJDBC");

    public static final OfficialComponent GRPC = new OfficialComponent(23, "GRPC");

    public static final OfficialComponent ELASTIC_JOB = new OfficialComponent(24, "ElasticJob");

    public static final OfficialComponent HTTP_ASYNC_CLIENT = new OfficialComponent(26, "httpasyncclient");

    public static final OfficialComponent SERVICECOMB = new OfficialComponent(28, "ServiceComb");

    public static final OfficialComponent HYSTRIX =  new OfficialComponent(29, "Hystrix");

    public static final OfficialComponent JEDIS =  new OfficialComponent(30, "Jedis");

    public static final OfficialComponent H2_JDBC_DRIVER =  new OfficialComponent(32, "jdbc-jdbc-driver");

    public static final OfficialComponent MYSQL_JDBC_DRIVER = new OfficialComponent(33, "mysql-connector-java");

    public static final OfficialComponent OJDBC = new OfficialComponent(34, "ojdbc");

    public static final OfficialComponent SPYMEMCACHED = new OfficialComponent(35, "Spymemcached");

    public static final OfficialComponent XMEMCACHED = new OfficialComponent(36, "Xmemcached");

    public static final OfficialComponent POSTGRESQL_DRIVER = new OfficialComponent(37, "postgresql-jdbc-driver");

    public static final OfficialComponent ROCKET_MQ_PRODUCER = new OfficialComponent(38, "rocketMQ-producer");

    public static final OfficialComponent ROCKET_MQ_CONSUMER = new OfficialComponent(39, "rocketMQ-consumer");

    public static final OfficialComponent KAFKA_PRODUCER = new OfficialComponent(40, "kafka-producer");

    public static final OfficialComponent KAFKA_CONSUMER = new OfficialComponent(41, "kafka-consumer");

    public static final OfficialComponent MONGO_DRIVER = new OfficialComponent(42, "mongodb-driver");

    public static final OfficialComponent SOFARPC =  new OfficialComponent(43, "SOFARPC");

    public static final  OfficialComponent ACTIVEMQ_PRODUCER = new OfficialComponent(45,"activemq-producer");

    public static final  OfficialComponent ACTIVEMQ_CONSUMER = new OfficialComponent(46,"activemq-consumer");

    public static final OfficialComponent TRANSPORT_CLIENT =  new OfficialComponent(48, "transport-client");

    public static final OfficialComponent UNDERTOW =  new OfficialComponent(49, "Undertow");

    public static final OfficialComponent RABBITMQ_PRODUCER = new OfficialComponent(52,"rabbitmq-producer");

    public static final OfficialComponent RABBITMQ_CONSUMER = new OfficialComponent(53,"rabbitmq-consumer");

    public static final OfficialComponent CANAL = new OfficialComponent(54,"Canal");
  
    public static final OfficialComponent GSON = new OfficialComponent(55,"Gson");
  
    public static final OfficialComponent REDISSON =  new OfficialComponent(56, "Redisson");

    public static final OfficialComponent LETTUCE =  new OfficialComponent(57, "Lettuce");

    public static final OfficialComponent ZOOKEEPER =  new OfficialComponent(58, "Zookeeper");

    public static final OfficialComponent VERTX =  new OfficialComponent(59, "Vert.x");

    public static final OfficialComponent SHARDING_SPHERE = new OfficialComponent(60, "ShardingSphere");

<<<<<<< HEAD
    public static final OfficialComponent XXL_JOB = new OfficialComponent(61, "XXLJOB");
=======
    public static final OfficialComponent SPRING_CLOUD_GATEWAY =  new OfficialComponent(61, "spring-cloud-gateway");
>>>>>>> 5f6153dd

    private static ComponentsDefine INSTANCE = new ComponentsDefine();

    private String[] components;

    public static ComponentsDefine getInstance() {
        return INSTANCE;
    }

    public ComponentsDefine() {
        components = new String[100];
        addComponent(TOMCAT);
        addComponent(HTTPCLIENT);
        addComponent(DUBBO);
        addComponent(MOTAN);
        addComponent(RESIN);
        addComponent(FEIGN);
        addComponent(OKHTTP);
        addComponent(SPRING_REST_TEMPLATE);
        addComponent(SPRING_MVC_ANNOTATION);
        addComponent(STRUTS2);
        addComponent(NUTZ_MVC_ANNOTATION);
        addComponent(NUTZ_HTTP);
        addComponent(JETTY_CLIENT);
        addComponent(JETTY_SERVER);
        addComponent(SHARDING_JDBC);
        addComponent(SHARDING_SPHERE);
        addComponent(GRPC);
        addComponent(ELASTIC_JOB);
        addComponent(HTTP_ASYNC_CLIENT);
        addComponent(SERVICECOMB);
        addComponent(HYSTRIX);
        addComponent(H2_JDBC_DRIVER);
        addComponent(MYSQL_JDBC_DRIVER);
        addComponent(OJDBC);
        addComponent(JEDIS);
        addComponent(SPYMEMCACHED);
        addComponent(XMEMCACHED);
        addComponent(POSTGRESQL_DRIVER);
        addComponent(ROCKET_MQ_PRODUCER);
        addComponent(ROCKET_MQ_CONSUMER);
        addComponent(KAFKA_PRODUCER);
        addComponent(KAFKA_CONSUMER);
        addComponent(MONGO_DRIVER);
        addComponent(SOFARPC);
        addComponent(ACTIVEMQ_PRODUCER);
        addComponent(ACTIVEMQ_CONSUMER);
        addComponent(UNDERTOW);
        addComponent(RABBITMQ_PRODUCER);
        addComponent(RABBITMQ_CONSUMER);
        addComponent(CANAL);
        addComponent(GSON);
        addComponent(REDISSON);
        addComponent(LETTUCE);
        addComponent(ZOOKEEPER);
        addComponent(VERTX);
<<<<<<< HEAD
        addComponent(XXL_JOB);
=======
        addComponent(SPRING_CLOUD_GATEWAY);
>>>>>>> 5f6153dd
    }

    private void addComponent(OfficialComponent component) {
        components[component.getId()] = component.getName();
    }
}<|MERGE_RESOLUTION|>--- conflicted
+++ resolved
@@ -118,11 +118,9 @@
 
     public static final OfficialComponent SHARDING_SPHERE = new OfficialComponent(60, "ShardingSphere");
 
-<<<<<<< HEAD
-    public static final OfficialComponent XXL_JOB = new OfficialComponent(61, "XXLJOB");
-=======
     public static final OfficialComponent SPRING_CLOUD_GATEWAY =  new OfficialComponent(61, "spring-cloud-gateway");
->>>>>>> 5f6153dd
+
+    public static final OfficialComponent XXL_JOB =  new OfficialComponent(62, "xxljob");
 
     private static ComponentsDefine INSTANCE = new ComponentsDefine();
 
@@ -179,11 +177,7 @@
         addComponent(LETTUCE);
         addComponent(ZOOKEEPER);
         addComponent(VERTX);
-<<<<<<< HEAD
-        addComponent(XXL_JOB);
-=======
         addComponent(SPRING_CLOUD_GATEWAY);
->>>>>>> 5f6153dd
     }
 
     private void addComponent(OfficialComponent component) {
