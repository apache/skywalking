/*
 * Licensed to the Apache Software Foundation (ASF) under one or more
 * contributor license agreements.  See the NOTICE file distributed with
 * this work for additional information regarding copyright ownership.
 * The ASF licenses this file to You under the Apache License, Version 2.0
 * (the "License"); you may not use this file except in compliance with
 * the License.  You may obtain a copy of the License at
 *
 *     http://www.apache.org/licenses/LICENSE-2.0
 *
 * Unless required by applicable law or agreed to in writing, software
 * distributed under the License is distributed on an "AS IS" BASIS,
 * WITHOUT WARRANTIES OR CONDITIONS OF ANY KIND, either express or implied.
 * See the License for the specific language governing permissions and
 * limitations under the License.
 *
 */

package org.apache.skywalking.apm.network.trace.component;

/**
 * The supported list of skywalking java sniffer.
 */
public class ComponentsDefine {

    public static final OfficialComponent TOMCAT = new OfficialComponent(1, "Tomcat");

    public static final OfficialComponent HTTPCLIENT = new OfficialComponent(2, "HttpClient");

    public static final OfficialComponent DUBBO = new OfficialComponent(3, "Dubbo");

    public static final OfficialComponent MOTAN = new OfficialComponent(8, "Motan");

    public static final OfficialComponent RESIN = new OfficialComponent(10, "Resin");

    public static final OfficialComponent FEIGN = new OfficialComponent(11, "Feign");

    public static final OfficialComponent OKHTTP = new OfficialComponent(12, "OKHttp");

    public static final OfficialComponent SPRING_REST_TEMPLATE = new OfficialComponent(13, "SpringRestTemplate");

    public static final OfficialComponent SPRING_MVC_ANNOTATION = new OfficialComponent(14, "SpringMVC");

    public static final OfficialComponent STRUTS2 = new OfficialComponent(15, "Struts2");

    public static final OfficialComponent NUTZ_MVC_ANNOTATION = new OfficialComponent(16, "NutzMVC");

    public static final OfficialComponent NUTZ_HTTP = new OfficialComponent(17, "NutzHttp");

    public static final OfficialComponent JETTY_CLIENT = new OfficialComponent(18, "JettyClient");

    public static final OfficialComponent JETTY_SERVER = new OfficialComponent(19, "JettyServer");

    public static final OfficialComponent SHARDING_JDBC = new OfficialComponent(21, "ShardingJDBC");

    public static final OfficialComponent GRPC = new OfficialComponent(23, "GRPC");

    public static final OfficialComponent ELASTIC_JOB = new OfficialComponent(24, "ElasticJob");

    public static final OfficialComponent HTTP_ASYNC_CLIENT = new OfficialComponent(26, "httpasyncclient");

    public static final OfficialComponent SERVICECOMB = new OfficialComponent(28, "ServiceComb");

    public static final OfficialComponent HYSTRIX = new OfficialComponent(29, "Hystrix");

    public static final OfficialComponent JEDIS = new OfficialComponent(30, "Jedis");

    public static final OfficialComponent H2_JDBC_DRIVER = new OfficialComponent(32, "h2-jdbc-driver");

    public static final OfficialComponent MYSQL_JDBC_DRIVER = new OfficialComponent(33, "mysql-connector-java");

    public static final OfficialComponent OJDBC = new OfficialComponent(34, "ojdbc");

    public static final OfficialComponent SPYMEMCACHED = new OfficialComponent(35, "Spymemcached");

    public static final OfficialComponent XMEMCACHED = new OfficialComponent(36, "Xmemcached");

    public static final OfficialComponent POSTGRESQL_DRIVER = new OfficialComponent(37, "postgresql-jdbc-driver");

    public static final OfficialComponent ROCKET_MQ_PRODUCER = new OfficialComponent(38, "rocketMQ-producer");

    public static final OfficialComponent ROCKET_MQ_CONSUMER = new OfficialComponent(39, "rocketMQ-consumer");

    public static final OfficialComponent KAFKA_PRODUCER = new OfficialComponent(40, "kafka-producer");

    public static final OfficialComponent KAFKA_CONSUMER = new OfficialComponent(41, "kafka-consumer");

    public static final OfficialComponent MONGO_DRIVER = new OfficialComponent(42, "mongodb-driver");

    public static final OfficialComponent SOFARPC = new OfficialComponent(43, "SOFARPC");

    public static final OfficialComponent ACTIVEMQ_PRODUCER = new OfficialComponent(45, "activemq-producer");

    public static final OfficialComponent ACTIVEMQ_CONSUMER = new OfficialComponent(46, "activemq-consumer");

    public static final OfficialComponent TRANSPORT_CLIENT = new OfficialComponent(48, "transport-client");

    public static final OfficialComponent RABBITMQ_PRODUCER = new OfficialComponent(52, "rabbitmq-producer");

    public static final OfficialComponent RABBITMQ_CONSUMER = new OfficialComponent(53, "rabbitmq-consumer");

    public static final OfficialComponent CANAL = new OfficialComponent(54, "Canal");

    public static final OfficialComponent GSON = new OfficialComponent(55, "Gson");

    public static final OfficialComponent REDISSON = new OfficialComponent(56, "Redisson");

    public static final OfficialComponent LETTUCE = new OfficialComponent(57, "Lettuce");

    public static final OfficialComponent ZOOKEEPER = new OfficialComponent(58, "Zookeeper");

    public static final OfficialComponent VERTX = new OfficialComponent(59, "Vert.x");

    public static final OfficialComponent SHARDING_SPHERE = new OfficialComponent(60, "ShardingSphere");

    public static final OfficialComponent SPRING_CLOUD_GATEWAY = new OfficialComponent(61, "spring-cloud-gateway");

    public static final OfficialComponent RESTEASY = new OfficialComponent(62, "RESTEasy");

    public static final OfficialComponent SOLRJ = new OfficialComponent(63, "solrj");

    public static final OfficialComponent SPRING_ASYNC = new OfficialComponent(65, "SpringAsync");

    public static final OfficialComponent JDK_HTTP = new OfficialComponent(66, "JdkHttp");

    public static final OfficialComponent SPRING_WEBFLUX = new OfficialComponent(67, "spring-webflux");

    public static final OfficialComponent PLAY = new OfficialComponent(68, "Play");

    public static final OfficialComponent CASSANDRA_JAVA_DRIVER = new OfficialComponent(69, "cassandra-java-driver");

    public static final OfficialComponent LIGHT_4J = new OfficialComponent(71, "Light4J");

    public static final OfficialComponent PULSAR_PRODUCER = new OfficialComponent(73, "pulsar-producer");

    public static final OfficialComponent PULSAR_CONSUMER = new OfficialComponent(74, "pulsar-consumer");

    public static final OfficialComponent EHCACHE = new OfficialComponent(75, "Ehcache");

    public static final OfficialComponent SOCKET_IO = new OfficialComponent(76, "SocketIO");

    public static final OfficialComponent REST_HIGH_LEVEL_CLIENT = new OfficialComponent(77, "rest-high-level-client");

    public static final OfficialComponent SPRING_TX = new OfficialComponent(78, "spring-tx");

    public static final OfficialComponent ARMERIA = new OfficialComponent(79, "Armeria");

    public static final OfficialComponent JDK_THREADING = new OfficialComponent(80, "JdkThreading");

    public static final OfficialComponent KT_COROUTINE = new OfficialComponent(81, "KotlinCoroutine");

    public static final OfficialComponent AVRO_SERVER = new OfficialComponent(82, "AvroServer");

    public static final OfficialComponent AVRO_CLIENT = new OfficialComponent(83, "AvroClient");

    public static final OfficialComponent UNDERTOW = new OfficialComponent(84, "Undertow");

    public static final OfficialComponent FINAGLE = new OfficialComponent(85, "Finagle");

    public static final OfficialComponent MARIADB_JDBC = new OfficialComponent(87, "mariadb-jdbc");

    public static final OfficialComponent QUASAR = new OfficialComponent(88, "quasar");

    public static final OfficialComponent INFLUXDB_JAVA = new OfficialComponent(90, "influxdb-java");

    public static final OfficialComponent BRPC_JAVA = new OfficialComponent(91, "brpc-java");

    public static final OfficialComponent GRAPHQL = new OfficialComponent(92, "GraphQL");

    public static final OfficialComponent SPRING_ANNOTATION = new OfficialComponent(93, "spring-annotation");

    public static final OfficialComponent HBASE = new OfficialComponent(94, "HBase");

    public static final OfficialComponent SPRING_KAFKA_CONSUMER = new OfficialComponent(95, "spring-kafka-consumer");

<<<<<<< HEAD
    public static final OfficialComponent SPRING_WEBCLIENT = new OfficialComponent(96, "spring-webclient");
=======
    public static final OfficialComponent SPRING_SCHEDULED = new OfficialComponent(96, "SpringScheduled");
>>>>>>> cd07f9b2
}<|MERGE_RESOLUTION|>--- conflicted
+++ resolved
@@ -173,9 +173,5 @@
 
     public static final OfficialComponent SPRING_KAFKA_CONSUMER = new OfficialComponent(95, "spring-kafka-consumer");
 
-<<<<<<< HEAD
-    public static final OfficialComponent SPRING_WEBCLIENT = new OfficialComponent(96, "spring-webclient");
-=======
     public static final OfficialComponent SPRING_SCHEDULED = new OfficialComponent(96, "SpringScheduled");
->>>>>>> cd07f9b2
 }