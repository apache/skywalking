/*
 * Licensed to the Apache Software Foundation (ASF) under one or more
 * contributor license agreements.  See the NOTICE file distributed with
 * this work for additional information regarding copyright ownership.
 * The ASF licenses this file to You under the Apache License, Version 2.0
 * (the "License"); you may not use this file except in compliance with
 * the License.  You may obtain a copy of the License at
 *
 *     http://www.apache.org/licenses/LICENSE-2.0
 *
 * Unless required by applicable law or agreed to in writing, software
 * distributed under the License is distributed on an "AS IS" BASIS,
 * WITHOUT WARRANTIES OR CONDITIONS OF ANY KIND, either express or implied.
 * See the License for the specific language governing permissions and
 * limitations under the License.
 *
 */

package org.apache.skywalking.apm.network.trace.component;

/**
 * The supported list of skywalking java sniffer.
 */
public class ComponentsDefine {

    public static final OfficialComponent TOMCAT = new OfficialComponent(1, "Tomcat");

    public static final OfficialComponent HTTPCLIENT = new OfficialComponent(2, "HttpClient");

    public static final OfficialComponent DUBBO = new OfficialComponent(3, "Dubbo");

    public static final OfficialComponent MOTAN = new OfficialComponent(8, "Motan");

    public static final OfficialComponent RESIN = new OfficialComponent(10, "Resin");

    public static final OfficialComponent FEIGN = new OfficialComponent(11, "Feign");

    public static final OfficialComponent OKHTTP = new OfficialComponent(12, "OKHttp");

    public static final OfficialComponent SPRING_REST_TEMPLATE = new OfficialComponent(13, "SpringRestTemplate");

    public static final OfficialComponent SPRING_MVC_ANNOTATION = new OfficialComponent(14, "SpringMVC");

    public static final OfficialComponent STRUTS2 = new OfficialComponent(15, "Struts2");

    public static final OfficialComponent NUTZ_MVC_ANNOTATION = new OfficialComponent(16, "NutzMVC");

    public static final OfficialComponent NUTZ_HTTP = new OfficialComponent(17, "NutzHttp");

    public static final OfficialComponent JETTY_CLIENT = new OfficialComponent(18, "JettyClient");

    public static final OfficialComponent JETTY_SERVER = new OfficialComponent(19, "JettyServer");

    public static final OfficialComponent SHARDING_JDBC = new OfficialComponent(21, "ShardingJDBC");

    public static final OfficialComponent GRPC = new OfficialComponent(23, "GRPC");

    public static final OfficialComponent ELASTIC_JOB = new OfficialComponent(24, "ElasticJob");

    public static final OfficialComponent HTTP_ASYNC_CLIENT = new OfficialComponent(26, "httpasyncclient");

    public static final OfficialComponent SERVICECOMB = new OfficialComponent(28, "ServiceComb");

    public static final OfficialComponent HYSTRIX = new OfficialComponent(29, "Hystrix");

    public static final OfficialComponent JEDIS = new OfficialComponent(30, "Jedis");

    public static final OfficialComponent H2_JDBC_DRIVER = new OfficialComponent(32, "h2-jdbc-driver");

    public static final OfficialComponent MYSQL_JDBC_DRIVER = new OfficialComponent(33, "mysql-connector-java");

    public static final OfficialComponent OJDBC = new OfficialComponent(34, "ojdbc");

    public static final OfficialComponent SPYMEMCACHED = new OfficialComponent(35, "Spymemcached");

    public static final OfficialComponent XMEMCACHED = new OfficialComponent(36, "Xmemcached");

    public static final OfficialComponent POSTGRESQL_DRIVER = new OfficialComponent(37, "postgresql-jdbc-driver");

    public static final OfficialComponent ROCKET_MQ_PRODUCER = new OfficialComponent(38, "rocketMQ-producer");

    public static final OfficialComponent ROCKET_MQ_CONSUMER = new OfficialComponent(39, "rocketMQ-consumer");

    public static final OfficialComponent KAFKA_PRODUCER = new OfficialComponent(40, "kafka-producer");

    public static final OfficialComponent KAFKA_CONSUMER = new OfficialComponent(41, "kafka-consumer");

    public static final OfficialComponent MONGO_DRIVER = new OfficialComponent(42, "mongodb-driver");

    public static final OfficialComponent SOFARPC = new OfficialComponent(43, "SOFARPC");

    public static final OfficialComponent ACTIVEMQ_PRODUCER = new OfficialComponent(45, "activemq-producer");

    public static final OfficialComponent ACTIVEMQ_CONSUMER = new OfficialComponent(46, "activemq-consumer");

    public static final OfficialComponent TRANSPORT_CLIENT = new OfficialComponent(48, "transport-client");

    public static final OfficialComponent RABBITMQ_PRODUCER = new OfficialComponent(52, "rabbitmq-producer");

    public static final OfficialComponent RABBITMQ_CONSUMER = new OfficialComponent(53, "rabbitmq-consumer");

    public static final OfficialComponent CANAL = new OfficialComponent(54, "Canal");

    public static final OfficialComponent GSON = new OfficialComponent(55, "Gson");

    public static final OfficialComponent REDISSON = new OfficialComponent(56, "Redisson");

    public static final OfficialComponent LETTUCE = new OfficialComponent(57, "Lettuce");

    public static final OfficialComponent ZOOKEEPER = new OfficialComponent(58, "Zookeeper");

    public static final OfficialComponent VERTX = new OfficialComponent(59, "Vert.x");

    public static final OfficialComponent SHARDING_SPHERE = new OfficialComponent(60, "ShardingSphere");

    public static final OfficialComponent SPRING_CLOUD_GATEWAY = new OfficialComponent(61, "spring-cloud-gateway");

    public static final OfficialComponent RESTEASY = new OfficialComponent(62, "RESTEasy");

    public static final OfficialComponent SOLRJ = new OfficialComponent(63, "solrj");

    public static final OfficialComponent SPRING_ASYNC = new OfficialComponent(65, "SpringAsync");

    public static final OfficialComponent JDK_HTTP = new OfficialComponent(66, "JdkHttp");

    public static final OfficialComponent SPRING_WEBFLUX = new OfficialComponent(67, "spring-webflux");

    public static final OfficialComponent PLAY = new OfficialComponent(68, "Play");

    public static final OfficialComponent CASSANDRA_JAVA_DRIVER = new OfficialComponent(69, "cassandra-java-driver");

    public static final OfficialComponent LIGHT_4J = new OfficialComponent(71, "Light4J");

    public static final OfficialComponent PULSAR_PRODUCER = new OfficialComponent(73, "pulsar-producer");

    public static final OfficialComponent PULSAR_CONSUMER = new OfficialComponent(74, "pulsar-consumer");

    public static final OfficialComponent EHCACHE = new OfficialComponent(75, "Ehcache");

    public static final OfficialComponent SOCKET_IO = new OfficialComponent(76, "SocketIO");

    public static final OfficialComponent REST_HIGH_LEVEL_CLIENT = new OfficialComponent(77, "rest-high-level-client");

    public static final OfficialComponent SPRING_TX = new OfficialComponent(78, "spring-tx");

    public static final OfficialComponent ARMERIA = new OfficialComponent(79, "Armeria");

    public static final OfficialComponent JDK_THREADING = new OfficialComponent(80, "JdkThreading");

    public static final OfficialComponent KT_COROUTINE = new OfficialComponent(81, "KotlinCoroutine");

    public static final OfficialComponent AVRO_SERVER = new OfficialComponent(82, "AvroServer");

    public static final OfficialComponent AVRO_CLIENT = new OfficialComponent(83, "AvroClient");

    public static final OfficialComponent UNDERTOW = new OfficialComponent(84, "Undertow");

    public static final OfficialComponent FINAGLE = new OfficialComponent(85, "Finagle");

    public static final OfficialComponent MARIADB_JDBC = new OfficialComponent(87, "mariadb-jdbc");

    public static final OfficialComponent QUASAR = new OfficialComponent(88, "quasar");

    public static final OfficialComponent INFLUXDB_JAVA = new OfficialComponent(90, "influxdb-java");

    public static final OfficialComponent BRPC_JAVA = new OfficialComponent(91, "brpc-java");

<<<<<<< HEAD
    public static final OfficialComponent QUARTZ_SCHEDULER = new OfficialComponent(92, "quartz-scheduler");
=======
    public static final OfficialComponent GRAPHQL = new OfficialComponent(92, "GraphQL");
>>>>>>> a608dbf6
}<|MERGE_RESOLUTION|>--- conflicted
+++ resolved
@@ -165,9 +165,7 @@
 
     public static final OfficialComponent BRPC_JAVA = new OfficialComponent(91, "brpc-java");
 
-<<<<<<< HEAD
-    public static final OfficialComponent QUARTZ_SCHEDULER = new OfficialComponent(92, "quartz-scheduler");
-=======
     public static final OfficialComponent GRAPHQL = new OfficialComponent(92, "GraphQL");
->>>>>>> a608dbf6
+
+    public static final OfficialComponent QUARTZ_SCHEDULER = new OfficialComponent(93, "quartz-scheduler");
 }