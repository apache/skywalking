/*
 * Licensed to the Apache Software Foundation (ASF) under one or more
 * contributor license agreements.  See the NOTICE file distributed with
 * this work for additional information regarding copyright ownership.
 * The ASF licenses this file to You under the Apache License, Version 2.0
 * (the "License"); you may not use this file except in compliance with
 * the License.  You may obtain a copy of the License at
 *
 *     http://www.apache.org/licenses/LICENSE-2.0
 *
 * Unless required by applicable law or agreed to in writing, software
 * distributed under the License is distributed on an "AS IS" BASIS,
 * WITHOUT WARRANTIES OR CONDITIONS OF ANY KIND, either express or implied.
 * See the License for the specific language governing permissions and
 * limitations under the License.
 *
 */

package org.apache.skywalking.apm.network.trace.component;

/**
 * The supported list of skywalking java sniffer.
 */
public class ComponentsDefine {

    public static final OfficialComponent TOMCAT = new OfficialComponent(1, "Tomcat");

    public static final OfficialComponent HTTPCLIENT = new OfficialComponent(2, "HttpClient");

    public static final OfficialComponent DUBBO = new OfficialComponent(3, "Dubbo");

    public static final OfficialComponent MOTAN = new OfficialComponent(8, "Motan");

    public static final OfficialComponent RESIN = new OfficialComponent(10, "Resin");

    public static final OfficialComponent FEIGN = new OfficialComponent(11, "Feign");

    public static final OfficialComponent OKHTTP = new OfficialComponent(12, "OKHttp");

    public static final OfficialComponent SPRING_REST_TEMPLATE = new OfficialComponent(13, "SpringRestTemplate");

    public static final OfficialComponent SPRING_MVC_ANNOTATION = new OfficialComponent(14, "SpringMVC");

    public static final OfficialComponent STRUTS2 = new OfficialComponent(15, "Struts2");

    public static final OfficialComponent NUTZ_MVC_ANNOTATION = new OfficialComponent(16, "NutzMVC");

    public static final OfficialComponent NUTZ_HTTP = new OfficialComponent(17, "NutzHttp");

    public static final OfficialComponent JETTY_CLIENT = new OfficialComponent(18, "JettyClient");

    public static final OfficialComponent JETTY_SERVER = new OfficialComponent(19, "JettyServer");

    public static final OfficialComponent SHARDING_JDBC = new OfficialComponent(21, "ShardingJDBC");

    public static final OfficialComponent GRPC = new OfficialComponent(23, "GRPC");

    public static final OfficialComponent ELASTIC_JOB = new OfficialComponent(24, "ElasticJob");

    public static final OfficialComponent HTTP_ASYNC_CLIENT = new OfficialComponent(26, "httpasyncclient");

    public static final OfficialComponent SERVICECOMB = new OfficialComponent(28, "ServiceComb");

    public static final OfficialComponent HYSTRIX = new OfficialComponent(29, "Hystrix");

    public static final OfficialComponent JEDIS = new OfficialComponent(30, "Jedis");

    public static final OfficialComponent H2_JDBC_DRIVER = new OfficialComponent(32, "h2-jdbc-driver");

    public static final OfficialComponent MYSQL_JDBC_DRIVER = new OfficialComponent(33, "mysql-connector-java");

    public static final OfficialComponent OJDBC = new OfficialComponent(34, "ojdbc");

    public static final OfficialComponent SPYMEMCACHED = new OfficialComponent(35, "Spymemcached");

    public static final OfficialComponent XMEMCACHED = new OfficialComponent(36, "Xmemcached");

    public static final OfficialComponent POSTGRESQL_DRIVER = new OfficialComponent(37, "postgresql-jdbc-driver");

    public static final OfficialComponent ROCKET_MQ_PRODUCER = new OfficialComponent(38, "rocketMQ-producer");

    public static final OfficialComponent ROCKET_MQ_CONSUMER = new OfficialComponent(39, "rocketMQ-consumer");

    public static final OfficialComponent KAFKA_PRODUCER = new OfficialComponent(40, "kafka-producer");

    public static final OfficialComponent KAFKA_CONSUMER = new OfficialComponent(41, "kafka-consumer");

    public static final OfficialComponent MONGO_DRIVER = new OfficialComponent(42, "mongodb-driver");

    public static final OfficialComponent SOFARPC = new OfficialComponent(43, "SOFARPC");

    public static final OfficialComponent ACTIVEMQ_PRODUCER = new OfficialComponent(45, "activemq-producer");

    public static final OfficialComponent ACTIVEMQ_CONSUMER = new OfficialComponent(46, "activemq-consumer");

    public static final OfficialComponent TRANSPORT_CLIENT = new OfficialComponent(48, "transport-client");

    public static final OfficialComponent RABBITMQ_PRODUCER = new OfficialComponent(52, "rabbitmq-producer");

    public static final OfficialComponent RABBITMQ_CONSUMER = new OfficialComponent(53, "rabbitmq-consumer");

    public static final OfficialComponent CANAL = new OfficialComponent(54, "Canal");

    public static final OfficialComponent GSON = new OfficialComponent(55, "Gson");

    public static final OfficialComponent REDISSON = new OfficialComponent(56, "Redisson");

    public static final OfficialComponent LETTUCE = new OfficialComponent(57, "Lettuce");

    public static final OfficialComponent ZOOKEEPER = new OfficialComponent(58, "Zookeeper");

    public static final OfficialComponent VERTX = new OfficialComponent(59, "Vert.x");

    public static final OfficialComponent SHARDING_SPHERE = new OfficialComponent(60, "ShardingSphere");

    public static final OfficialComponent SPRING_CLOUD_GATEWAY = new OfficialComponent(61, "spring-cloud-gateway");

    public static final OfficialComponent RESTEASY = new OfficialComponent(62, "RESTEasy");

    public static final OfficialComponent SOLRJ = new OfficialComponent(63, "solrj");

    public static final OfficialComponent SPRING_ASYNC = new OfficialComponent(65, "SpringAsync");

    public static final OfficialComponent JDK_HTTP = new OfficialComponent(66, "JdkHttp");

    public static final OfficialComponent SPRING_WEBFLUX = new OfficialComponent(67, "spring-webflux");

    public static final OfficialComponent PLAY = new OfficialComponent(68, "Play");

    public static final OfficialComponent CASSANDRA_JAVA_DRIVER = new OfficialComponent(69, "cassandra-java-driver");

    public static final OfficialComponent LIGHT_4J = new OfficialComponent(71, "Light4J");

    public static final OfficialComponent PULSAR_PRODUCER = new OfficialComponent(73, "pulsar-producer");

    public static final OfficialComponent PULSAR_CONSUMER = new OfficialComponent(74, "pulsar-consumer");

    public static final OfficialComponent EHCACHE = new OfficialComponent(75, "Ehcache");

    public static final OfficialComponent SOCKET_IO = new OfficialComponent(76, "SocketIO");

    public static final OfficialComponent REST_HIGH_LEVEL_CLIENT = new OfficialComponent(77, "rest-high-level-client");

    public static final OfficialComponent SPRING_TX = new OfficialComponent(78, "spring-tx");

    public static final OfficialComponent ARMERIA = new OfficialComponent(79, "Armeria");

    public static final OfficialComponent JDK_THREADING = new OfficialComponent(80, "JdkThreading");

    public static final OfficialComponent KT_COROUTINE = new OfficialComponent(81, "KotlinCoroutine");

    public static final OfficialComponent AVRO_SERVER = new OfficialComponent(82, "AvroServer");

    public static final OfficialComponent AVRO_CLIENT = new OfficialComponent(83, "AvroClient");

    public static final OfficialComponent UNDERTOW = new OfficialComponent(84, "Undertow");

    public static final OfficialComponent FINAGLE = new OfficialComponent(85, "Finagle");

    public static final OfficialComponent MARIADB_JDBC = new OfficialComponent(87, "mariadb-jdbc");

    public static final OfficialComponent QUASAR = new OfficialComponent(88, "quasar");

    public static final OfficialComponent INFLUXDB_JAVA = new OfficialComponent(90, "influxdb-java");

    public static final OfficialComponent BRPC_JAVA = new OfficialComponent(91, "brpc-java");

    public static final OfficialComponent GRAPHQL = new OfficialComponent(92, "GraphQL");

    public static final OfficialComponent SPRING_ANNOTATION = new OfficialComponent(93, "spring-annotation");

    public static final OfficialComponent HBASE = new OfficialComponent(94, "HBase");

    public static final OfficialComponent SPRING_KAFKA_CONSUMER = new OfficialComponent(95, "spring-kafka-consumer");

    public static final OfficialComponent SPRING_SCHEDULED = new OfficialComponent(96, "SpringScheduled");

<<<<<<< HEAD
    public static final OfficialComponent SPRING_WEBCLIENT = new OfficialComponent(97, "spring-webclient");
=======
    public static final OfficialComponent QUARTZ_SCHEDULER = new OfficialComponent(97, "quartz-scheduler");
>>>>>>> f8c887e2
}<|MERGE_RESOLUTION|>--- conflicted
+++ resolved
@@ -175,9 +175,7 @@
 
     public static final OfficialComponent SPRING_SCHEDULED = new OfficialComponent(96, "SpringScheduled");
 
-<<<<<<< HEAD
-    public static final OfficialComponent SPRING_WEBCLIENT = new OfficialComponent(97, "spring-webclient");
-=======
     public static final OfficialComponent QUARTZ_SCHEDULER = new OfficialComponent(97, "quartz-scheduler");
->>>>>>> f8c887e2
+
+    public static final OfficialComponent SPRING_WEBCLIENT = new OfficialComponent(99, "spring-webclient");
 }