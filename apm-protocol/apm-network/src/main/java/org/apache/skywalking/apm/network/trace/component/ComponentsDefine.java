--- conflicted
+++ resolved
@@ -180,15 +180,13 @@
     public static final OfficialComponent XXL_JOB = new OfficialComponent(98, "xxl-job");
 
     public static final OfficialComponent SPRING_WEBCLIENT = new OfficialComponent(99, "spring-webflux-webclient");
-
-<<<<<<< HEAD
-    public static final OfficialComponent MQTT_PRODUCER = new OfficialComponent(101, "mqtt-producer");
-
-    public static final OfficialComponent MQTT_CONSUMER = new OfficialComponent(102, "mqtt-consumer");
-=======
+  
     public static final OfficialComponent THRIFT_SERVER = new OfficialComponent(100, "thrift-server");
 
     public static final OfficialComponent THRIFT_CLIENT = new OfficialComponent(101, "thrift-client");
->>>>>>> f5e38b88
+  
+    public static final OfficialComponent MQTT_PRODUCER = new OfficialComponent(103, "mqtt-producer");
+
+    public static final OfficialComponent MQTT_CONSUMER = new OfficialComponent(104, "mqtt-consumer");
 
 }