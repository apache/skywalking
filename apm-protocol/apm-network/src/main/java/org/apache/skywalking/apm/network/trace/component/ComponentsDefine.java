/*
 * Licensed to the Apache Software Foundation (ASF) under one or more
 * contributor license agreements.  See the NOTICE file distributed with
 * this work for additional information regarding copyright ownership.
 * The ASF licenses this file to You under the Apache License, Version 2.0
 * (the "License"); you may not use this file except in compliance with
 * the License.  You may obtain a copy of the License at
 *
 *     http://www.apache.org/licenses/LICENSE-2.0
 *
 * Unless required by applicable law or agreed to in writing, software
 * distributed under the License is distributed on an "AS IS" BASIS,
 * WITHOUT WARRANTIES OR CONDITIONS OF ANY KIND, either express or implied.
 * See the License for the specific language governing permissions and
 * limitations under the License.
 *
 */

package org.apache.skywalking.apm.network.trace.component;

/**
 * The supported list of skywalking java sniffer.
 */
public class ComponentsDefine {

    public static final OfficialComponent TOMCAT = new OfficialComponent(1, "Tomcat");

    public static final OfficialComponent HTTPCLIENT = new OfficialComponent(2, "HttpClient");

    public static final OfficialComponent DUBBO = new OfficialComponent(3, "Dubbo");

    public static final OfficialComponent MOTAN = new OfficialComponent(8, "Motan");

    public static final OfficialComponent RESIN = new OfficialComponent(10, "Resin");

    public static final OfficialComponent FEIGN = new OfficialComponent(11, "Feign");

    public static final OfficialComponent OKHTTP = new OfficialComponent(12, "OKHttp");

    public static final OfficialComponent SPRING_REST_TEMPLATE = new OfficialComponent(13, "SpringRestTemplate");

    public static final OfficialComponent SPRING_MVC_ANNOTATION = new OfficialComponent(14, "SpringMVC");

    public static final OfficialComponent STRUTS2 = new OfficialComponent(15, "Struts2");

    public static final OfficialComponent NUTZ_MVC_ANNOTATION = new OfficialComponent(16, "NutzMVC");

    public static final OfficialComponent NUTZ_HTTP = new OfficialComponent(17, "NutzHttp");

    public static final OfficialComponent JETTY_CLIENT = new OfficialComponent(18, "JettyClient");

    public static final OfficialComponent JETTY_SERVER = new OfficialComponent(19, "JettyServer");

    public static final OfficialComponent SHARDING_JDBC = new OfficialComponent(21, "ShardingJDBC");

    public static final OfficialComponent GRPC = new OfficialComponent(23, "GRPC");

    public static final OfficialComponent ELASTIC_JOB = new OfficialComponent(24, "ElasticJob");

    public static final OfficialComponent HTTP_ASYNC_CLIENT = new OfficialComponent(26, "httpasyncclient");

    public static final OfficialComponent SERVICECOMB = new OfficialComponent(28, "ServiceComb");

    public static final OfficialComponent HYSTRIX = new OfficialComponent(29, "Hystrix");

    public static final OfficialComponent JEDIS = new OfficialComponent(30, "Jedis");

    public static final OfficialComponent H2_JDBC_DRIVER = new OfficialComponent(32, "h2-jdbc-driver");

    public static final OfficialComponent MYSQL_JDBC_DRIVER = new OfficialComponent(33, "mysql-connector-java");

    public static final OfficialComponent OJDBC = new OfficialComponent(34, "ojdbc");

    public static final OfficialComponent SPYMEMCACHED = new OfficialComponent(35, "Spymemcached");

    public static final OfficialComponent XMEMCACHED = new OfficialComponent(36, "Xmemcached");

    public static final OfficialComponent POSTGRESQL_DRIVER = new OfficialComponent(37, "postgresql-jdbc-driver");

    public static final OfficialComponent ROCKET_MQ_PRODUCER = new OfficialComponent(38, "rocketMQ-producer");

    public static final OfficialComponent ROCKET_MQ_CONSUMER = new OfficialComponent(39, "rocketMQ-consumer");

    public static final OfficialComponent KAFKA_PRODUCER = new OfficialComponent(40, "kafka-producer");

    public static final OfficialComponent KAFKA_CONSUMER = new OfficialComponent(41, "kafka-consumer");

    public static final OfficialComponent MONGO_DRIVER = new OfficialComponent(42, "mongodb-driver");

    public static final OfficialComponent SOFARPC = new OfficialComponent(43, "SOFARPC");

    public static final OfficialComponent ACTIVEMQ_PRODUCER = new OfficialComponent(45, "activemq-producer");

    public static final OfficialComponent ACTIVEMQ_CONSUMER = new OfficialComponent(46, "activemq-consumer");

    public static final OfficialComponent TRANSPORT_CLIENT = new OfficialComponent(48, "transport-client");

    public static final OfficialComponent RABBITMQ_PRODUCER = new OfficialComponent(52, "rabbitmq-producer");

    public static final OfficialComponent RABBITMQ_CONSUMER = new OfficialComponent(53, "rabbitmq-consumer");

    public static final OfficialComponent CANAL = new OfficialComponent(54, "Canal");

    public static final OfficialComponent GSON = new OfficialComponent(55, "Gson");

    public static final OfficialComponent REDISSON = new OfficialComponent(56, "Redisson");

    public static final OfficialComponent LETTUCE = new OfficialComponent(57, "Lettuce");

    public static final OfficialComponent ZOOKEEPER = new OfficialComponent(58, "Zookeeper");

    public static final OfficialComponent VERTX = new OfficialComponent(59, "Vert.x");

    public static final OfficialComponent SHARDING_SPHERE = new OfficialComponent(60, "ShardingSphere");

    public static final OfficialComponent SPRING_CLOUD_GATEWAY = new OfficialComponent(61, "spring-cloud-gateway");

    public static final OfficialComponent RESTEASY = new OfficialComponent(62, "RESTEasy");

    public static final OfficialComponent SOLRJ = new OfficialComponent(63, "solrj");

    public static final OfficialComponent SPRING_ASYNC = new OfficialComponent(65, "SpringAsync");

    public static final OfficialComponent JDK_HTTP = new OfficialComponent(66, "JdkHttp");

    public static final OfficialComponent SPRING_WEBFLUX = new OfficialComponent(67, "spring-webflux");

    public static final OfficialComponent PLAY = new OfficialComponent(68, "Play");

    public static final OfficialComponent CASSANDRA_JAVA_DRIVER = new OfficialComponent(69, "cassandra-java-driver");

    public static final OfficialComponent LIGHT_4J = new OfficialComponent(71, "Light4J");

    public static final OfficialComponent PULSAR_PRODUCER = new OfficialComponent(73, "pulsar-producer");

    public static final OfficialComponent PULSAR_CONSUMER = new OfficialComponent(74, "pulsar-consumer");

    public static final OfficialComponent EHCACHE = new OfficialComponent(75, "Ehcache");

    public static final OfficialComponent SOCKET_IO = new OfficialComponent(76, "SocketIO");

    public static final OfficialComponent REST_HIGH_LEVEL_CLIENT = new OfficialComponent(77, "rest-high-level-client");

    public static final OfficialComponent SPRING_TX = new OfficialComponent(78, "spring-tx");

    public static final OfficialComponent ARMERIA = new OfficialComponent(79, "Armeria");

    public static final OfficialComponent JDK_THREADING = new OfficialComponent(80, "JdkThreading");

    public static final OfficialComponent KT_COROUTINE = new OfficialComponent(81, "KotlinCoroutine");

    public static final OfficialComponent AVRO_SERVER = new OfficialComponent(82, "AvroServer");

    public static final OfficialComponent AVRO_CLIENT = new OfficialComponent(83, "AvroClient");

    public static final OfficialComponent UNDERTOW = new OfficialComponent(84, "Undertow");

    public static final OfficialComponent FINAGLE = new OfficialComponent(85, "Finagle");

    public static final OfficialComponent MARIADB_JDBC = new OfficialComponent(87, "mariadb-jdbc");

<<<<<<< HEAD
    public static final OfficialComponent INFLUXDB_JAVA = new OfficialComponent(89, "influxdb-java");
=======
    public static final OfficialComponent QUASAR = new OfficialComponent(88, "quasar");
>>>>>>> c778a0d6
}<|MERGE_RESOLUTION|>--- conflicted
+++ resolved
@@ -159,9 +159,7 @@
 
     public static final OfficialComponent MARIADB_JDBC = new OfficialComponent(87, "mariadb-jdbc");
 
-<<<<<<< HEAD
+    public static final OfficialComponent QUASAR = new OfficialComponent(88, "quasar");
+
     public static final OfficialComponent INFLUXDB_JAVA = new OfficialComponent(89, "influxdb-java");
-=======
-    public static final OfficialComponent QUASAR = new OfficialComponent(88, "quasar");
->>>>>>> c778a0d6
 }