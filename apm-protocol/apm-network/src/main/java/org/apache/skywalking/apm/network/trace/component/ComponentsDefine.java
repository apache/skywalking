/*
 * Licensed to the Apache Software Foundation (ASF) under one or more
 * contributor license agreements.  See the NOTICE file distributed with
 * this work for additional information regarding copyright ownership.
 * The ASF licenses this file to You under the Apache License, Version 2.0
 * (the "License"); you may not use this file except in compliance with
 * the License.  You may obtain a copy of the License at
 *
 *     http://www.apache.org/licenses/LICENSE-2.0
 *
 * Unless required by applicable law or agreed to in writing, software
 * distributed under the License is distributed on an "AS IS" BASIS,
 * WITHOUT WARRANTIES OR CONDITIONS OF ANY KIND, either express or implied.
 * See the License for the specific language governing permissions and
 * limitations under the License.
 *
 */


package org.apache.skywalking.apm.network.trace.component;

/**
 * The supported list of skywalking java sniffer.
 *
 * @author wusheng
 */
public class ComponentsDefine {

    public static final OfficialComponent TOMCAT = new OfficialComponent(1, "Tomcat");

    public static final OfficialComponent HTTPCLIENT = new OfficialComponent(2, "HttpClient");

    public static final OfficialComponent DUBBO = new OfficialComponent(3, "Dubbo");

    public static final OfficialComponent MOTAN = new OfficialComponent(8, "Motan");

    public static final OfficialComponent RESIN = new OfficialComponent(10, "Resin");

    public static final OfficialComponent FEIGN = new OfficialComponent(11, "Feign");

    public static final OfficialComponent OKHTTP = new OfficialComponent(12, "OKHttp");

    public static final OfficialComponent SPRING_REST_TEMPLATE = new OfficialComponent(13, "SpringRestTemplate");

    public static final OfficialComponent SPRING_MVC_ANNOTATION = new OfficialComponent(14, "SpringMVC");

    public static final OfficialComponent STRUTS2 = new OfficialComponent(15, "Struts2");

    public static final OfficialComponent NUTZ_MVC_ANNOTATION = new OfficialComponent(16, "NutzMVC");

    public static final OfficialComponent NUTZ_HTTP = new OfficialComponent(17, "NutzHttp");

    public static final OfficialComponent JETTY_CLIENT = new OfficialComponent(18, "JettyClient");

    public static final OfficialComponent JETTY_SERVER = new OfficialComponent(19, "JettyServer");

    public static final OfficialComponent SHARDING_JDBC = new OfficialComponent(21, "ShardingJDBC");

    public static final OfficialComponent GRPC = new OfficialComponent(23, "GRPC");

    public static final OfficialComponent ELASTIC_JOB = new OfficialComponent(24, "ElasticJob");

    public static final OfficialComponent HTTP_ASYNC_CLIENT = new OfficialComponent(26, "httpasyncclient");

    public static final OfficialComponent SERVICECOMB = new OfficialComponent(28, "ServiceComb");

    public static final OfficialComponent HYSTRIX =  new OfficialComponent(29, "Hystrix");

    public static final OfficialComponent JEDIS =  new OfficialComponent(30, "Jedis");

    public static final OfficialComponent H2_JDBC_DRIVER =  new OfficialComponent(32, "jdbc-jdbc-driver");

    public static final OfficialComponent MYSQL_JDBC_DRIVER = new OfficialComponent(33, "mysql-connector-java");

    public static final OfficialComponent OJDBC = new OfficialComponent(34, "ojdbc");

    public static final OfficialComponent SPYMEMCACHED = new OfficialComponent(35, "Spymemcached");

    public static final OfficialComponent XMEMCACHED = new OfficialComponent(36, "Xmemcached");

    public static final OfficialComponent POSTGRESQL_DRIVER = new OfficialComponent(37, "postgresql-jdbc-driver");

    public static final OfficialComponent ROCKET_MQ_PRODUCER = new OfficialComponent(38, "rocketMQ-producer");

    public static final OfficialComponent ROCKET_MQ_CONSUMER = new OfficialComponent(39, "rocketMQ-consumer");

    public static final OfficialComponent KAFKA_PRODUCER = new OfficialComponent(40, "kafka-producer");

    public static final OfficialComponent KAFKA_CONSUMER = new OfficialComponent(41, "kafka-consumer");

    public static final OfficialComponent MONGO_DRIVER = new OfficialComponent(42, "mongodb-driver");

    public static final OfficialComponent SOFARPC =  new OfficialComponent(43, "SOFARPC");

    public static final  OfficialComponent ACTIVEMQ_PRODUCER = new OfficialComponent(45,"activemq-producer");

    public static final  OfficialComponent ACTIVEMQ_CONSUMER = new OfficialComponent(46,"activemq-consumer");

    public static final OfficialComponent TRANSPORT_CLIENT =  new OfficialComponent(48, "transport-client");

    public static final OfficialComponent UNDERTOW =  new OfficialComponent(49, "Undertow");

    public static final OfficialComponent RABBITMQ_PRODUCER = new OfficialComponent(52,"rabbitmq-producer");

    public static final OfficialComponent RABBITMQ_CONSUMER = new OfficialComponent(53,"rabbitmq-consumer");

    public static final OfficialComponent CANAL = new OfficialComponent(54,"Canal");
  
    public static final OfficialComponent GSON = new OfficialComponent(55,"Gson");
  
    public static final OfficialComponent REDISSON =  new OfficialComponent(56, "Redisson");

    public static final OfficialComponent LETTUCE =  new OfficialComponent(57, "Lettuce");

    public static final OfficialComponent ZOOKEEPER =  new OfficialComponent(58, "Zookeeper");

<<<<<<< HEAD
    public static final OfficialComponent SHARDING_SPHERE = new OfficialComponent(59, "ShardingSphere");
=======
    public static final OfficialComponent VERTX =  new OfficialComponent(59, "Vert.x");
>>>>>>> ce1c7aad

    private static ComponentsDefine INSTANCE = new ComponentsDefine();

    private String[] components;

    public static ComponentsDefine getInstance() {
        return INSTANCE;
    }

    public ComponentsDefine() {
<<<<<<< HEAD
        components = new String[100];
=======
        components = new String[60];
>>>>>>> ce1c7aad
        addComponent(TOMCAT);
        addComponent(HTTPCLIENT);
        addComponent(DUBBO);
        addComponent(MOTAN);
        addComponent(RESIN);
        addComponent(FEIGN);
        addComponent(OKHTTP);
        addComponent(SPRING_REST_TEMPLATE);
        addComponent(SPRING_MVC_ANNOTATION);
        addComponent(STRUTS2);
        addComponent(NUTZ_MVC_ANNOTATION);
        addComponent(NUTZ_HTTP);
        addComponent(JETTY_CLIENT);
        addComponent(JETTY_SERVER);
        addComponent(SHARDING_JDBC);
        addComponent(SHARDING_SPHERE);
        addComponent(GRPC);
        addComponent(ELASTIC_JOB);
        addComponent(HTTP_ASYNC_CLIENT);
        addComponent(SERVICECOMB);
        addComponent(HYSTRIX);
        addComponent(H2_JDBC_DRIVER);
        addComponent(MYSQL_JDBC_DRIVER);
        addComponent(OJDBC);
        addComponent(JEDIS);
        addComponent(SPYMEMCACHED);
        addComponent(XMEMCACHED);
        addComponent(POSTGRESQL_DRIVER);
        addComponent(ROCKET_MQ_PRODUCER);
        addComponent(ROCKET_MQ_CONSUMER);
        addComponent(KAFKA_PRODUCER);
        addComponent(KAFKA_CONSUMER);
        addComponent(MONGO_DRIVER);
        addComponent(SOFARPC);
        addComponent(ACTIVEMQ_PRODUCER);
        addComponent(ACTIVEMQ_CONSUMER);
        addComponent(UNDERTOW);
        addComponent(RABBITMQ_PRODUCER);
        addComponent(RABBITMQ_CONSUMER);
        addComponent(CANAL);
        addComponent(GSON);
        addComponent(REDISSON);
        addComponent(LETTUCE);
        addComponent(ZOOKEEPER);
        addComponent(VERTX);
    }

    private void addComponent(OfficialComponent component) {
        components[component.getId()] = component.getName();
    }
}<|MERGE_RESOLUTION|>--- conflicted
+++ resolved
@@ -114,11 +114,9 @@
 
     public static final OfficialComponent ZOOKEEPER =  new OfficialComponent(58, "Zookeeper");
 
-<<<<<<< HEAD
-    public static final OfficialComponent SHARDING_SPHERE = new OfficialComponent(59, "ShardingSphere");
-=======
     public static final OfficialComponent VERTX =  new OfficialComponent(59, "Vert.x");
->>>>>>> ce1c7aad
+
+    public static final OfficialComponent SHARDING_SPHERE = new OfficialComponent(60, "ShardingSphere");
 
     private static ComponentsDefine INSTANCE = new ComponentsDefine();
 
@@ -129,11 +127,7 @@
     }
 
     public ComponentsDefine() {
-<<<<<<< HEAD
         components = new String[100];
-=======
-        components = new String[60];
->>>>>>> ce1c7aad
         addComponent(TOMCAT);
         addComponent(HTTPCLIENT);
         addComponent(DUBBO);
