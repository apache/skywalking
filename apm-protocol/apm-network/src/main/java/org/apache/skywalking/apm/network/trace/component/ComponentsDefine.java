--- conflicted
+++ resolved
@@ -195,9 +195,7 @@
 
     public static final OfficialComponent DOLPHIN_SCHEDULER = new OfficialComponent(106, "dolphinscheduler");
 
-<<<<<<< HEAD
-    public static final OfficialComponent SEATA = new OfficialComponent(107, "Seata");
-=======
     public static final OfficialComponent JSON_RPC = new OfficialComponent(107, "JsonRpc");
->>>>>>> 10c47471
+  
+    public static final OfficialComponent SEATA = new OfficialComponent(108, "Seata");
 }