/*
 * Licensed to the Apache Software Foundation (ASF) under one or more
 * contributor license agreements.  See the NOTICE file distributed with
 * this work for additional information regarding copyright ownership.
 * The ASF licenses this file to You under the Apache License, Version 2.0
 * (the "License"); you may not use this file except in compliance with
 * the License.  You may obtain a copy of the License at
 *
 *     http://www.apache.org/licenses/LICENSE-2.0
 *
 * Unless required by applicable law or agreed to in writing, software
 * distributed under the License is distributed on an "AS IS" BASIS,
 * WITHOUT WARRANTIES OR CONDITIONS OF ANY KIND, either express or implied.
 * See the License for the specific language governing permissions and
 * limitations under the License.
 *
 */


package org.apache.skywalking.apm.network.trace.component;

/**
 * The supported list of skywalking java sniffer.
 *
 * @author wusheng
 */
public class ComponentsDefine {

    public static final OfficialComponent TOMCAT = new OfficialComponent(1, "Tomcat");

    public static final OfficialComponent HTTPCLIENT = new OfficialComponent(2, "HttpClient");

    public static final OfficialComponent DUBBO = new OfficialComponent(3, "Dubbo");

    public static final OfficialComponent MOTAN = new OfficialComponent(8, "Motan");

    public static final OfficialComponent RESIN = new OfficialComponent(10, "Resin");

    public static final OfficialComponent FEIGN = new OfficialComponent(11, "Feign");

    public static final OfficialComponent OKHTTP = new OfficialComponent(12, "OKHttp");

    public static final OfficialComponent SPRING_REST_TEMPLATE = new OfficialComponent(13, "SpringRestTemplate");

    public static final OfficialComponent SPRING_MVC_ANNOTATION = new OfficialComponent(14, "SpringMVC");

    public static final OfficialComponent STRUTS2 = new OfficialComponent(15, "Struts2");

    public static final OfficialComponent NUTZ_MVC_ANNOTATION = new OfficialComponent(16, "NutzMVC");

    public static final OfficialComponent NUTZ_HTTP = new OfficialComponent(17, "NutzHttp");

    public static final OfficialComponent JETTY_CLIENT = new OfficialComponent(18, "JettyClient");

    public static final OfficialComponent JETTY_SERVER = new OfficialComponent(19, "JettyServer");

    public static final OfficialComponent SHARDING_JDBC = new OfficialComponent(21, "ShardingJDBC");

    public static final OfficialComponent GRPC = new OfficialComponent(23, "GRPC");

    public static final OfficialComponent ELASTIC_JOB = new OfficialComponent(24, "ElasticJob");

    public static final OfficialComponent HTTP_ASYNC_CLIENT = new OfficialComponent(26, "httpasyncclient");

    public static final OfficialComponent SERVICECOMB = new OfficialComponent(28, "ServiceComb");

    public static final OfficialComponent HYSTRIX =  new OfficialComponent(29, "Hystrix");

    public static final OfficialComponent JEDIS =  new OfficialComponent(30, "Jedis");

    public static final OfficialComponent H2_JDBC_DRIVER =  new OfficialComponent(32, "jdbc-jdbc-driver");

    public static final OfficialComponent MYSQL_JDBC_DRIVER = new OfficialComponent(33, "mysql-connector-java");

    public static final OfficialComponent OJDBC = new OfficialComponent(34, "ojdbc");

    public static final OfficialComponent SPYMEMCACHED = new OfficialComponent(35, "Spymemcached");

    public static final OfficialComponent XMEMCACHED = new OfficialComponent(36, "Xmemcached");

    public static final OfficialComponent POSTGRESQL_DRIVER = new OfficialComponent(37, "postgresql-jdbc-driver");

    public static final OfficialComponent ROCKET_MQ_PRODUCER = new OfficialComponent(38, "rocketMQ-producer");

    public static final OfficialComponent ROCKET_MQ_CONSUMER = new OfficialComponent(39, "rocketMQ-consumer");

    public static final OfficialComponent KAFKA_PRODUCER = new OfficialComponent(40, "kafka-producer");

    public static final OfficialComponent KAFKA_CONSUMER = new OfficialComponent(41, "kafka-consumer");

    public static final OfficialComponent MONGO_DRIVER = new OfficialComponent(42, "mongodb-driver");

    public static final OfficialComponent SOFARPC =  new OfficialComponent(43, "SOFARPC");

    public static final  OfficialComponent ACTIVEMQ_PRODUCER = new OfficialComponent(45,"activemq-producer");

    public static final  OfficialComponent ACTIVEMQ_CONSUMER = new OfficialComponent(46,"activemq-consumer");

    public static final OfficialComponent TRANSPORT_CLIENT =  new OfficialComponent(48, "transport-client");

    public static final OfficialComponent UNDERTOW =  new OfficialComponent(49, "Undertow");

    public static final OfficialComponent RABBITMQ_PRODUCER = new OfficialComponent(52,"rabbitmq-producer");

    public static final OfficialComponent RABBITMQ_CONSUMER = new OfficialComponent(53,"rabbitmq-consumer");

    public static final OfficialComponent CANAL = new OfficialComponent(54,"Canal");

    public static final OfficialComponent GSON = new OfficialComponent(55,"Gson");

    public static final OfficialComponent REDISSON =  new OfficialComponent(56, "Redisson");

    public static final OfficialComponent LETTUCE =  new OfficialComponent(57, "Lettuce");

    public static final OfficialComponent ZOOKEEPER =  new OfficialComponent(58, "Zookeeper");

    public static final OfficialComponent VERTX =  new OfficialComponent(59, "Vert.x");

    public static final OfficialComponent SHARDING_SPHERE = new OfficialComponent(60, "ShardingSphere");

    public static final OfficialComponent SPRING_CLOUD_GATEWAY =  new OfficialComponent(61, "spring-cloud-gateway");

<<<<<<< HEAD
    public static final OfficialComponent SEATA =  new OfficialComponent(62, "Seata");
=======
    public static final OfficialComponent RESTEASY =  new OfficialComponent(62, "RESTEasy");
>>>>>>> 8716bb0d

    private static ComponentsDefine INSTANCE = new ComponentsDefine();

    private String[] components;

    public static ComponentsDefine getInstance() {
        return INSTANCE;
    }

    public ComponentsDefine() {
        components = new String[100];
        addComponent(TOMCAT);
        addComponent(HTTPCLIENT);
        addComponent(DUBBO);
        addComponent(MOTAN);
        addComponent(RESIN);
        addComponent(FEIGN);
        addComponent(OKHTTP);
        addComponent(SPRING_REST_TEMPLATE);
        addComponent(SPRING_MVC_ANNOTATION);
        addComponent(STRUTS2);
        addComponent(NUTZ_MVC_ANNOTATION);
        addComponent(NUTZ_HTTP);
        addComponent(JETTY_CLIENT);
        addComponent(JETTY_SERVER);
        addComponent(SHARDING_JDBC);
        addComponent(SHARDING_SPHERE);
        addComponent(GRPC);
        addComponent(ELASTIC_JOB);
        addComponent(HTTP_ASYNC_CLIENT);
        addComponent(SERVICECOMB);
        addComponent(HYSTRIX);
        addComponent(H2_JDBC_DRIVER);
        addComponent(MYSQL_JDBC_DRIVER);
        addComponent(OJDBC);
        addComponent(JEDIS);
        addComponent(SPYMEMCACHED);
        addComponent(XMEMCACHED);
        addComponent(POSTGRESQL_DRIVER);
        addComponent(ROCKET_MQ_PRODUCER);
        addComponent(ROCKET_MQ_CONSUMER);
        addComponent(KAFKA_PRODUCER);
        addComponent(KAFKA_CONSUMER);
        addComponent(MONGO_DRIVER);
        addComponent(SOFARPC);
        addComponent(ACTIVEMQ_PRODUCER);
        addComponent(ACTIVEMQ_CONSUMER);
        addComponent(UNDERTOW);
        addComponent(RABBITMQ_PRODUCER);
        addComponent(RABBITMQ_CONSUMER);
        addComponent(CANAL);
        addComponent(GSON);
        addComponent(REDISSON);
        addComponent(LETTUCE);
        addComponent(ZOOKEEPER);
        addComponent(VERTX);
        addComponent(SPRING_CLOUD_GATEWAY);
<<<<<<< HEAD
        addComponent(SEATA);
=======
        addComponent(RESTEASY);
>>>>>>> 8716bb0d
    }

    private void addComponent(OfficialComponent component) {
        components[component.getId()] = component.getName();
    }
}<|MERGE_RESOLUTION|>--- conflicted
+++ resolved
@@ -120,11 +120,9 @@
 
     public static final OfficialComponent SPRING_CLOUD_GATEWAY =  new OfficialComponent(61, "spring-cloud-gateway");
 
-<<<<<<< HEAD
-    public static final OfficialComponent SEATA =  new OfficialComponent(62, "Seata");
-=======
     public static final OfficialComponent RESTEASY =  new OfficialComponent(62, "RESTEasy");
->>>>>>> 8716bb0d
+
+    public static final OfficialComponent SEATA =  new OfficialComponent(63, "Seata");
 
     private static ComponentsDefine INSTANCE = new ComponentsDefine();
 
@@ -182,11 +180,8 @@
         addComponent(ZOOKEEPER);
         addComponent(VERTX);
         addComponent(SPRING_CLOUD_GATEWAY);
-<<<<<<< HEAD
+        addComponent(RESTEASY);
         addComponent(SEATA);
-=======
-        addComponent(RESTEASY);
->>>>>>> 8716bb0d
     }
 
     private void addComponent(OfficialComponent component) {
