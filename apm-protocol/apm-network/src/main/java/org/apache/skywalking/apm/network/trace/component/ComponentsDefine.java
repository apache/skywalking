/*
 * Licensed to the Apache Software Foundation (ASF) under one or more
 * contributor license agreements.  See the NOTICE file distributed with
 * this work for additional information regarding copyright ownership.
 * The ASF licenses this file to You under the Apache License, Version 2.0
 * (the "License"); you may not use this file except in compliance with
 * the License.  You may obtain a copy of the License at
 *
 *     http://www.apache.org/licenses/LICENSE-2.0
 *
 * Unless required by applicable law or agreed to in writing, software
 * distributed under the License is distributed on an "AS IS" BASIS,
 * WITHOUT WARRANTIES OR CONDITIONS OF ANY KIND, either express or implied.
 * See the License for the specific language governing permissions and
 * limitations under the License.
 *
 */


package org.apache.skywalking.apm.network.trace.component;

/**
 * The supported list of skywalking java sniffer.
 *
 * @author wusheng
 */
public class ComponentsDefine {

    public static final OfficialComponent TOMCAT = new OfficialComponent(1, "Tomcat");

    public static final OfficialComponent HTTPCLIENT = new OfficialComponent(2, "HttpClient");

    public static final OfficialComponent DUBBO = new OfficialComponent(3, "Dubbo");

    public static final OfficialComponent MOTAN = new OfficialComponent(8, "Motan");

    public static final OfficialComponent RESIN = new OfficialComponent(10, "Resin");

    public static final OfficialComponent FEIGN = new OfficialComponent(11, "Feign");

    public static final OfficialComponent OKHTTP = new OfficialComponent(12, "OKHttp");

    public static final OfficialComponent SPRING_REST_TEMPLATE = new OfficialComponent(13, "SpringRestTemplate");

    public static final OfficialComponent SPRING_MVC_ANNOTATION = new OfficialComponent(14, "SpringMVC");

    public static final OfficialComponent STRUTS2 = new OfficialComponent(15, "Struts2");

    public static final OfficialComponent NUTZ_MVC_ANNOTATION = new OfficialComponent(16, "NutzMVC");

    public static final OfficialComponent NUTZ_HTTP = new OfficialComponent(17, "NutzHttp");

    public static final OfficialComponent JETTY_CLIENT = new OfficialComponent(18, "JettyClient");

    public static final OfficialComponent JETTY_SERVER = new OfficialComponent(19, "JettyServer");

    public static final OfficialComponent SHARDING_JDBC = new OfficialComponent(21, "ShardingJDBC");

    public static final OfficialComponent GRPC = new OfficialComponent(23, "GRPC");

    public static final OfficialComponent ELASTIC_JOB = new OfficialComponent(24, "ElasticJob");

    public static final OfficialComponent HTTP_ASYNC_CLIENT = new OfficialComponent(26, "httpasyncclient");

    public static final OfficialComponent SERVICECOMB = new OfficialComponent(28, "ServiceComb");

    public static final OfficialComponent HYSTRIX =  new OfficialComponent(29, "Hystrix");

    public static final OfficialComponent JEDIS =  new OfficialComponent(30, "Jedis");

    public static final OfficialComponent H2_JDBC_DRIVER =  new OfficialComponent(32, "jdbc-jdbc-driver");

    public static final OfficialComponent MYSQL_JDBC_DRIVER = new OfficialComponent(33, "mysql-connector-java");

    public static final OfficialComponent OJDBC = new OfficialComponent(34, "ojdbc");

    public static final OfficialComponent SPYMEMCACHED = new OfficialComponent(35, "Spymemcached");

    public static final OfficialComponent XMEMCACHED = new OfficialComponent(36, "Xmemcached");

    public static final OfficialComponent POSTGRESQL_DRIVER = new OfficialComponent(37, "postgresql-jdbc-driver");

    public static final OfficialComponent ROCKET_MQ_PRODUCER = new OfficialComponent(38, "rocketMQ-producer");

    public static final OfficialComponent ROCKET_MQ_CONSUMER = new OfficialComponent(39, "rocketMQ-consumer");

    public static final OfficialComponent KAFKA_PRODUCER = new OfficialComponent(40, "kafka-producer");

    public static final OfficialComponent KAFKA_CONSUMER = new OfficialComponent(41, "kafka-consumer");

    public static final OfficialComponent MONGO_DRIVER = new OfficialComponent(42, "mongodb-driver");

    public static final OfficialComponent SOFARPC =  new OfficialComponent(43, "SOFARPC");

    public static final  OfficialComponent ACTIVEMQ_PRODUCER = new OfficialComponent(45,"activemq-producer");

    public static final  OfficialComponent ACTIVEMQ_CONSUMER = new OfficialComponent(46,"activemq-consumer");

    public static final OfficialComponent TRANSPORT_CLIENT =  new OfficialComponent(48, "transport-client");

    public static final OfficialComponent UNDERTOW =  new OfficialComponent(49, "Undertow");

    public static final OfficialComponent RABBITMQ_PRODUCER = new OfficialComponent(52,"rabbitmq-producer");

    public static final OfficialComponent RABBITMQ_CONSUMER = new OfficialComponent(53,"rabbitmq-consumer");

    public static final OfficialComponent CANAL = new OfficialComponent(54,"Canal");
  
    public static final OfficialComponent GSON = new OfficialComponent(55,"Gson");
  
    public static final OfficialComponent REDISSON =  new OfficialComponent(56, "Redisson");

    public static final OfficialComponent LETTUCE =  new OfficialComponent(57, "Lettuce");

    public static final OfficialComponent ZOOKEEPER =  new OfficialComponent(58, "Zookeeper");

    public static final OfficialComponent VERTX =  new OfficialComponent(59, "Vert.x");

    public static final OfficialComponent SHARDING_SPHERE = new OfficialComponent(60, "ShardingSphere");

    public static final OfficialComponent SPRING_CLOUD_GATEWAY =  new OfficialComponent(61, "spring-cloud-gateway");

    public static final OfficialComponent RESTEASY =  new OfficialComponent(62, "RESTEasy");

    public static final OfficialComponent SOLRJ =  new OfficialComponent(63, "solrj");

    public static final OfficialComponent SPRING_ASYNC = new OfficialComponent(65, "SpringAsync");

    public static final OfficialComponent JDK_HTTP = new OfficialComponent(66, "JdkHttp");

    public static final OfficialComponent SPRING_WEBFLUX = new OfficialComponent(67, "spring-webflux");

<<<<<<< HEAD
    public static final OfficialComponent LIGHT_4J = new OfficialComponent(68, "Light4J");
=======
    public static final OfficialComponent PLAY = new OfficialComponent(68, "Play");
>>>>>>> 6fd85c83

}<|MERGE_RESOLUTION|>--- conflicted
+++ resolved
@@ -130,10 +130,8 @@
 
     public static final OfficialComponent SPRING_WEBFLUX = new OfficialComponent(67, "spring-webflux");
 
-<<<<<<< HEAD
-    public static final OfficialComponent LIGHT_4J = new OfficialComponent(68, "Light4J");
-=======
     public static final OfficialComponent PLAY = new OfficialComponent(68, "Play");
->>>>>>> 6fd85c83
+
+    public static final OfficialComponent LIGHT_4J = new OfficialComponent(71, "Light4J");
 
 }