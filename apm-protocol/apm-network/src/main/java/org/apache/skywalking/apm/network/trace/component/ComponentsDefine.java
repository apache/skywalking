/*
 * Licensed to the Apache Software Foundation (ASF) under one or more
 * contributor license agreements.  See the NOTICE file distributed with
 * this work for additional information regarding copyright ownership.
 * The ASF licenses this file to You under the Apache License, Version 2.0
 * (the "License"); you may not use this file except in compliance with
 * the License.  You may obtain a copy of the License at
 *
 *     http://www.apache.org/licenses/LICENSE-2.0
 *
 * Unless required by applicable law or agreed to in writing, software
 * distributed under the License is distributed on an "AS IS" BASIS,
 * WITHOUT WARRANTIES OR CONDITIONS OF ANY KIND, either express or implied.
 * See the License for the specific language governing permissions and
 * limitations under the License.
 *
 */


package org.apache.skywalking.apm.network.trace.component;

/**
 * The supported list of skywalking java sniffer.
 *
 * @author wusheng
 */
public class ComponentsDefine {

    public static final OfficialComponent TOMCAT = new OfficialComponent(1, "Tomcat");

    public static final OfficialComponent HTTPCLIENT = new OfficialComponent(2, "HttpClient");

    public static final OfficialComponent DUBBO = new OfficialComponent(3, "Dubbo");

    public static final OfficialComponent MOTAN = new OfficialComponent(8, "Motan");

    public static final OfficialComponent RESIN = new OfficialComponent(10, "Resin");

    public static final OfficialComponent FEIGN = new OfficialComponent(11, "Feign");

    public static final OfficialComponent OKHTTP = new OfficialComponent(12, "OKHttp");

    public static final OfficialComponent SPRING_REST_TEMPLATE = new OfficialComponent(13, "SpringRestTemplate");

    public static final OfficialComponent SPRING_MVC_ANNOTATION = new OfficialComponent(14, "SpringMVC");

    public static final OfficialComponent STRUTS2 = new OfficialComponent(15, "Struts2");

    public static final OfficialComponent NUTZ_MVC_ANNOTATION = new OfficialComponent(16, "NutzMVC");

    public static final OfficialComponent NUTZ_HTTP = new OfficialComponent(17, "NutzHttp");

    public static final OfficialComponent JETTY_CLIENT = new OfficialComponent(18, "JettyClient");

    public static final OfficialComponent JETTY_SERVER = new OfficialComponent(19, "JettyServer");

    public static final OfficialComponent SHARDING_JDBC = new OfficialComponent(21, "ShardingJDBC");

    public static final OfficialComponent GRPC = new OfficialComponent(23, "GRPC");

    public static final OfficialComponent ELASTIC_JOB = new OfficialComponent(24, "ElasticJob");

    public static final OfficialComponent HTTP_ASYNC_CLIENT = new OfficialComponent(26, "httpasyncclient");

    public static final OfficialComponent SERVICECOMB = new OfficialComponent(28, "ServiceComb");

    public static final OfficialComponent HYSTRIX =  new OfficialComponent(29, "Hystrix");

    public static final OfficialComponent JEDIS =  new OfficialComponent(30, "Jedis");

    public static final OfficialComponent H2_JDBC_DRIVER =  new OfficialComponent(32, "jdbc-jdbc-driver");

    public static final OfficialComponent MYSQL_JDBC_DRIVER = new OfficialComponent(33, "mysql-connector-java");

    public static final OfficialComponent OJDBC = new OfficialComponent(34, "ojdbc");

    public static final OfficialComponent SPYMEMCACHED = new OfficialComponent(35, "Spymemcached");

    public static final OfficialComponent XMEMCACHED = new OfficialComponent(36, "Xmemcached");

    public static final OfficialComponent POSTGRESQL_DRIVER = new OfficialComponent(37, "postgresql-jdbc-driver");

    public static final OfficialComponent ROCKET_MQ_PRODUCER = new OfficialComponent(38, "rocketMQ-producer");

    public static final OfficialComponent ROCKET_MQ_CONSUMER = new OfficialComponent(39, "rocketMQ-consumer");

    public static final OfficialComponent KAFKA_PRODUCER = new OfficialComponent(40, "kafka-producer");

    public static final OfficialComponent KAFKA_CONSUMER = new OfficialComponent(41, "kafka-consumer");

    public static final OfficialComponent MONGO_DRIVER = new OfficialComponent(42, "mongodb-driver");

    public static final OfficialComponent SOFARPC =  new OfficialComponent(43, "SOFARPC");

    public static final  OfficialComponent ACTIVEMQ_PRODUCER = new OfficialComponent(45,"activemq-producer");

    public static final  OfficialComponent ACTIVEMQ_CONSUMER = new OfficialComponent(46,"activemq-consumer");

    public static final OfficialComponent TRANSPORT_CLIENT =  new OfficialComponent(48, "transport-client");

    public static final OfficialComponent UNDERTOW =  new OfficialComponent(49, "Undertow");

    public static final OfficialComponent RABBITMQ_PRODUCER = new OfficialComponent(52,"rabbitmq-producer");

    public static final OfficialComponent RABBITMQ_CONSUMER = new OfficialComponent(53,"rabbitmq-consumer");

    public static final OfficialComponent CANAL = new OfficialComponent(54,"Canal");

    public static final OfficialComponent GSON = new OfficialComponent(55,"Gson");

    public static final OfficialComponent REDISSON =  new OfficialComponent(56, "Redisson");

    public static final OfficialComponent LETTUCE =  new OfficialComponent(57, "Lettuce");

    public static final OfficialComponent ZOOKEEPER =  new OfficialComponent(58, "Zookeeper");

    public static final OfficialComponent VERTX =  new OfficialComponent(59, "Vert.x");

    public static final OfficialComponent SHARDING_SPHERE = new OfficialComponent(60, "ShardingSphere");

    public static final OfficialComponent SPRING_CLOUD_GATEWAY =  new OfficialComponent(61, "spring-cloud-gateway");

    public static final OfficialComponent RESTEASY =  new OfficialComponent(62, "RESTEasy");
  
    public static final OfficialComponent SEATA =  new OfficialComponent(65, "Seata");

    public static final OfficialComponent SOLRJ =  new OfficialComponent(63, "solrj");

    private static ComponentsDefine INSTANCE = new ComponentsDefine();

    private String[] components;

    public static ComponentsDefine getInstance() {
        return INSTANCE;
    }

    public ComponentsDefine() {
        components = new String[100];
        addComponent(TOMCAT);
        addComponent(HTTPCLIENT);
        addComponent(DUBBO);
        addComponent(MOTAN);
        addComponent(RESIN);
        addComponent(FEIGN);
        addComponent(OKHTTP);
        addComponent(SPRING_REST_TEMPLATE);
        addComponent(SPRING_MVC_ANNOTATION);
        addComponent(STRUTS2);
        addComponent(NUTZ_MVC_ANNOTATION);
        addComponent(NUTZ_HTTP);
        addComponent(JETTY_CLIENT);
        addComponent(JETTY_SERVER);
        addComponent(SHARDING_JDBC);
        addComponent(SHARDING_SPHERE);
        addComponent(GRPC);
        addComponent(ELASTIC_JOB);
        addComponent(HTTP_ASYNC_CLIENT);
        addComponent(SERVICECOMB);
        addComponent(HYSTRIX);
        addComponent(H2_JDBC_DRIVER);
        addComponent(MYSQL_JDBC_DRIVER);
        addComponent(OJDBC);
        addComponent(JEDIS);
        addComponent(SPYMEMCACHED);
        addComponent(XMEMCACHED);
        addComponent(POSTGRESQL_DRIVER);
        addComponent(ROCKET_MQ_PRODUCER);
        addComponent(ROCKET_MQ_CONSUMER);
        addComponent(KAFKA_PRODUCER);
        addComponent(KAFKA_CONSUMER);
        addComponent(MONGO_DRIVER);
        addComponent(SOFARPC);
        addComponent(ACTIVEMQ_PRODUCER);
        addComponent(ACTIVEMQ_CONSUMER);
        addComponent(UNDERTOW);
        addComponent(RABBITMQ_PRODUCER);
        addComponent(RABBITMQ_CONSUMER);
        addComponent(CANAL);
        addComponent(GSON);
        addComponent(REDISSON);
        addComponent(LETTUCE);
        addComponent(ZOOKEEPER);
        addComponent(VERTX);
        addComponent(SPRING_CLOUD_GATEWAY);
        addComponent(RESTEASY);
<<<<<<< HEAD
        addComponent(SEATA);
=======
        addComponent(SOLRJ);
>>>>>>> 129d2918
    }

    private void addComponent(OfficialComponent component) {
        components[component.getId()] = component.getName();
    }
}<|MERGE_RESOLUTION|>--- conflicted
+++ resolved
@@ -183,11 +183,8 @@
         addComponent(VERTX);
         addComponent(SPRING_CLOUD_GATEWAY);
         addComponent(RESTEASY);
-<<<<<<< HEAD
+        addComponent(SOLRJ);
         addComponent(SEATA);
-=======
-        addComponent(SOLRJ);
->>>>>>> 129d2918
     }
 
     private void addComponent(OfficialComponent component) {
