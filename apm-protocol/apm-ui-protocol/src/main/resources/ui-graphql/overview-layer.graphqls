# Licensed to the Apache Software Foundation (ASF) under one
# or more contributor license agreements.  See the NOTICE file
# distributed with this work for additional information
# regarding copyright ownership.  The ASF licenses this file
# to you under the Apache License, Version 2.0 (the
# "License"); you may not use this file except in compliance
# with the License.  You may obtain a copy of the License at
#
#     http://www.apache.org/licenses/LICENSE-2.0
#
# Unless required by applicable law or agreed to in writing, software
# distributed under the License is distributed on an "AS IS" BASIS,
# WITHOUT WARRANTIES OR CONDITIONS OF ANY KIND, either express or implied.
# See the License for the specific language governing permissions and
# limitations under the License.

# Query the cluster brief based on the given duration
type ClusterBrief {
    numOfApplication: Int
    numOfService: Int
    numOfDatabase: Int
    numOfCache: Int
    numOfMQ: Int
}

# Query the trend of alarm rate based on the given duration
type AlarmTrend {
    numOfAlarmRate: [Int]!
}

# Query all conjectural applications based on the given duration
# All applications here are not installed agent.
type ConjecturalAppBrief {
    apps: [ConjecturalApp!]!
}

# The basic info of the conjectural application,
# includes the type and num of same type application
type ConjecturalApp {
    # The display name of the application
    # e.g. MySQL, RocketMQ, Kafka, Nginx
    name: String!
    num: Int!
}

type ApplicationThroughput {
    applicationId: Int!
    applicationCode: String
    cpm: Int!
}

type Thermodynamic {
    # Each element in nodes represents a point in Thermodynamic Diagram
    # And the element includes three values:
    # 1) Time Bucket based on query duration
    # 2) Response time index.
    #    Response time = [responseTimeStep * index, responseTimeStep * (index+1))
    #    The last element: [Response Time * index, MAX)
    # 3) The number of calls in this response time duration.
    #
    # Example:
    # [ [0, 0, 10], [0, 1, 43], ...]
    # These ^^^ two represent the left bottom element, and another element above it.
    nodes: [[Long]!]!
    responseTimeStep: Int!
}

extend type Query {
    getClusterTopology(duration: Duration!): Topology
    getClusterBrief(duration: Duration!): ClusterBrief
    getAlarmTrend(duration: Duration!): AlarmTrend
    getConjecturalApps(duration: Duration!): ConjecturalAppBrief
    getTopNSlowService(duration: Duration!, topN: Int!): [ServiceMetric!]!
<<<<<<< HEAD
    getTopNApplicationThroughput(duration: Duration!, topN: Int!): [ApplicationThroughput!]!
=======
    getTopNApplicationThroughput(duration: Duration!, topN: Int!): [ApplicationTPS!]!
    getThermodynamic(duration: Duration!, type: ValueType!): Thermodynamic!
>>>>>>> 1e57d48d
}<|MERGE_RESOLUTION|>--- conflicted
+++ resolved
@@ -71,10 +71,6 @@
     getAlarmTrend(duration: Duration!): AlarmTrend
     getConjecturalApps(duration: Duration!): ConjecturalAppBrief
     getTopNSlowService(duration: Duration!, topN: Int!): [ServiceMetric!]!
-<<<<<<< HEAD
     getTopNApplicationThroughput(duration: Duration!, topN: Int!): [ApplicationThroughput!]!
-=======
-    getTopNApplicationThroughput(duration: Duration!, topN: Int!): [ApplicationTPS!]!
     getThermodynamic(duration: Duration!, type: ValueType!): Thermodynamic!
->>>>>>> 1e57d48d
 }